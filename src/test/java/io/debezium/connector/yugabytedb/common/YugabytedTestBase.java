--- conflicted
+++ resolved
@@ -36,12 +36,12 @@
     }
 
     @Override
-<<<<<<< HEAD
     protected long getIntentsCount() throws Exception {
         LOGGER.warn("Method getIntentsCount is not implemented for testing "
-                + "with local yugabyted deployment");
+                      + "with local yugabyted deployment");
         return 0;
-=======
+    }
+
     protected void stopYugabyteDB() throws Exception {
         LOGGER.warn("Method stopYugabyteDB not implemented to be run against local "
                 + "deployment of yugabyted");
@@ -57,6 +57,5 @@
     protected void restartYugabyteDB(long millisecondsToWait) throws Exception {
         LOGGER.warn("Method restartYugabyteDB not implemented to be run against local "
                 + "deployment of yugabyted");
->>>>>>> a836908a
     }
 }