--- conflicted
+++ resolved
@@ -91,15 +91,10 @@
   }
 
   protected static String getYugabytedStartCommand() {
-<<<<<<< HEAD
-        return yugabytedStartCommand;
-    }
-=======
       return yugabytedStartCommand;
   }
 
   protected long getIntentsCount() throws Exception {
       throw new UnsupportedOperationException("Method getIntentCount is not implemented for " + TestBaseClass.class.toString());
   }
->>>>>>> 624f3bdb
 }