--- conflicted
+++ resolved
@@ -14,10 +14,6 @@
 import org.apache.kafka.connect.source.SourceRecord;
 import org.apache.kafka.connect.storage.MemoryOffsetBackingStore;
 import org.awaitility.Awaitility;
-<<<<<<< HEAD
-import org.eclipse.jetty.util.BlockingArrayQueue;
-=======
->>>>>>> 93cf8c3b
 import org.junit.jupiter.api.BeforeAll;
 import org.junit.jupiter.api.extension.ExtendWith;
 import org.slf4j.Logger;
@@ -46,11 +42,7 @@
     protected static String yugabytedStartCommand = "";
     protected Map<String, ?> offsetMapForRecords = new HashMap<>();
     protected ExecutorService engineExecutor;
-<<<<<<< HEAD
-    protected static BlockingArrayQueue<SourceRecord> consumedLines;
-=======
     protected static Queue<SourceRecord> consumedLines;
->>>>>>> 93cf8c3b
 
     protected void awaitUntilConnectorIsReady() throws Exception {
         Awaitility.await()
@@ -64,11 +56,7 @@
   @BeforeAll
   public static void initializeTestFramework() {
     LoggingContext.forConnector(YugabyteDBConnector.class.getSimpleName(), "", "test");
-<<<<<<< HEAD
-    consumedLines = new BlockingArrayQueue<>();
-=======
     consumedLines = new LinkedList<>();
->>>>>>> 93cf8c3b
   }
 
   @Override
@@ -193,16 +181,6 @@
   }
 
   protected int consumeAvailableRecords(Consumer<SourceRecord> recordConsumer) {
-<<<<<<< HEAD
-    List<SourceRecord> records = new ArrayList<>();
-    consumedLines.drainTo(records);
-
-    if (recordConsumer != null) {
-        records.forEach(recordConsumer);
-    }
-
-    return records.size();
-=======
     if (recordConsumer != null) {
         consumedLines.forEach(recordConsumer);
     }
@@ -212,7 +190,6 @@
     consumedLines.clear();
 
     return queueSize;
->>>>>>> 93cf8c3b
   }
 
   protected SourceRecords consumeByTopic(int numRecords) throws InterruptedException {
