package io.debezium.connector.yugabytedb.common;

import io.debezium.config.Configuration;
import io.debezium.connector.yugabytedb.YugabyteDBConnector;
import io.debezium.connector.yugabytedb.container.YugabyteCustomContainer;
import io.debezium.connector.yugabytedb.rules.YugabyteDBLogTestName;
import io.debezium.embedded.AbstractConnectorTest;
import io.debezium.embedded.EmbeddedEngine;
import io.debezium.engine.DebeziumEngine;
import io.debezium.engine.spi.OffsetCommitPolicy;
import io.debezium.relational.history.HistoryRecord;
import io.debezium.util.LoggingContext;
import io.debezium.util.Testing;
import org.apache.kafka.connect.data.Field;
import org.apache.kafka.connect.data.Struct;
import org.apache.kafka.connect.runtime.standalone.StandaloneConfig;
import org.apache.kafka.connect.source.SourceRecord;
import org.awaitility.Awaitility;
import org.junit.jupiter.api.BeforeAll;
import org.junit.jupiter.api.extension.ExtendWith;
import org.slf4j.Logger;
import org.slf4j.LoggerFactory;
import org.testcontainers.containers.YugabyteYSQLContainer;

import java.time.Duration;
import java.util.*;
import java.util.concurrent.ArrayBlockingQueue;
import java.util.concurrent.BlockingQueue;
import java.util.concurrent.CountDownLatch;
import java.util.concurrent.ExecutorService;
import java.util.concurrent.Executors;
import java.util.concurrent.TimeUnit;
import java.util.function.Consumer;

import static org.junit.jupiter.api.Assertions.*;

/**
 * Base class to have common methods and attributes for the containers to be run.
 *
 * @author Vaibhav Kushwaha (vkushwaha@yugabyte.com)
 */
@ExtendWith(YugabyteDBLogTestName.class)
public class TestBaseClass extends AbstractConnectorTest {
    public Logger LOGGER = LoggerFactory.getLogger(getClass());
    protected static YugabyteCustomContainer ybContainer;
    protected CountDownLatch countDownLatch;
    protected final String DEFAULT_DB_NAME = "yugabyte";
    protected final String DEFAULT_COLOCATED_DB_NAME = "colocated_database";
    protected static String yugabytedStartCommand = "";
    protected Map<String, ?> offsetMapForRecords = new HashMap<>();
    protected ExecutorService engineExecutor;
    protected static BlockingQueue<SourceRecord> consumedLines;

    protected void awaitUntilConnectorIsReady() throws Exception {
        Awaitility.await()
                .pollDelay(Duration.ofSeconds(5))
                .atMost(Duration.ofSeconds(10))
                .until(() -> {
                    return engine.isRunning();
                });
    }

  @BeforeAll
  public static void initializeTestFramework() {
    LoggingContext.forConnector(YugabyteDBConnector.class.getSimpleName(), "", "test");
    consumedLines = new ArrayBlockingQueue<>(getMaximumRecordCount());
  }

  protected static int getMaximumRecordCount() {
      return 200;
  }

  @Override
  protected String assertBeginTransaction(SourceRecord record) {
    final Struct begin = (Struct) record.value();
    final Struct beginKey = (Struct) record.key();

    assertEquals("BEGIN", begin.getString("status"));
    assertNull(begin.getInt64("event_count"));

    final String txId = begin.getString("id");
    assertEquals(txId, beginKey.getString("id"));

    assertNotNull(begin.getString("partition_id"));

    return txId;
  }

  /**
   * Assert that the passed {@link SourceRecord} is a record for END transaction
   * @param record the record to assert
   * @param expectedTxId expected transaction ID this record should have
   * @param expectedEventCount expected event count in the transaction
   * @param partitionId the partition to which the record belongs, pass null if this assertion needs
   *                    to be skipped
   */
  protected void assertEndTransaction(SourceRecord record, String expectedTxId, long expectedEventCount, String partitionId) {
    final Struct end = (Struct) record.value();
    final Struct endKey = (Struct) record.key();

    assertEquals("END", end.getString("status"));
    assertEquals(expectedTxId, end.getString("id"));
    assertEquals(expectedEventCount, end.getInt64("event_count"));

    if (partitionId != null) {
      assertNotNull(end.getString("partition_id"));
    }

    assertEquals(expectedTxId, endKey.getString("id"));
  }

  protected void stopYugabyteDB() throws Exception {
      throw new UnsupportedOperationException("Method stopYugabyteDB not implemented for base test class");
  }

  protected void startYugabyteDB() throws Exception {
      throw new UnsupportedOperationException("Method startYugabyteDB not implemented for base test class");
  }

  protected void restartYugabyteDB(long millisecondsToWait) throws Exception {
      throw new UnsupportedOperationException("Method restartYugabyteDB not implemented for base test class");
  }

  protected static String getYugabytedStartCommand() {
<<<<<<< HEAD
        return yugabytedStartCommand;
  }

  public void startEngine(Configuration.Builder configBuilder) {
    startEngine(configBuilder, (success, message, error) -> {});
  }

  public void startEngine(Configuration.Builder configBuilder,
                          DebeziumEngine.CompletionCallback callback) {
    configBuilder
      .with(EmbeddedEngine.ENGINE_NAME, "test-connector")
      .with(StandaloneConfig.OFFSET_STORAGE_FILE_FILENAME_CONFIG, Testing.Files.createTestingFile("file-connector-offsets.txt").getAbsolutePath())
      .with(EmbeddedEngine.OFFSET_FLUSH_INTERVAL_MS, 0)
      .with(EmbeddedEngine.CONNECTOR_CLASS, YugabyteDBConnector.class);

    countDownLatch = new CountDownLatch(1);
    DebeziumEngine.CompletionCallback wrapperCallback = (success, msg, error) -> {
      try {
        if (callback != null) {
          callback.handle(success, msg, error);
        }
      }
      finally {
        if (!success) {
          // we only unblock if there was an error; in all other cases we're unblocking when a task has been started
          countDownLatch.countDown();
        }
      }
      Testing.debug("Stopped connector");
    };

    DebeziumEngine.ConnectorCallback connectorCallback = new DebeziumEngine.ConnectorCallback() {
      @Override
      public void taskStarted() {
        // if this is called, it means a task has been started successfully so we can continue
        countDownLatch.countDown();
      }
    };

    engine = (EmbeddedEngine) EmbeddedEngine.create()
               .using(configBuilder.build())
               .using(OffsetCommitPolicy.always())
               .using(wrapperCallback)
               .using(connectorCallback)
               .using(this.getClass().getClassLoader())
               .notifying((records, committer) -> {
                 for (SourceRecord record: records) {
                   consumedLines.offer(record);
                   committer.markProcessed(record);

                   offsetMapForRecords = record.sourceOffset();
                 }

                 // This method here is responsible for calling the commit() method which later
                 // invokes commitOffset() in the change event source classes.
                 committer.markBatchFinished();
               }).build();

    engineExecutor = Executors.newFixedThreadPool(1);
    engineExecutor.submit(() -> {
      LoggingContext.forConnector(getClass().getSimpleName(), "", "engine");
      engine.run();
    });
  }

  protected int consumeAvailableRecords(Consumer<SourceRecord> recordConsumer) {
    List<SourceRecord> records = new LinkedList<>();
    consumedLines.drainTo(records);
    if (recordConsumer != null) {
        records.forEach(recordConsumer);
    }
    return records.size();
  }

  protected SourceRecords consumeByTopic(int numRecords) throws InterruptedException {
    SourceRecords records = new SourceRecords();
    int recordsConsumed = 0;
    while (recordsConsumed <= numRecords) {
      if (!consumedLines.isEmpty()) {
        records.add(consumedLines.poll());
        ++recordsConsumed;
      }
    }

    return records;
  }

  @Override
  protected void assertNoRecordsToConsume() {
    assertTrue(consumedLines.isEmpty());
  }

  @Override
  protected boolean waitForAvailableRecords(long timeout, TimeUnit unit) {
    assertTrue(timeout >= 0);
    long now = System.currentTimeMillis();
    long stop = now + unit.toMillis(timeout);
    while (System.currentTimeMillis() < stop) {
        if (!consumedLines.isEmpty()) {
            break;
        }
    }
    return !consumedLines.isEmpty();
  }

  protected class SourceRecords {
    private final List<SourceRecord> records = new ArrayList<>();
    private final Map<String, List<SourceRecord>> recordsByTopic = new HashMap<>();

    public void add(SourceRecord record) {
      records.add(record);
      recordsByTopic.computeIfAbsent(record.topic(), (topicName) -> new ArrayList<SourceRecord>()).add(record);
    }

    /**
     * Get the records on the given topic.
     *
     * @param topicName the name of the topic.
     * @return the records for the topic; possibly null if there were no records produced on the topic
     */
    public List<SourceRecord> recordsForTopic(String topicName) {
      return recordsByTopic.get(topicName);
    }

    /**
     * Get the set of topics for which records were received.
     *
     * @return the names of the topics; never null
     */
    public Set<String> topics() {
      return recordsByTopic.keySet();
    }

    public void forEachInTopic(String topic, Consumer<SourceRecord> consumer) {
      recordsForTopic(topic).forEach(consumer);
    }

    public void forEach(Consumer<SourceRecord> consumer) {
      records.forEach(consumer);
    }

    public List<SourceRecord> allRecordsInOrder() {
      return Collections.unmodifiableList(records);
    }
=======
      return yugabytedStartCommand;
  }

  protected long getIntentsCount() throws Exception {
      throw new UnsupportedOperationException("Method getIntentCount is not implemented for " + TestBaseClass.class.toString());
>>>>>>> 5aad9a6c
  }
}<|MERGE_RESOLUTION|>--- conflicted
+++ resolved
@@ -122,8 +122,11 @@
   }
 
   protected static String getYugabytedStartCommand() {
-<<<<<<< HEAD
         return yugabytedStartCommand;
+  }
+
+  protected long getIntentsCount() throws Exception {
+    throw new UnsupportedOperationException("Method getIntentCount is not implemented for " + TestBaseClass.class.toString());
   }
 
   public void startEngine(Configuration.Builder configBuilder) {
@@ -267,12 +270,5 @@
     public List<SourceRecord> allRecordsInOrder() {
       return Collections.unmodifiableList(records);
     }
-=======
-      return yugabytedStartCommand;
-  }
-
-  protected long getIntentsCount() throws Exception {
-      throw new UnsupportedOperationException("Method getIntentCount is not implemented for " + TestBaseClass.class.toString());
->>>>>>> 5aad9a6c
   }
 }