--- conflicted
+++ resolved
@@ -64,8 +64,6 @@
     }
 
     @Override
-<<<<<<< HEAD
-=======
     protected long getIntentsCount() throws Exception {
         ExecResult result = ybContainer.execInContainer("/home/yugabyte/bin/yb-ts-cli", "--server_address", "0.0.0.0", "count_intents");
 
@@ -73,7 +71,6 @@
         return Long.valueOf(result.getStdout().split("\n")[0]);
     }
 
->>>>>>> 624f3bdb
     protected void stopYugabyteDB() throws Exception {
         ExecResult stopResult = ybContainer.execInContainer("/sbin/tini", "-s", "--", "/home/yugabyte/bin/yugabyted", "stop");
         LOGGER.debug("YugabyteDB stopped with output: {} error: {} toString: {}", stopResult.getStdout(), stopResult.getStderr(), stopResult.toString());
@@ -92,12 +89,8 @@
 
     /**
      * Restart the yugabyted process running in the TestContainer
-     * 
-<<<<<<< HEAD
-     * @param milliseconds amount of time (in ms) to wait before starting after stopping
-=======
+     *
      * @param millisecondsToWait amount of time (in ms) to wait before starting after stopping
->>>>>>> 624f3bdb
      */
     @Override
     protected void restartYugabyteDB(long millisecondsToWait) throws Exception {
