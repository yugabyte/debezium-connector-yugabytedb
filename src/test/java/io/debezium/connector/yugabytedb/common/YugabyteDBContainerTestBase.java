--- conflicted
+++ resolved
@@ -53,12 +53,7 @@
 
         TestHelper.setContainerHostPort(ybContainer.getHost(), ybContainer.getMappedPort(5433), ybContainer.getMappedPort(9042));
         TestHelper.setMasterAddress(ybContainer.getHost() + ":" + ybContainer.getMappedPort(7100));
-<<<<<<< HEAD
-
-    } 
-=======
     }
->>>>>>> 264d9a06
 
     protected static void initializeYBContainer() {
         initializeYBContainer(null, null);
