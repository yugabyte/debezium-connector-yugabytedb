--- conflicted
+++ resolved
@@ -1,12 +1,9 @@
 package io.debezium.connector.yugabytedb.common;
 
-<<<<<<< HEAD
-=======
 import java.time.Duration;
 
 import org.slf4j.LoggerFactory;
 import org.slf4j.Logger;
->>>>>>> a836908a
 import org.testcontainers.containers.Container.ExecResult;
 
 import io.debezium.connector.yugabytedb.TestHelper;
@@ -67,13 +64,13 @@
     }
 
     @Override
-<<<<<<< HEAD
     protected long getIntentsCount() throws Exception {
         ExecResult result = ybContainer.execInContainer("/home/yugabyte/bin/yb-ts-cli", "--server_address", "0.0.0.0", "count_intents");
 
         // Assuming the result is just a number, so simply convert the string to long and return.
         return Long.valueOf(result.getStdout().split("\n")[0]);
-=======
+    }
+
     protected void stopYugabyteDB() throws Exception {
         ExecResult stopResult = ybContainer.execInContainer("/sbin/tini", "-s", "--", "/home/yugabyte/bin/yugabyted", "stop");
         LOGGER.debug("YugabyteDB stopped with output: {} error: {} toString: {}", stopResult.getStdout(), stopResult.getStderr(), stopResult.toString());
@@ -93,7 +90,7 @@
     /**
      * Restart the yugabyted process running in the TestContainer
      * 
-     * @param milliseconds amount of time (in ms) to wait before starting after stopping
+     * @param millisecondsToWait amount of time (in ms) to wait before starting after stopping
      */
     @Override
     protected void restartYugabyteDB(long millisecondsToWait) throws Exception {
@@ -101,6 +98,5 @@
 
         TestHelper.waitFor(Duration.ofMillis(millisecondsToWait));
         startYugabyteDB();
->>>>>>> a836908a
     }
 }