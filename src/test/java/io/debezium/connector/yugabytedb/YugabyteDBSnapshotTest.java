package io.debezium.connector.yugabytedb;

import io.debezium.config.Configuration;
import io.debezium.connector.yugabytedb.common.YugabyteDBContainerTestBase;
import io.debezium.connector.yugabytedb.common.YugabytedTestBase;

import org.apache.kafka.connect.data.Struct;
import org.apache.kafka.connect.source.SourceRecord;
import org.awaitility.Awaitility;
import org.junit.jupiter.api.*;
import org.junit.jupiter.params.ParameterizedTest;
import org.junit.jupiter.params.provider.Arguments;
import org.junit.jupiter.params.provider.MethodSource;
import org.junit.jupiter.params.provider.ValueSource;
import org.yb.client.YBClient;
import org.yb.client.YBTable;

import java.time.Duration;
import java.util.ArrayList;
import java.util.List;
import java.util.Set;
import java.util.concurrent.CompletableFuture;
import java.util.stream.Stream;

import static org.junit.jupiter.api.Assertions.*;

/**
 * Basic unit tests to increase the test coverage for snapshot of tables in YugabyteDB. This class
 * contains parameterized tests as well which will run the tests once on colocated tables and then
 * on non-colocated tables.
 *
 * @author Vaibhav Kushwaha (vkushwaha@yugabyte.com)
 */
public class YugabyteDBSnapshotTest extends YugabyteDBContainerTestBase {
    @BeforeAll
    public static void beforeClass() throws Exception {
        initializeYBContainer();
        TestHelper.dropAllSchemas();
        TestHelper.executeDDL("yugabyte_create_tables.ddl");
    }

    @BeforeEach
    public void before() throws Exception {
        initializeConnectorTestFramework();
        TestHelper.dropAllSchemas();
        YugabyteDBSnapshotChangeEventSource.FAIL_AFTER_SETTING_INITIAL_CHECKPOINT = false;
        YugabyteDBSnapshotChangeEventSource.FAIL_AFTER_BOOTSTRAP_GET_CHANGES = false;
        YugabyteDBSnapshotChangeEventSource.FAIL_WHEN_MARKING_SNAPSHOT_DONE = false;
    }

    @AfterEach
    public void after() throws Exception {
        stopConnector();
        dropAllTablesInColocatedDB();
        TestHelper.executeDDL("drop_tables_and_databases.ddl");
        TestHelper.dropAllSchemas();
        resetCommitCallbackDelay();
        YugabyteDBSnapshotChangeEventSource.FAIL_AFTER_SETTING_INITIAL_CHECKPOINT = false;
        YugabyteDBSnapshotChangeEventSource.FAIL_AFTER_BOOTSTRAP_GET_CHANGES = false;
        YugabyteDBSnapshotChangeEventSource.FAIL_WHEN_MARKING_SNAPSHOT_DONE = false;
    }

    @AfterAll
    public static void afterClass() {
        shutdownYBContainer();
    }

    @ParameterizedTest
    @MethodSource("streamTypeProviderForSnapshotWithColocation")
    public void testSnapshotRecordConsumption(boolean consistentSnapshot, boolean useSnapshot, boolean colocation) throws Exception {
        setCommitCallbackDelay(10000);
        createTablesInColocatedDB(colocation);
        final int recordsCount = 5000;
        insertBulkRecordsInColocatedDB(recordsCount, "public.test_1");

        LOGGER.info("Creating DB stream ID");
        String dbStreamId = TestHelper.getNewDbStreamId(DEFAULT_COLOCATED_DB_NAME, "test_1", consistentSnapshot, useSnapshot);
        Configuration.Builder configBuilder =
          TestHelper.getConfigBuilder(DEFAULT_COLOCATED_DB_NAME, "public.test_1", dbStreamId);
        configBuilder.with(YugabyteDBConnectorConfig.SNAPSHOT_MODE, YugabyteDBConnectorConfig.SnapshotMode.INITIAL.getValue());
        startEngine(configBuilder);

        awaitUntilConnectorIsReady();

        // Only verifying the record count since the snapshot records are not ordered, so it may be
        // a little complex to verify them in the sorted order at the moment
        CompletableFuture.runAsync(() -> verifyRecordCount(recordsCount))
          .exceptionally(throwable -> {
              throw new RuntimeException(throwable);
          }).get();
    }

    @ParameterizedTest
    @MethodSource("streamTypeProviderForSnapshotWithColocation")
    public void testSnapshotRecordCountInInitialOnlyMode(boolean consistentSnapshot, boolean useSnapshot, boolean colocation) throws Exception {
        setCommitCallbackDelay(10000);
        createTablesInColocatedDB(colocation);
        final int recordsCount = 4000;
        insertBulkRecordsInColocatedDB(recordsCount, "public.test_1");

        LOGGER.info("Creating DB stream ID");
        String dbStreamId = TestHelper.getNewDbStreamId(DEFAULT_COLOCATED_DB_NAME, "test_1", consistentSnapshot, useSnapshot);
        Configuration.Builder configBuilder =
          TestHelper.getConfigBuilder(DEFAULT_COLOCATED_DB_NAME, "public.test_1", dbStreamId);
        configBuilder.with(YugabyteDBConnectorConfig.SNAPSHOT_MODE, YugabyteDBConnectorConfig.SnapshotMode.INITIAL_ONLY.getValue());
        startEngine(configBuilder);

        awaitUntilConnectorIsReady();

        // Only verifying the record count since the snapshot records are not ordered, so it may be
        // a little complex to verify them in the sorted order at the moment
        verifyRecordCount(recordsCount);
    }

    @ParameterizedTest
<<<<<<< HEAD
    @MethodSource("streamTypeProviderForSnapshotWithColocation")
    public void shouldOnlySnapshotTablesInList(boolean consistentSnapshot, boolean useSnapshot, boolean colocation) throws Exception {
        createTables(colocation);
=======
    @ValueSource(booleans = {true, false})
    public void shouldOnlySnapshotTablesInList(boolean colocation) throws Exception {
        createTablesInColocatedDB(colocation);

>>>>>>> a99318b5
        int recordCountT1 = 5000;

        // Insert records in the table test_1
        insertBulkRecordsInColocatedDB(recordCountT1, "public.test_1");

        // Create table and insert records in all_types
        TestHelper.executeInDatabase(HelperStrings.CREATE_ALL_TYPES, DEFAULT_COLOCATED_DB_NAME);
        TestHelper.executeInDatabase(HelperStrings.INSERT_ALL_TYPES, DEFAULT_COLOCATED_DB_NAME);
        TestHelper.executeInDatabase(HelperStrings.INSERT_ALL_TYPES, DEFAULT_COLOCATED_DB_NAME);

        String dbStreamId = TestHelper.getNewDbStreamId(DEFAULT_COLOCATED_DB_NAME, "test_1", consistentSnapshot, useSnapshot);
        Configuration.Builder configBuilder = TestHelper.getConfigBuilder(DEFAULT_COLOCATED_DB_NAME, "public.test_1,public.all_types", dbStreamId);
        configBuilder.with(YugabyteDBConnectorConfig.SNAPSHOT_MODE, "initial");
        configBuilder.with(YugabyteDBConnectorConfig.SNAPSHOT_MODE_TABLES, "public.test_1");

        startEngine(configBuilder);

        awaitUntilConnectorIsReady();

        // Dummy wait condition to wait for another 15 seconds
        TestHelper.waitFor(Duration.ofSeconds(15));

        SourceRecords records = consumeByTopic(recordCountT1);

        assertNotNull(records);

        // Assert that there are the expected number of records in the snapshot table
        assertEquals(recordCountT1, records.recordsForTopic("test_server.public.test_1").size());

        // Since there are no records for this topic, the topic itself won't be created
        // so if the topic simply doesn't exist then the test should pass
        assertFalse(records.topics().contains("test_server.public.all_types"));
    }

    @ParameterizedTest
<<<<<<< HEAD
    @MethodSource("streamTypeProviderForSnapshotWithColocation")
    public void snapshotTableThenStreamData(boolean consistentSnapshot, boolean useSnapshot, boolean colocation) throws Exception {
        createTables(colocation);
=======
    @ValueSource(booleans = {true, false})
    public void snapshotTableThenStreamData(boolean colocation) throws Exception {
        createTablesInColocatedDB(colocation);
>>>>>>> a99318b5

        int recordCountT1 = 5000;

        // Insert records in the table test_1
        insertBulkRecordsInColocatedDB(recordCountT1, "public.test_1");

        String dbStreamId = TestHelper.getNewDbStreamId(DEFAULT_COLOCATED_DB_NAME, "test_1", consistentSnapshot, useSnapshot);
        Configuration.Builder configBuilder = TestHelper.getConfigBuilder(DEFAULT_COLOCATED_DB_NAME, "public.test_1", dbStreamId);
        configBuilder.with(YugabyteDBConnectorConfig.SNAPSHOT_MODE, "initial");

        startEngine(configBuilder);

        awaitUntilConnectorIsReady();

        // Dummy wait for some time so that the connector has some time to transition to streaming.
        TestHelper.waitFor(Duration.ofSeconds(30));
        String insertStringFormat = "INSERT INTO test_1 VALUES (%s);";
        TestHelper.executeInDatabase(
          String.format(insertStringFormat,
            String.format("generate_series(%d, %d)",
              recordCountT1, recordCountT1 + 1000)), DEFAULT_COLOCATED_DB_NAME);

        // Total records inserted at this stage would be recordCountT1 + 1001
        int totalRecords = recordCountT1 + 1001;

        // Consume and assert that we have received all the records now.
        List<SourceRecord> records = new ArrayList<>();
        waitAndFailIfCannotConsume(records, totalRecords);
    }

    // GitHub issue: https://github.com/yugabyte/debezium-connector-yugabytedb/issues/143
    @ParameterizedTest
<<<<<<< HEAD
    @MethodSource("streamTypeProviderForSnapshotWithColocation")
    public void snapshotTableWithCompaction(boolean consistentSnapshot, boolean useSnapshot, boolean colocation) throws Exception {
        createTables(colocation);
=======
    @ValueSource(booleans = {true, false})
    public void snapshotTableWithCompaction(boolean colocation) throws Exception {
        createTablesInColocatedDB(colocation);
>>>>>>> a99318b5

        int recordCount = 5000;

        // Insert records in the table test_1
        insertBulkRecordsInColocatedDB(recordCount, "public.test_1");

        String dbStreamId = TestHelper.getNewDbStreamId(DEFAULT_COLOCATED_DB_NAME, "test_1", consistentSnapshot, useSnapshot);
        Configuration.Builder configBuilder = TestHelper.getConfigBuilder(DEFAULT_COLOCATED_DB_NAME, "public.test_1", dbStreamId);
        configBuilder.with(YugabyteDBConnectorConfig.SNAPSHOT_MODE, "initial");

        startEngine(configBuilder);

        awaitUntilConnectorIsReady();

        // Assuming that at this point snapshot would still be running, update a few records and
        // compact the table.
        TestHelper.executeInDatabase("UPDATE test_1 SET name='fname' WHERE id < 10;", DEFAULT_COLOCATED_DB_NAME);
        YBClient ybClient = TestHelper.getYbClient(TestHelper.getMasterAddress());
        YBTable ybTable = TestHelper.getYbTable(ybClient, "test_1");
        ybClient.flushTable(ybTable.getTableId());

        // Consume and assert that we have received all the records now.
        List<SourceRecord> records = new ArrayList<>();
        waitAndFailIfCannotConsume(records, recordCount + 10 /* updates */);
    }

    @ParameterizedTest
    @MethodSource("streamTypeProviderForSnapshotWithColocation")
    public void snapshotForMultipleTables(boolean consistentSnapshot, boolean useSnapshot, boolean colocation) throws Exception {
        // Create colocated tables
        createTablesInColocatedDB(colocation);

        final int recordsTest1 = 10;
        final int recordsTest2 = 20;
        final int recordsTest3 = 30;
        insertBulkRecordsInColocatedDB(recordsTest1, "public.test_1");
        insertBulkRecordsInColocatedDB(recordsTest2, "public.test_2");
        insertBulkRecordsInColocatedDB(recordsTest3, "public.test_3");

        String dbStreamId = TestHelper.getNewDbStreamId(DEFAULT_COLOCATED_DB_NAME, "test_1", consistentSnapshot, useSnapshot);
        Configuration.Builder configBuilder =
          TestHelper.getConfigBuilder(DEFAULT_COLOCATED_DB_NAME, "public.test_1,public.test_2,public.test_3", dbStreamId);
        configBuilder.with(YugabyteDBConnectorConfig.SNAPSHOT_MODE, YugabyteDBConnectorConfig.SnapshotMode.INITIAL.getValue());
        startEngine(configBuilder);

        awaitUntilConnectorIsReady();

        List<SourceRecord> recordsForTest1 = new ArrayList<>();
        List<SourceRecord> recordsForTest2 = new ArrayList<>();
        List<SourceRecord> recordsForTest3 = new ArrayList<>();

        List<SourceRecord> records = new ArrayList<>();
        waitAndFailIfCannotConsume(records, recordsTest1 + recordsTest2 + recordsTest3);

        // Iterate over the records and add them to their respective topic
        for (SourceRecord record : records) {
            if (record.topic().equals(TestHelper.TEST_SERVER + ".public.test_1")) {
                recordsForTest1.add(record);
            } else if (record.topic().equals(TestHelper.TEST_SERVER + ".public.test_2")) {
                recordsForTest2.add(record);
            } else if (record.topic().equals(TestHelper.TEST_SERVER + ".public.test_3")) {
                recordsForTest3.add(record);
            }
        }

        assertEquals(recordsTest1, recordsForTest1.size());
        assertEquals(recordsTest2, recordsForTest2.size());
        assertEquals(recordsTest3, recordsForTest3.size());
    }

    @ParameterizedTest
    @MethodSource("io.debezium.connector.yugabytedb.TestHelper#streamTypeProviderForSnapshot")
    public void snapshotMixOfColocatedNonColocatedTables(boolean consistentSnapshot, boolean useSnapshot) throws Exception {
        // Create tables.
        createTablesInColocatedDB(true /* enforce creation of the colocated tables only */);

        final int recordCountForTest1 = 1000;
        final int recordCountForTest2 = 2000;
        final int recordCountForTest3 = 3000;
        final int recordCountInNonColocated = 4000;
        insertBulkRecordsInColocatedDB(recordCountForTest1, "public.test_1");
        insertBulkRecordsInColocatedDB(recordCountForTest2, "public.test_2");
        insertBulkRecordsInColocatedDB(recordCountForTest3, "public.test_3");
        insertBulkRecordsInColocatedDB(recordCountInNonColocated, "public.test_no_colocated");

        String dbStreamId = TestHelper.getNewDbStreamId(DEFAULT_COLOCATED_DB_NAME, "test_1", consistentSnapshot, useSnapshot);
        Configuration.Builder configBuilder =
          TestHelper.getConfigBuilder(DEFAULT_COLOCATED_DB_NAME, "public.test_1,public.test_2,public.test_3,public.test_no_colocated", dbStreamId);
        configBuilder.with(YugabyteDBConnectorConfig.SNAPSHOT_MODE, YugabyteDBConnectorConfig.SnapshotMode.INITIAL.getValue());
        startEngine(configBuilder);

        awaitUntilConnectorIsReady();

        List<SourceRecord> recordsForTest1 = new ArrayList<>();
        List<SourceRecord> recordsForTest2 = new ArrayList<>();
        List<SourceRecord> recordsForTest3 = new ArrayList<>();
        List<SourceRecord> recordsForNonColocated = new ArrayList<>();

        List<SourceRecord> records = new ArrayList<>();
        waitAndFailIfCannotConsume(records, recordCountForTest1 + recordCountForTest2 + recordCountForTest3 + recordCountInNonColocated);

        // Iterate over the records and add them to their respective topic
        for (SourceRecord record : records) {
            if (record.topic().equals(TestHelper.TEST_SERVER + ".public.test_1")) {
                recordsForTest1.add(record);
            } else if (record.topic().equals(TestHelper.TEST_SERVER + ".public.test_2")) {
                recordsForTest2.add(record);
            } else if (record.topic().equals(TestHelper.TEST_SERVER + ".public.test_3")) {
                recordsForTest3.add(record);
            } else if (record.topic().equals(TestHelper.TEST_SERVER + ".public.test_no_colocated")) {
                recordsForNonColocated.add(record);
            }
        }

        assertEquals(recordCountForTest1, recordsForTest1.size());
        assertEquals(recordCountForTest2, recordsForTest2.size());
        assertEquals(recordCountForTest3, recordsForTest3.size());
        assertEquals(recordCountInNonColocated, recordsForNonColocated.size());
    }

    @ParameterizedTest
    @MethodSource("streamTypeProviderForSnapshotWithColocation")
    public void snapshotColocatedNonColocatedThenStream(boolean consistentSnapshot, boolean useSnapshot, boolean initialOnly) throws Exception {
        // Create tables.
        createTablesInColocatedDB(true /* enforce creation of the colocated tables only */);

        final int recordCountForTest1 = 1000;
        final int recordCountForTest2 = 2000;
        final int recordCountForTest3 = 3000;
        final int recordCountInNonColocated = 4000;
        insertBulkRecordsInColocatedDB(recordCountForTest1, "public.test_1");
        insertBulkRecordsInColocatedDB(recordCountForTest2, "public.test_2");
        insertBulkRecordsInColocatedDB(recordCountForTest3, "public.test_3");

        String dbStreamId = TestHelper.getNewDbStreamId(DEFAULT_COLOCATED_DB_NAME, "test_1", consistentSnapshot, useSnapshot);
        Configuration.Builder configBuilder =
          TestHelper.getConfigBuilder(DEFAULT_COLOCATED_DB_NAME, "public.test_1,public.test_2,public.test_3,public.test_no_colocated", dbStreamId);
        if (initialOnly) {
            configBuilder.with(YugabyteDBConnectorConfig.SNAPSHOT_MODE,
                    YugabyteDBConnectorConfig.SnapshotMode.INITIAL_ONLY.getValue());
        } else {
            configBuilder.with(YugabyteDBConnectorConfig.SNAPSHOT_MODE,
                    YugabyteDBConnectorConfig.SnapshotMode.INITIAL.getValue());
        }

        startEngine(configBuilder);
        awaitUntilConnectorIsReady();

        List<SourceRecord> recordsForTest1 = new ArrayList<>();
        List<SourceRecord> recordsForTest2 = new ArrayList<>();
        List<SourceRecord> recordsForTest3 = new ArrayList<>();
        List<SourceRecord> recordsForNonColocated = new ArrayList<>();

        // Wait for some time so that the connector can transition to the streaming mode.
        TestHelper.waitFor(Duration.ofSeconds(60));

        insertBulkRecordsInColocatedDB(recordCountInNonColocated, "public.test_no_colocated");

        // Inserting 1001 records to test_1
        TestHelper.executeInDatabase("INSERT INTO test_1 VALUES (generate_series(1000, 2000));", DEFAULT_COLOCATED_DB_NAME);

        // Inserting 3001 records to test_3
        TestHelper.executeInDatabase("INSERT INTO test_3 VALUES (generate_series(3000, 6000));", DEFAULT_COLOCATED_DB_NAME);

        List<SourceRecord> records = new ArrayList<>();
        if (initialOnly) {
            waitAndFailIfCannotConsume(records, recordCountForTest1 + recordCountForTest2 + recordCountForTest3 );
        } else {
            waitAndFailIfCannotConsume(records, recordCountForTest1 + recordCountForTest2 + recordCountForTest3 + recordCountInNonColocated + 1001 + 3001);
        }

        // Iterate over the records and add them to their respective topic
        for (SourceRecord record : records) {
            if (record.topic().equals(TestHelper.TEST_SERVER + ".public.test_1")) {
                recordsForTest1.add(record);
            } else if (record.topic().equals(TestHelper.TEST_SERVER + ".public.test_2")) {
                recordsForTest2.add(record);
            } else if (record.topic().equals(TestHelper.TEST_SERVER + ".public.test_3")) {
                recordsForTest3.add(record);
            } else if (record.topic().equals(TestHelper.TEST_SERVER + ".public.test_no_colocated")) {
                recordsForNonColocated.add(record);
            }
        }
        if (initialOnly) {
            assertEquals(recordCountForTest1 , recordsForTest1.size());
            assertEquals(recordCountForTest2, recordsForTest2.size());
            assertEquals(recordCountForTest3 , recordsForTest3.size());
        } else {
            assertEquals(recordCountForTest1 + 1001, recordsForTest1.size());
            assertEquals(recordCountForTest2, recordsForTest2.size());
            assertEquals(recordCountForTest3 + 3001, recordsForTest3.size());
            assertEquals(recordCountInNonColocated, recordsForNonColocated.size());
        }
    }

    // This test should not be run with consistent snapshot stream since it verifies
    // the behaviour on failure after snapshot bootstrap call. For consistent
    // snapshot streams, the very first getChanges call starts the snapshot consumption
    @ParameterizedTest
    @ValueSource(booleans = {true, false})
    public void shouldSnapshotWithFailureAfterBootstrapSnapshotCall(boolean colocation)
        throws Exception {
        // This test verifies that if there is a failure after snapshot is bootstrapped,
        // then snapshot is taken normally once the connector restarts.
        createTablesInColocatedDB(colocation);

        // Insert records to be snapshotted.
        final int recordsCount = 10;
        insertBulkRecordsInColocatedDB(recordsCount, "public.test_1");
        insertBulkRecordsInColocatedDB(recordsCount, "public.test_2");

        String dbStreamId = TestHelper.getNewDbStreamId(DEFAULT_COLOCATED_DB_NAME, "test_1");
        Configuration.Builder configBuilder = TestHelper.getConfigBuilder(
            DEFAULT_COLOCATED_DB_NAME, "public.test_1,public.test_2", dbStreamId);
        configBuilder.with(YugabyteDBConnectorConfig.SNAPSHOT_MODE, "initial");

        // Enable the failure flag to introduce an explicit failure.
        YugabyteDBSnapshotChangeEventSource.FAIL_AFTER_BOOTSTRAP_GET_CHANGES = true;
        startEngine(configBuilder);

        // Since we have specified the failure flag, we should not get any snapshot and
        // connector would fail after the first GetChanges call to all the tablets. Verify that
        // we haven't received any record even after waiting for a minute.
        TestHelper.waitFor(Duration.ofMinutes(1));
        assertNoRecordsToConsume();

        // Stop the connector.
        stopConnector();

        // Disable the failure flag so that execution can happen normally.
        YugabyteDBSnapshotChangeEventSource.FAIL_AFTER_BOOTSTRAP_GET_CHANGES = false;
        startEngine(configBuilder);

        // Wait until connector is started.
        awaitUntilConnectorIsReady();

        // This time we will get the records inserted earlier, this will be the result of snapshot.
        List<SourceRecord> records = new ArrayList<>();
        waitAndFailIfCannotConsume(records, 2 * recordsCount);

        // Iterate over the records and add them to their respective topic
        List<SourceRecord> recordsForTest1 = new ArrayList<>();
        List<SourceRecord> recordsForTest2 = new ArrayList<>();
        for (SourceRecord record : records) {
            if (record.topic().equals(TestHelper.TEST_SERVER + ".public.test_1")) {
                recordsForTest1.add(record);
            } else if (record.topic().equals(TestHelper.TEST_SERVER + ".public.test_2")) {
                recordsForTest2.add(record);
            }
        }

        assertEquals(recordsCount, recordsForTest1.size());
        assertEquals(recordsCount, recordsForTest2.size());
    }

    @ParameterizedTest
    @MethodSource("streamTypeProviderForSnapshotWithColocation")
    public void shouldSnapshotWithFailureAfterSettingInitialCheckpoint(boolean consistentSnapshot, boolean useSnapshot, boolean colocation)
        throws Exception {
        // This test verifies that if there is a failure after the call to set the checkpoint,
        // then snapshot is taken normally once the connector restarts.
        createTablesInColocatedDB(colocation);

        // Insert records to be snapshotted.
        final int recordsCount = 10;
        insertBulkRecordsInColocatedDB(recordsCount, "public.test_1");
        insertBulkRecordsInColocatedDB(recordsCount, "public.test_2");

        String dbStreamId = TestHelper.getNewDbStreamId(DEFAULT_COLOCATED_DB_NAME, "test_1", consistentSnapshot, useSnapshot);
        Configuration.Builder configBuilder = TestHelper.getConfigBuilder(
            DEFAULT_COLOCATED_DB_NAME, "public.test_1,public.test_2", dbStreamId);
        configBuilder.with(YugabyteDBConnectorConfig.SNAPSHOT_MODE, "initial");

        // Enable the failure flag to introduce an explicit failure.
        YugabyteDBSnapshotChangeEventSource.FAIL_AFTER_SETTING_INITIAL_CHECKPOINT = true;
        startEngine(configBuilder);

        // Since we have specified the failure flag, we should not get any snapshot and
        // connector would fail after setting the checkpoint on all the tablets. Verify that
        // we haven't received any record even after waiting for a minute.
        TestHelper.waitFor(Duration.ofMinutes(1));
        assertNoRecordsToConsume();

        // Stop the connector.
        stopConnector();

        // Disable the failure flag so that execution can happen normally.
        YugabyteDBSnapshotChangeEventSource.FAIL_AFTER_SETTING_INITIAL_CHECKPOINT = false;
        startEngine(configBuilder);

        // Wait until connector is started.
        awaitUntilConnectorIsReady();

        // This time we will get the records inserted earlier, this will be the result of snapshot.
        List<SourceRecord> records = new ArrayList<>();
        waitAndFailIfCannotConsume(records, 2 * recordsCount);

        // Iterate over the records and add them to their respective topic
        List<SourceRecord> recordsForTest1 = new ArrayList<>();
        List<SourceRecord> recordsForTest2 = new ArrayList<>();
        for (SourceRecord record : records) {
            if (record.topic().equals(TestHelper.TEST_SERVER + ".public.test_1")) {
                recordsForTest1.add(record);
            } else if (record.topic().equals(TestHelper.TEST_SERVER + ".public.test_2")) {
                recordsForTest2.add(record);
            }
        }

        assertEquals(recordsCount, recordsForTest1.size());
        assertEquals(recordsCount, recordsForTest2.size());
    }

    @ParameterizedTest
    @MethodSource("io.debezium.connector.yugabytedb.TestHelper#streamTypeProviderForSnapshot")
    public void shouldNotSnapshotAgainIfSnapshotCompletedOnce(boolean consistentSnapshot, boolean useSnapshot) throws Exception {
        /* This test aims to verify that if snapshot is taken on certain streamID + tabletId
           combination once then we should not be taking it again. To verify the same, we will
           perform the following steps:
           1. Start connector in initial_only mode - this will ensure that we only take
              the snapshot
           2. Verify that we have received all the records in snapshot
           3. Stop connector
           4. Start connector in snapshot.mode = initial
           5. This time we are expecting that the connector will not take a snapshot and proceed
              to streaming mode directly
           6. To verify that the connector is publishing nothing, we can assert that there are
              no records to consume
         */ 

        createTablesInColocatedDB(false);

        final int recordsCount = 50;
        insertBulkRecordsInColocatedDB(recordsCount, "public.test_1");

        String dbStreamId = TestHelper.getNewDbStreamId(DEFAULT_COLOCATED_DB_NAME, "test_1", consistentSnapshot, useSnapshot);
        Configuration.Builder configBuilder =
          TestHelper.getConfigBuilder(DEFAULT_COLOCATED_DB_NAME, "public.test_1", dbStreamId);
        configBuilder.with(YugabyteDBConnectorConfig.SNAPSHOT_MODE, "initial_only");

        startEngine(configBuilder);
        awaitUntilConnectorIsReady();

        List<SourceRecord> records = new ArrayList<>();
        waitAndFailIfCannotConsume(records, recordsCount);
        assertEquals(recordsCount, records.size());

        // Verify that there are no records to consume anymore.
        assertNoRecordsToConsume();

        // Stop connector and wait till the engine stops.
        stopConnector();

        Awaitility.await()
            .pollDelay(Duration.ofSeconds(1))
            .atMost(Duration.ofSeconds(60))
            .until(() -> {
                return engine == null;
            });

        assertConnectorNotRunning();

        // Change snapshot.mode to initial and start connector.
        configBuilder.with(YugabyteDBConnectorConfig.SNAPSHOT_MODE, "initial");
        startEngine(configBuilder);
        awaitUntilConnectorIsReady();

        // Verify that there is nothing to consume.
        for (int i = 0; i < 5; ++i) {
            assertNoRecordsToConsume();
            TestHelper.waitFor(Duration.ofSeconds(2));
        }
    }

    @ParameterizedTest
    @MethodSource("streamTypeProviderForSnapshotWithColocation")
    public void shouldContinueStreamingInNeverAfterSnapshotCompleteInInitialOnly(boolean consistentSnapshot, boolean useSnapshot, boolean colocation)
        throws Exception {
        /* This test aims to verify that if snapshot is taken on certain streamID + tabletId
           combination once with initial_only and then the connector is deployed with 
           snapshot.mode = never it should only stream the changes and no snapshot record
           should be streamed. Steps are as follows:
           1. Start connector in initial_only mode - this will ensure that we only take
              the snapshot
           2. Verify that we have received all the records in snapshot
           3. Stop connector
           4. Insert a few records here to make sure they are not streamed as part of snapshot
           5. Start connector in snapshot.mode = never
           6. This time we are expecting that the connector will not take a snapshot and proceed
              to streaming mode directly
           7. Verify that we get the change records here.
         */ 

        createTablesInColocatedDB(colocation);

        final int recordsCount = 50;
        insertBulkRecordsInColocatedDB(recordsCount, "public.test_1");

        String dbStreamId = TestHelper.getNewDbStreamId(DEFAULT_COLOCATED_DB_NAME, "test_1", consistentSnapshot, useSnapshot);
        Configuration.Builder configBuilder =
          TestHelper.getConfigBuilder(DEFAULT_COLOCATED_DB_NAME, "public.test_1", dbStreamId);
        configBuilder.with(YugabyteDBConnectorConfig.SNAPSHOT_MODE, "initial_only");

        startEngine(configBuilder);
        awaitUntilConnectorIsReady();

        List<SourceRecord> records = new ArrayList<>();
        waitAndFailIfCannotConsume(records, recordsCount);
        assertEquals(recordsCount, records.size());

        // Insert records in other tables, this shouldn't cause an issue.
        insertBulkRecordsInColocatedDB(1000, "public.test_2");
        insertBulkRecordsInColocatedDB(500, "public.test_3");

        // Verify that there are no records to consume anymore.
        assertNoRecordsToConsume();

        // Stop connector and wait till the engine stops.
        stopConnector();

        Awaitility.await()
            .pollDelay(Duration.ofSeconds(1))
            .atMost(Duration.ofSeconds(60))
            .until(() -> {
                return engine == null;
            });

        assertConnectorNotRunning();

        // Insert a few records --> total records inserted here would be 10, [50, 60)
        final int insertRecords = 10;
        insertBulkRecordsInRangeInColocatedDB(recordsCount, recordsCount + insertRecords, "public.test_1");

        // Change snapshot.mode to initial and start connector.
        configBuilder.with(YugabyteDBConnectorConfig.SNAPSHOT_MODE, "never");
        startEngine(configBuilder);
        awaitUntilConnectorIsReady();

        // Verify that we consume new records.
        List<SourceRecord> recordsAfterRestart = new ArrayList<>();
        waitAndFailIfCannotConsume(recordsAfterRestart, insertRecords);

        assertEquals(insertRecords, recordsAfterRestart.size());

        int startIdx = recordsCount;
        for (int i = 0; i < recordsAfterRestart.size(); ++i) {
            Struct s = (Struct) recordsAfterRestart.get(i).value();
            assertEquals("c", s.getString("op"));
            assertValueField(recordsAfterRestart.get(i), "after/id/value", startIdx);

            // Increment startIdx for next record verification.
            ++startIdx;
        }
    }

    @ParameterizedTest
    @MethodSource("io.debezium.connector.yugabytedb.TestHelper#streamTypeProviderForSnapshot")
    public void snapshotShouldNotBeAffectedByDroppingUnrelatedTables(boolean consistentSnapshot, boolean useSnapshot) throws Exception {
        /* The objective of the test is to verify that when an unrelated table is dropped, it
           should not cause any harm to the existing flow. At the same time, if tablet split
           occurs, we should ensure that the parent doesn't get deleted before we start
           consuming from the children, and when it does, if the connector restarts it 
           should not take the snapshot on the children in any situation. The test performs
           the following steps:
           1. Creates 3 tables: t1, t2 and t3
           2. Starts streaming on table t1 only
           3. We set a static flag to wait before getting children - this will ensure that we
              wait 60s after receiving tablet split and before asking for the children
           4. Insert some records in t1 and start the connector in snapshot mode
           5. Drop table t2
           6. Verify that we have consumed snapshot records
           7. Restart the connector
           8. Ensure that we are not receiving any record
         */
        TestHelper.dropAllSchemas();
        TestHelper.execute("CREATE TABLE t1 (id INT PRIMARY KEY, name TEXT) SPLIT INTO 1 TABLETS;");
        TestHelper.execute("CREATE TABLE t2 (id INT PRIMARY KEY, name TEXT) SPLIT INTO 1 TABLETS;");
        TestHelper.execute("CREATE TABLE t3 (id INT PRIMARY KEY, name TEXT) SPLIT INTO 1 TABLETS;");

        String dbStreamId = TestHelper.getNewDbStreamId("yugabyte", "t1", false, false, consistentSnapshot, useSnapshot);
        Configuration.Builder configBuilder = TestHelper.getConfigBuilder("public.t1", dbStreamId);
        configBuilder.with(YugabyteDBConnectorConfig.SNAPSHOT_MODE, "initial");

        YugabyteDBStreamingChangeEventSource.TEST_WAIT_BEFORE_GETTING_CHILDREN = true;

        int recordsCount = 50;
        String insertFormat = "INSERT INTO t1 VALUES (%d, 'value for split table');";
        for (int i = 0; i < recordsCount; ++i) {
            TestHelper.execute(String.format(insertFormat, i));
        }

        startEngine(configBuilder);
        awaitUntilConnectorIsReady();

        // Drop another unrelated table.
        LOGGER.info("Dropping table t2");
        TestHelper.execute("DROP TABLE t2;");
        LOGGER.info("Waiting 10s after dropping table t2");
        TestHelper.waitFor(Duration.ofSeconds(10));

        YBClient ybClient = TestHelper.getYbClient(getMasterAddress());
        YBTable table = TestHelper.getYbTable(ybClient, "t1");
        
        // Verify that there is just a single tablet.
        Set<String> tablets = ybClient.getTabletUUIDs(table);
        int tabletCountBeforeSplit = tablets.size();
        assertEquals(1, tabletCountBeforeSplit);

        // Compact the table to ready it for splitting.
        ybClient.flushTable(table.getTableId());

        // Wait for 20s for the table to be flushed.
        TestHelper.waitFor(Duration.ofSeconds(20));

        // Split the tablet. There is just one tablet so it is safe to assume that the iterator will
        // return just the desired tablet.
        ybClient.splitTablet(tablets.iterator().next());

        // Wait till there are 2 tablets for the table.
        TestHelper.waitForTablets(ybClient, table, 2);

        LOGGER.info("Dummy wait to see the logs in connector");
        TestHelper.waitFor(Duration.ofSeconds(120));

        List<SourceRecord> records = new ArrayList<>();
        waitAndFailIfCannotConsume(records, recordsCount);

        assertEquals(recordsCount, records.size());

        // Also verify all of them are snapshot records.
        for (SourceRecord record : records) {
            assertEquals("r", TestHelper.getOpValue(record));
        }

        // Stop the connector, wait till it stops and then restart.
        stopConnector();

        Awaitility.await()
            .pollDelay(Duration.ofSeconds(1))
            .atMost(Duration.ofSeconds(60))
            .until(() -> {
                return engine == null;
            });

        startEngine(configBuilder);
        awaitUntilConnectorIsReady();

        // No record should be consumed now.
        for (int i = 0; i < 10; ++i) {
            assertNoRecordsToConsume();
            TestHelper.waitFor(Duration.ofSeconds(2));
        }

        YugabyteDBStreamingChangeEventSource.TEST_WAIT_BEFORE_GETTING_CHILDREN = false;
    }

    // This test should not be run with consistent snapshot stream since it verifies
    // the behaviour on failure after snapshot bootstrap call. For consistent
    // snapshot streams, the very first getChanges call starts the snapshot consumption
    @ParameterizedTest
    @MethodSource("argumentProviderForEmptyNonEmptyNonColocatedTables")
    public void snapshotTwoColocatedAndEmptyNonEmptyNonColocatedThenStream(boolean emptyNonColocated, boolean colocation) throws Exception {
        /*
         * The objective of this test is to verify that we are able to consume all
         * snapshot records on a combination of empty & non-empty tables and 
         * successfully switch to streaming phase and consume the streaming records for all the tables.
         */

        // Create tables.
        createTablesInColocatedDB(colocation);

        // 2 colocated non-empty tables + 1 colocated empty table + 1 non-colocated empty table
        final int recordCountForTest1 = 1000;
        final int recordCountForTest2 = 2000;
<<<<<<< HEAD
        final int recordCountInNonColocated = 2000;
        insertBulkRecords(recordCountForTest1, "public.test_1");
        insertBulkRecords(recordCountForTest2, "public.test_2");
=======
        insertBulkRecordsInColocatedDB(recordCountForTest1, "public.test_1");
        insertBulkRecordsInColocatedDB(recordCountForTest2, "public.test_2");
>>>>>>> a99318b5

        if (!emptyNonColocated) {
            insertBulkRecords(recordCountInNonColocated, "public.test_no_colocated");
        }

        String dbStreamId = TestHelper.getNewDbStreamId(DEFAULT_COLOCATED_DB_NAME, "test_1");
        Configuration.Builder configBuilder =
                TestHelper.getConfigBuilder(DEFAULT_COLOCATED_DB_NAME, "public.test_1,public.test_2,public.test_3,public.test_no_colocated", dbStreamId);
        configBuilder.with(YugabyteDBConnectorConfig.SNAPSHOT_MODE,
                YugabyteDBConnectorConfig.SnapshotMode.INITIAL.getValue());

        // Enable the failure flag to introduce an explicit failure.
        YugabyteDBSnapshotChangeEventSource.FAIL_AFTER_BOOTSTRAP_GET_CHANGES = true;
        startEngine(configBuilder);

        // Since we have specified the failure flag, we should not get any snapshot and
        // connector would fail after the first GetChanges call to all the tablets. Verify that
        // we haven't received any record even after waiting for a minute.
        TestHelper.waitFor(Duration.ofMinutes(1));
        assertNoRecordsToConsume();

        // Stop the connector.
        stopConnector();

        // Disable the failure flag so that execution can happen normally.
        YugabyteDBSnapshotChangeEventSource.FAIL_AFTER_BOOTSTRAP_GET_CHANGES = false;
        startEngine(configBuilder);

        // Wait until connector is started.
        awaitUntilConnectorIsReady();

        List<SourceRecord> recordsForTest1 = new ArrayList<>();
        List<SourceRecord> recordsForTest2 = new ArrayList<>();
        List<SourceRecord> recordsForTest3 = new ArrayList<>();
        List<SourceRecord> recordsForNonColocated = new ArrayList<>();

        final int totalStreamingRecords = insertStreamingRecordsInAllTables();

        List<SourceRecord> records = new ArrayList<>();

        if (emptyNonColocated) {
            waitAndFailIfCannotConsume(records, recordCountForTest1 + recordCountForTest2 + totalStreamingRecords);
        } else {
            waitAndFailIfCannotConsume(records, recordCountForTest1 + recordCountForTest2 + recordCountInNonColocated + totalStreamingRecords);
        }

        // Iterate over the records and add them to their respective topic
        for (SourceRecord record : records) {
            if (record.topic().equals(TestHelper.TEST_SERVER + ".public.test_1")) {
                recordsForTest1.add(record);
            } else if (record.topic().equals(TestHelper.TEST_SERVER + ".public.test_2")) {
                recordsForTest2.add(record);
            } else if (record.topic().equals(TestHelper.TEST_SERVER + ".public.test_3")) {
                recordsForTest3.add(record);
            } else if (record.topic().equals(TestHelper.TEST_SERVER + ".public.test_no_colocated")) {
                recordsForNonColocated.add(record);
            }
        }

        assertEquals(recordCountForTest1 + 101, recordsForTest1.size());
        assertEquals(recordCountForTest2 + 201, recordsForTest2.size());
        assertEquals(301, recordsForTest3.size());
        if (emptyNonColocated) {
            assertEquals(401, recordsForNonColocated.size());
        } else {
            assertEquals(recordCountInNonColocated + 401, recordsForNonColocated.size());
        }
    }

    @ParameterizedTest
    @MethodSource("argumentProviderForEmptyNonEmptyNonColocatedTables")
    public void snapshotTwoColocatedAndEmptyNonEmptyNonColocatedThenStreamWithConsistentSnapshot(boolean emptyNonColocated, boolean colocation) throws Exception {
        /*
         * The objective of this test is to verify that we are able to consume all
         * snapshot records on a combination of empty & non-empty tables and successfully
         * switch to streaming phase and consume the streaming records for all the tables.
         */

        // Create tables.
        createTablesInColocatedDB(colocation);

        // 2 colocated non-empty tables + 1 colocated empty table + 1 non-colocated empty table
        final int recordCountForTest1 = 1000;
        final int recordCountForTest2 = 2000;
        final int recordCountInNonColocated = 2000;
<<<<<<< HEAD
        insertBulkRecords(recordCountForTest1, "public.test_1");
        insertBulkRecords(recordCountForTest2, "public.test_2");
        
        if (!emptyNonColocated) {
            insertBulkRecords(recordCountInNonColocated, "public.test_no_colocated");
        }
=======
        insertBulkRecordsInColocatedDB(recordCountForTest1, "public.test_1");
        insertBulkRecordsInColocatedDB(recordCountForTest2, "public.test_2");
        insertBulkRecordsInColocatedDB(recordCountInNonColocated, "public.test_no_colocated");
>>>>>>> a99318b5

        String dbStreamId = TestHelper.getNewDbStreamId(DEFAULT_COLOCATED_DB_NAME, "test_1", true, true);
        Configuration.Builder configBuilder =
                TestHelper.getConfigBuilder(DEFAULT_COLOCATED_DB_NAME, "public.test_1,public.test_2,public.test_3,public.test_no_colocated", dbStreamId);
        configBuilder.with(YugabyteDBConnectorConfig.SNAPSHOT_MODE,
                YugabyteDBConnectorConfig.SnapshotMode.INITIAL.getValue());

        startEngine(configBuilder);

        // Wait until connector is started.
        awaitUntilConnectorIsReady();

        List<SourceRecord> recordsForTest1 = new ArrayList<>();
        List<SourceRecord> recordsForTest2 = new ArrayList<>();
        List<SourceRecord> recordsForTest3 = new ArrayList<>();
        List<SourceRecord> recordsForNonColocated = new ArrayList<>();

        final int totalStreamingRecords = insertStreamingRecordsInAllTables();

        List<SourceRecord> records = new ArrayList<>();

        if (emptyNonColocated) {
            waitAndFailIfCannotConsume(records, recordCountForTest1 + recordCountForTest2 + totalStreamingRecords);
        } else {
            waitAndFailIfCannotConsume(records, recordCountForTest1 + recordCountForTest2 + recordCountInNonColocated + totalStreamingRecords);
        }
        
        // Iterate over the records and add them to their respective topic
        for (SourceRecord record : records) {
            if (record.topic().equals(TestHelper.TEST_SERVER + ".public.test_1")) {
                recordsForTest1.add(record);
            } else if (record.topic().equals(TestHelper.TEST_SERVER + ".public.test_2")) {
                recordsForTest2.add(record);
            } else if (record.topic().equals(TestHelper.TEST_SERVER + ".public.test_3")) {
                recordsForTest3.add(record);
            } else if (record.topic().equals(TestHelper.TEST_SERVER + ".public.test_no_colocated")) {
                recordsForNonColocated.add(record);
            }
        }

        assertEquals(recordCountForTest1 + 101, recordsForTest1.size());
        assertEquals(recordCountForTest2 + 201, recordsForTest2.size());
        assertEquals(301, recordsForTest3.size());
        if (emptyNonColocated) {
            assertEquals(401, recordsForNonColocated.size());
        } else {
            assertEquals(recordCountInNonColocated + 401, recordsForNonColocated.size());
        }
    }

    @ParameterizedTest
<<<<<<< HEAD
    @MethodSource("streamTypeProviderForSnapshotWithColocation")
    public void verifyConnectorFailsIfMarkSnapshotDoneFails(boolean consistentSnapshot, boolean useSnapshot, boolean colocation) throws Exception {
        createTables(colocation);
=======
    @ValueSource(booleans = {true, false})
    public void verifyConnectorFailsIfMarkSnapshotDoneFails(boolean colocation) throws Exception {
        createTablesInColocatedDB(colocation);
>>>>>>> a99318b5

        int recordCountT1 = 5000;

        // Insert records in the table test_1
        insertBulkRecordsInColocatedDB(recordCountT1, "public.test_1");

        String dbStreamId = TestHelper.getNewDbStreamId(DEFAULT_COLOCATED_DB_NAME, "test_1", consistentSnapshot, useSnapshot);
        Configuration.Builder configBuilder = TestHelper.getConfigBuilder(DEFAULT_COLOCATED_DB_NAME, "public.test_1", dbStreamId);
        configBuilder.with(YugabyteDBConnectorConfig.SNAPSHOT_MODE, "initial")
            .with(YugabyteDBConnectorConfig.MAX_CONNECTOR_RETRIES, "1");
        YugabyteDBSnapshotChangeEventSource.FAIL_WHEN_MARKING_SNAPSHOT_DONE = true;
        startEngine(configBuilder);

        awaitUntilConnectorIsReady();

        // Dummy wait for some time so that the connector has some time to transition to streaming.
        TestHelper.waitFor(Duration.ofSeconds(30));
        String insertStringFormat = "INSERT INTO test_1 VALUES (%s);";
        TestHelper.executeInDatabase(
          String.format(insertStringFormat,
            String.format("generate_series(%d, %d)",
              recordCountT1, recordCountT1 + 10000)), DEFAULT_COLOCATED_DB_NAME);

        // Total records inserted at this stage would be recordCountT1 + 1001
        int totalRecords = recordCountT1 + 1001;

        List<SourceRecord> records = new ArrayList<>();
        // We are intentionally passing expected records as totalRecords but the expected behavior 
        // with the test flag enabled is that we will only receive snapshot records and no streaming
        // records.
        waitAndConsume(records, totalRecords, 300*1000);
        assertNoRecordsToConsume();
        // Should have recevied only snapshot records.
        assertNotEquals(totalRecords, records.size());
        assertEquals(recordCountT1, records.size());
        YugabyteDBSnapshotChangeEventSource.FAIL_WHEN_MARKING_SNAPSHOT_DONE = false;
    }

    private void verifyRecordCount(long recordsCount) {
        waitAndFailIfCannotConsume(new ArrayList<>(), recordsCount);
    }

    static Stream<Arguments> streamTypeProviderForSnapshotWithColocation() {
        return Stream.of(
                Arguments.of(false, false, true), // Older stream with colocation
                Arguments.of(false, false, false), // Older stream without colocation
                Arguments.of(true, true, true), // USE_SNAPSHOT stream with colocation
                Arguments.of(true, true, false));  // USE_SNAPSHOT stream without colocation
    }

    static Stream<Arguments> argumentProviderForEmptyNonEmptyNonColocatedTables() {
        return Stream.of(
            Arguments.of(true, true), // Empty Non Colocated table with colocation
            Arguments.of(true, false), // Empty Non Colocated table without colocation
            Arguments.of(false, true), // Non-empty Non Colocated table with colocation
            Arguments.of(false, false)); // Non-empty Non Colocated table without colocation
    }

    private int insertStreamingRecordsInAllTables() {
        // Inserting 1001 records to test_1
        TestHelper.executeInDatabase("INSERT INTO test_1 VALUES (generate_series(1000, 1100));", DEFAULT_COLOCATED_DB_NAME);

        // Inserting 2001 records to test_1
        TestHelper.executeInDatabase("INSERT INTO test_2 VALUES (generate_series(2000, 2200));", DEFAULT_COLOCATED_DB_NAME);

        // Inserting 3001 records to test_3
        TestHelper.executeInDatabase("INSERT INTO test_3 VALUES (generate_series(3000, 3300));", DEFAULT_COLOCATED_DB_NAME);

        // Inserting 4001 records to test_no_colocated
        TestHelper.executeInDatabase("INSERT INTO test_no_colocated VALUES (generate_series(4000, 4400));", DEFAULT_COLOCATED_DB_NAME);
        final int totalRecordsInserted = 101 + 201 + 301 + 401;
        return totalRecordsInserted;
    }
}<|MERGE_RESOLUTION|>--- conflicted
+++ resolved
@@ -113,16 +113,9 @@
     }
 
     @ParameterizedTest
-<<<<<<< HEAD
     @MethodSource("streamTypeProviderForSnapshotWithColocation")
     public void shouldOnlySnapshotTablesInList(boolean consistentSnapshot, boolean useSnapshot, boolean colocation) throws Exception {
-        createTables(colocation);
-=======
-    @ValueSource(booleans = {true, false})
-    public void shouldOnlySnapshotTablesInList(boolean colocation) throws Exception {
-        createTablesInColocatedDB(colocation);
-
->>>>>>> a99318b5
+        createTablesInColocatedDB(colocation);
         int recordCountT1 = 5000;
 
         // Insert records in the table test_1
@@ -158,15 +151,9 @@
     }
 
     @ParameterizedTest
-<<<<<<< HEAD
     @MethodSource("streamTypeProviderForSnapshotWithColocation")
     public void snapshotTableThenStreamData(boolean consistentSnapshot, boolean useSnapshot, boolean colocation) throws Exception {
-        createTables(colocation);
-=======
-    @ValueSource(booleans = {true, false})
-    public void snapshotTableThenStreamData(boolean colocation) throws Exception {
-        createTablesInColocatedDB(colocation);
->>>>>>> a99318b5
+        createTablesInColocatedDB(colocation);
 
         int recordCountT1 = 5000;
 
@@ -199,15 +186,9 @@
 
     // GitHub issue: https://github.com/yugabyte/debezium-connector-yugabytedb/issues/143
     @ParameterizedTest
-<<<<<<< HEAD
     @MethodSource("streamTypeProviderForSnapshotWithColocation")
     public void snapshotTableWithCompaction(boolean consistentSnapshot, boolean useSnapshot, boolean colocation) throws Exception {
-        createTables(colocation);
-=======
-    @ValueSource(booleans = {true, false})
-    public void snapshotTableWithCompaction(boolean colocation) throws Exception {
-        createTablesInColocatedDB(colocation);
->>>>>>> a99318b5
+        createTablesInColocatedDB(colocation);
 
         int recordCount = 5000;
 
@@ -781,17 +762,12 @@
         // 2 colocated non-empty tables + 1 colocated empty table + 1 non-colocated empty table
         final int recordCountForTest1 = 1000;
         final int recordCountForTest2 = 2000;
-<<<<<<< HEAD
         final int recordCountInNonColocated = 2000;
-        insertBulkRecords(recordCountForTest1, "public.test_1");
-        insertBulkRecords(recordCountForTest2, "public.test_2");
-=======
         insertBulkRecordsInColocatedDB(recordCountForTest1, "public.test_1");
         insertBulkRecordsInColocatedDB(recordCountForTest2, "public.test_2");
->>>>>>> a99318b5
 
         if (!emptyNonColocated) {
-            insertBulkRecords(recordCountInNonColocated, "public.test_no_colocated");
+            insertBulkRecordsInColocatedDB(recordCountInNonColocated, "public.test_no_colocated");
         }
 
         String dbStreamId = TestHelper.getNewDbStreamId(DEFAULT_COLOCATED_DB_NAME, "test_1");
@@ -874,18 +850,9 @@
         final int recordCountForTest1 = 1000;
         final int recordCountForTest2 = 2000;
         final int recordCountInNonColocated = 2000;
-<<<<<<< HEAD
-        insertBulkRecords(recordCountForTest1, "public.test_1");
-        insertBulkRecords(recordCountForTest2, "public.test_2");
-        
-        if (!emptyNonColocated) {
-            insertBulkRecords(recordCountInNonColocated, "public.test_no_colocated");
-        }
-=======
         insertBulkRecordsInColocatedDB(recordCountForTest1, "public.test_1");
         insertBulkRecordsInColocatedDB(recordCountForTest2, "public.test_2");
         insertBulkRecordsInColocatedDB(recordCountInNonColocated, "public.test_no_colocated");
->>>>>>> a99318b5
 
         String dbStreamId = TestHelper.getNewDbStreamId(DEFAULT_COLOCATED_DB_NAME, "test_1", true, true);
         Configuration.Builder configBuilder =
@@ -937,15 +904,9 @@
     }
 
     @ParameterizedTest
-<<<<<<< HEAD
     @MethodSource("streamTypeProviderForSnapshotWithColocation")
     public void verifyConnectorFailsIfMarkSnapshotDoneFails(boolean consistentSnapshot, boolean useSnapshot, boolean colocation) throws Exception {
-        createTables(colocation);
-=======
-    @ValueSource(booleans = {true, false})
-    public void verifyConnectorFailsIfMarkSnapshotDoneFails(boolean colocation) throws Exception {
-        createTablesInColocatedDB(colocation);
->>>>>>> a99318b5
+        createTablesInColocatedDB(colocation);
 
         int recordCountT1 = 5000;
 
