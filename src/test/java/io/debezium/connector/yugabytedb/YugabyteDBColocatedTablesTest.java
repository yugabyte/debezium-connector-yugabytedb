--- conflicted
+++ resolved
@@ -1,45 +1,31 @@
 package io.debezium.connector.yugabytedb;
 
-import static org.junit.Assert.assertTrue;
 import static org.junit.jupiter.api.Assertions.*;
 
+import io.debezium.config.Configuration;
+import io.debezium.connector.yugabytedb.common.YugabyteDBContainerTestBase;
+
 import java.time.Duration;
-<<<<<<< HEAD
 import java.util.ArrayList;
 import java.util.Arrays;
 import java.util.List;
 import java.util.concurrent.CompletableFuture;
 import java.util.concurrent.atomic.AtomicLong;
 
-import org.apache.kafka.connect.data.Struct;
 import org.apache.kafka.connect.source.SourceRecord;
 import org.awaitility.Awaitility;
 import org.awaitility.core.ConditionTimeoutException;
-import org.junit.*;
+import org.junit.jupiter.api.*;
 import org.slf4j.Logger;
 import org.slf4j.LoggerFactory;
-import org.testcontainers.containers.YugabyteYSQLContainer;
-=======
-
-import io.debezium.connector.yugabytedb.common.YugabyteDBContainerTestBase;
-import org.junit.jupiter.api.*;
->>>>>>> a395a391
-
-import io.debezium.config.Configuration;
 
 /**
  * Unit tests to verify connector functionality with colocated tables in YugabyteDB.
  *
  * @author Vaibhav Kushwaha (vkushwaha@yugabyte.com)
  */
-<<<<<<< HEAD
-public class YugabyteDBColocatedTablesTest extends YugabyteDBTestBase {
+public class YugabyteDBColocatedTablesTest extends YugabyteDBContainerTestBase {
   private final static Logger LOGGER = LoggerFactory.getLogger(YugabyteDBColocatedTablesTest.class);
-  private static YugabyteYSQLContainer ybContainer;
-
-=======
-public class YugabyteDBColocatedTablesTest extends YugabyteDBContainerTestBase {
->>>>>>> a395a391
   private static final String COLOCATED_DB_NAME = "colocated_database";  
 
   private final String INSERT_TEST_1 = "INSERT INTO test_1 VALUES (%d, 'sample insert');";
@@ -67,15 +53,9 @@
     dropTables();
   }
 
-<<<<<<< HEAD
-  @AfterClass
+  @AfterAll
   public static void afterClass() {
-    ybContainer.stop();
-=======
-  @AfterAll
-  public static void afterClass() throws Exception {
     shutdownYBContainer();
->>>>>>> a395a391
   }
 
   @Test
@@ -247,7 +227,7 @@
 
   @Test
   public void dropColumnsForTablesAndHandleSchemaChanges() throws Exception {
-    /**
+    /*
      * 1. Create colocated tables having 40 columns (+2 for other columns)
      * 2. Start the CDC pipeline and keep inserting data
      * 3. Execute ALTER TABLE...DROP commands randomly.
