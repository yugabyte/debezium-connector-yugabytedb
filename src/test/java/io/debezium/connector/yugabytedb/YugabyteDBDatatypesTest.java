--- conflicted
+++ resolved
@@ -22,14 +22,12 @@
 import org.junit.Before;
 import org.junit.BeforeClass;
 import org.junit.Test;
-import org.junit.jupiter.api.Disabled;
 import org.testcontainers.containers.YugabyteYSQLContainer;
 
 import io.debezium.config.Configuration;
 import io.debezium.connector.yugabytedb.common.YugabyteDBTestBase;
 import io.debezium.connector.yugabytedb.transforms.YBExtractNewRecordState;
 import io.debezium.transforms.ExtractNewRecordStateConfigDefinition;
-import io.debezium.util.Strings;
 
 /**
  * Basic unit tests to check the behaviour with YugabyteDB datatypes
@@ -187,24 +185,7 @@
     }
 
     private void verifyRecordCountUntilTimeExpires(long recordsCount, long milliSecondsToWait) {
-<<<<<<< HEAD
-        int totalConsumedRecords = 0;
-        long start = System.currentTimeMillis();
-        while (totalConsumedRecords < recordsCount && ((System.currentTimeMillis() - start) < milliSecondsToWait)) {
-            int consumed = super.consumeAvailableRecords(record -> {
-                LOGGER.debug("The record being consumed is " + record);
-            });
-            if (consumed > 0) {
-                totalConsumedRecords += consumed;
-                LOGGER.debug("Consumed " + totalConsumedRecords + " records");
-            }
-        }
-        LOGGER.info("Total duration to consume " + recordsCount + " records: " + Strings.duration(System.currentTimeMillis() - start));
-
-        assertEquals(recordsCount, totalConsumedRecords);
-=======
         waitAndFailIfCannotConsume(new ArrayList<>(), recordsCount, milliSecondsToWait);
->>>>>>> 93867a3b
     }
 
     private void verifyValue(long recordsCount) {
