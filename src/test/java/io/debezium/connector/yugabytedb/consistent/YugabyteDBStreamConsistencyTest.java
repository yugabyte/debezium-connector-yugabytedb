package io.debezium.connector.yugabytedb.consistent;

import static org.junit.Assert.*;
import static org.junit.jupiter.api.Assertions.fail;

import java.sql.Connection;
import java.sql.SQLException;
import java.sql.Statement;
import java.time.Duration;
import java.util.*;
import java.util.concurrent.ExecutorService;
import java.util.concurrent.Executors;
import java.util.concurrent.Future;
import java.util.concurrent.atomic.AtomicLong;
import java.util.stream.Collectors;

import io.debezium.connector.yugabytedb.TestHelper;
import io.debezium.connector.yugabytedb.YugabyteDBConnector;
import io.debezium.connector.yugabytedb.YugabyteDBConnectorConfig;

import io.debezium.connector.yugabytedb.common.YugabytedTestBase;

import io.debezium.connector.yugabytedb.connection.YugabyteDBConnection;
import org.apache.kafka.connect.data.Struct;
import org.apache.kafka.connect.source.SourceRecord;
import org.awaitility.Awaitility;
import org.awaitility.core.ConditionTimeoutException;
import org.junit.jupiter.api.*;
import org.slf4j.Logger;
import org.slf4j.LoggerFactory;

import io.debezium.config.Configuration;

/**
 * Basic unit tests to check the behaviour with stream consistency.
 *
 * @author Vaibhav Kushwaha (vkushwaha@yugabyte.com)
 */

public class YugabyteDBStreamConsistencyTest extends YugabytedTestBase {
    private final static Logger LOGGER = LoggerFactory.getLogger(YugabyteDBStreamConsistencyTest.class);
    
    @BeforeAll
    public static void beforeClass() throws SQLException {
        initializeYBContainer(null, "cdc_max_stream_intent_records=100,cdc_populate_safepoint_record=true");
        TestHelper.dropAllSchemas();
    }

    @BeforeEach
    public void before() {
        initializeConnectorTestFramework();

        TestHelper.execute("DROP TABLE IF EXISTS locality;");
        TestHelper.execute("DROP TABLE IF EXISTS address;");
        TestHelper.execute("DROP TABLE IF EXISTS contract;");
        TestHelper.execute("DROP TABLE IF EXISTS employee;");
        TestHelper.execute("DROP TABLE IF EXISTS department;");
    }

    @AfterEach
    public void after() throws Exception {
        stopConnector();
        TestHelper.executeDDL("drop_tables_and_databases.ddl");
        TestHelper.execute("DROP TABLE IF EXISTS locality;");
        TestHelper.execute("DROP TABLE IF EXISTS address;");
        TestHelper.execute("DROP TABLE IF EXISTS contract;");
        TestHelper.execute("DROP TABLE IF EXISTS employee;");
        TestHelper.execute("DROP TABLE IF EXISTS department;");
    }

    @AfterAll
    public static void afterClass() throws Exception {
        shutdownYBContainer();
    }

    @Test
    public void recordsShouldStreamInConsistentOrderOnly() throws Exception {
        // Create 2 tables, refer first in the second one
        TestHelper.execute("CREATE TABLE department (id INT PRIMARY KEY, dept_name TEXT);");
        TestHelper.execute("CREATE TABLE employee (id INT PRIMARY KEY, emp_name TEXT, d_id INT);"); // , FOREIGN KEY (d_id) REFERENCES department(id))

        String dbStreamId = TestHelper.getNewDbStreamId("yugabyte", "department");
        Configuration.Builder configBuilder = TestHelper.getConfigBuilder("public.department,public.employee", dbStreamId);
        configBuilder.with(YugabyteDBConnectorConfig.CONSISTENCY_MODE, "global");
        configBuilder.with("transforms", "Reroute");
        configBuilder.with("transforms.Reroute.type", "io.debezium.transforms.ByLogicalTableRouter");
        configBuilder.with("transforms.Reroute.topic.regex", "(.*)");
        configBuilder.with("transforms.Reroute.topic.replacement", "test_server_all_events");
        configBuilder.with("transforms.Reroute.key.field.regex", "test_server(.*)");
        configBuilder.with("transforms.Reroute.key.field.replacement", "\\$1");
        configBuilder.with("provide.transaction.metadata", true);

        start(YugabyteDBConnector.class, configBuilder.build());
        awaitUntilConnectorIsReady();

        TestHelper.waitFor(Duration.ofSeconds(25));

        final int iterations = 10;
        final int batchSize = 100;
        int departmentId = -1;
        long totalCount = 0;
        int beginKey = 1;
        int endKey = beginKey + batchSize - 1;
        List<Integer> indicesOfParentAdditions = new ArrayList<>();
        for (int i = 0; i < iterations; ++i) {
            // Insert records into the first table
            TestHelper.execute(String.format("BEGIN; INSERT INTO department VALUES (%d, 'my department no %d'); COMMIT;", departmentId, departmentId));

            // Hack to add the indices of the required records
            indicesOfParentAdditions.add((int) totalCount);

            // Insert records into the second table
            TestHelper.execute(String.format("INSERT INTO employee VALUES (generate_series(%d,%d), 'gs emp name', %d);", beginKey, endKey, departmentId));

            // Change department ID for next iteration
            --departmentId;

            beginKey = endKey + 1;
            endKey = beginKey + batchSize - 1;

            // Every iteration will insert (batchSize + 1) records
            totalCount += batchSize /* batch to employee */ + 1 /* single insert to department */;
        }

        // Dummy wait
        TestHelper.waitFor(Duration.ofSeconds(25));

        List<SourceRecord> duplicateRecords = new ArrayList<>();
        List<SourceRecord> recordsToAssert = new ArrayList<>();

        Set<Integer> recordPkSet = new HashSet<>();

        final long total = totalCount;
        AtomicLong totalConsumedRecords = new AtomicLong();
        try {
            Awaitility.await()
                    .atMost(Duration.ofSeconds(600))
                    .until(() -> {
                        int consumed = super.consumeAvailableRecords(record -> {
                            LOGGER.info("The record being consumed is " + record);
                            Struct s = (Struct) record.value();
                            if (s.schema().fields().stream().map(f -> f.name()).collect(Collectors.toSet()).contains("status")) {
                                LOGGER.info("Consumed txn record: {}", s);
                                return;
                            }
                            int id = s.getStruct("after").getStruct("id").getInt32("value");

                            if (recordPkSet.contains(id)) {
                                duplicateRecords.add(record);
                            } else {
                                recordsToAssert.add(record);
                            }

                            recordPkSet.add(id);
                        });
                        if (consumed > 0) {
                            totalConsumedRecords.addAndGet(consumed);
                            LOGGER.info("Consumed " + totalConsumedRecords.get() + " records");
                        }

                        return recordPkSet.size() == total;
                    });
        } catch (ConditionTimeoutException exception) {
            fail("Failed to consume " + totalCount + " records in 600 seconds, consumed " + totalConsumedRecords.get(), exception);
        }

        LOGGER.info("Found {} duplicate records while streaming", duplicateRecords.size());

        // This will print the indices of the records signifying to the department table which are also present in the list
        // indicesOfParentTabletAdditions - but having this log will help in debugging in case the test fails.
        for (int i = 0; i < recordsToAssert.size(); ++i) {
            SourceRecord record = recordsToAssert.get(i);
            Struct s = (Struct) record.value();
            if (s.getStruct("source").getString("table").equals("department")) {
                LOGGER.info("department table record found at index: {}", i);
            }
        }

        for (int index : indicesOfParentAdditions) {
            LOGGER.info("Asserting department table record at index {}", index);
            Struct s = (Struct) recordsToAssert.get(index).value();
            assertEquals("department", s.getStruct("source").getString("table"));
        }

        assertEquals(totalCount, recordPkSet.size());
    }

    @Test
    public void fiveTablesWithForeignKeys() throws Exception {
        // Create multiple tables, each having a dependency on the former one so that we can form
        // a hierarchy of FK dependencies.
<<<<<<< HEAD
        TestHelper.execute("CREATE TABLE department (id INT PRIMARY KEY, dept_name TEXT, serial_no INT);");
        TestHelper.execute("CREATE TABLE employee (id INT PRIMARY KEY, emp_name TEXT, d_id INT, serial_no INT, FOREIGN KEY (d_id) REFERENCES department(id));");
        TestHelper.execute("CREATE TABLE contract (id INT PRIMARY KEY, contract_name TEXT, c_id INT, serial_no INT, FOREIGN KEY (c_id) REFERENCES employee(id));");
        TestHelper.execute("CREATE TABLE address (id INT PRIMARY KEY, area_name TEXT, a_id INT, serial_no INT, FOREIGN KEY (a_id) REFERENCES contract(id));");
        TestHelper.execute("CREATE TABLE locality (id INT PRIMARY KEY, loc_name TEXT, l_id INT, serial_no INT, FOREIGN KEY (l_id) REFERENCES address(id));");
=======
        TestHelper.execute("CREATE TABLE department (id INT PRIMARY KEY, dept_name TEXT, serial_no INT) SPLIT INTO 1 TABLETS;");
        TestHelper.execute("CREATE TABLE employee (id INT PRIMARY KEY, emp_name TEXT, d_id INT, serial_no INT, FOREIGN KEY (d_id) REFERENCES department(id)) SPLIT INTO 1 TABLETS;");
        TestHelper.execute("CREATE TABLE contract (id INT PRIMARY KEY, contract_name TEXT, c_id INT, serial_no INT, FOREIGN KEY (c_id) REFERENCES employee(id)) SPLIT INTO 1 TABLETS;");
        TestHelper.execute("CREATE TABLE address (id INT PRIMARY KEY, area_name TEXT, a_id INT, serial_no INT, FOREIGN KEY (a_id) REFERENCES contract(id)) SPLIT INTO 1 TABLETS;");
        TestHelper.execute("CREATE TABLE locality (id INT PRIMARY KEY, loc_name TEXT, l_id INT, serial_no INT, FOREIGN KEY (l_id) REFERENCES address(id)) SPLIT INTO 1 TABLETS;");
>>>>>>> 5feabdb3

        String dbStreamId = TestHelper.getNewDbStreamId("yugabyte", "department", false, true);
        Configuration.Builder configBuilder = TestHelper.getConfigBuilder("public.department,public.employee,public.contract,public.address,public.locality", dbStreamId);
        configBuilder.with(YugabyteDBConnectorConfig.CONSISTENCY_MODE, "global");
        configBuilder.with("transforms", "Reroute");
        configBuilder.with("transforms.Reroute.type", "io.debezium.transforms.ByLogicalTableRouter");
        configBuilder.with("transforms.Reroute.topic.regex", "(.*)");
        configBuilder.with("transforms.Reroute.topic.replacement", "test_server_all_events");
        configBuilder.with("transforms.Reroute.key.field.regex", "test_server.public.(.*)");
        configBuilder.with("transforms.Reroute.key.field.replacement", "\\$1");

        start(YugabyteDBConnector.class, configBuilder.build());
        awaitUntilConnectorIsReady();

        TestHelper.waitFor(Duration.ofSeconds(25));

        YugabyteDBConnection ybConn = TestHelper.create();
        Connection conn = ybConn.connection();
        conn.setAutoCommit(false);

        // If this test needs to be run more for higher duration, this scale factor can be changed
        // accordingly.
        final int scaleFactor = 1;
<<<<<<< HEAD
        final int iterations = 5 * scaleFactor;
=======
        final int iterations = 10 * scaleFactor;
>>>>>>> 5feabdb3
        int employeeBatchSize = 5 * scaleFactor;
        int contractBatchSize = 6 * scaleFactor;
        int addressBatchSize = 7 * scaleFactor;
        int localityBatchSize = 8 * scaleFactor;

        // This counter will also indicate the final index of the inserted record while streaming.
        long totalCount = iterations /* department */
                            + (iterations * employeeBatchSize) /* employee */
                            + (iterations * employeeBatchSize * contractBatchSize) /* contract */
                            + (iterations * employeeBatchSize * contractBatchSize * addressBatchSize) /* address */
                            + (iterations * employeeBatchSize * contractBatchSize * addressBatchSize * localityBatchSize); /* locality */
        LOGGER.info("Total records to be inserted: {}", totalCount);

        ExecutorService exec = Executors.newFixedThreadPool(1);
        Future<?> future = exec.submit(() -> {
            int departmentId = 1;
            int employeeId = 1;
            int contractId = 1;
            int addressId = 1;
            int localityId = 1;
            long serial = 0;
            
            LOGGER.info("Started inserting");
            try {
                Statement st = conn.createStatement();
                for (int i = 0; i < iterations; ++i) {
                    st.execute(String.format("INSERT INTO department VALUES (%d, 'my department no %d', %d);", departmentId, departmentId, serial++));
        
                    for (int j = employeeId; j <= employeeId + employeeBatchSize - 1; ++j) {
                        LOGGER.info("inserting into employee with id {}", j);
                        st.execute(String.format("INSERT INTO employee VALUES (%d, 'emp no %d', %d, %d);", j, j, departmentId, serial++));
                        for (int k = contractId; k <= contractId + contractBatchSize - 1; ++k) {
                            LOGGER.info("inserting into contract with id {}", k);
                            st.execute(String.format("INSERT INTO contract VALUES (%d, 'contract no %d', %d, %d);", k, k, j /* employee fKey */, serial++));
        
                            for (int l = addressId; l <= addressId + addressBatchSize - 1; ++l) {
                                LOGGER.info("inserting into address with id {}", l);
                                st.execute(String.format("INSERT INTO address VALUES (%d, 'address no %d', %d, %d);", l, l, k /* contract fKey */, serial++));
        
                                for (int m = localityId; m <= localityId + localityBatchSize - 1; ++m) {
                                    LOGGER.info("inserting into locality with id {}", m);
                                    st.execute(String.format("INSERT INTO locality VALUES (%d, 'locality no %d', %d, %d);", m, m, l /* address fKey */, serial++));
                                }
                                // Increment localityId for next iteration.
                                localityId += localityBatchSize;
                            }
                            // Increment addressId for next iteration.
                            addressId += addressBatchSize;
                        }
                        // Increment contractId for next iteration.
                        contractId += contractBatchSize;
                    }
    
                    // Increment employeeId for the next iteration
                    employeeId += employeeBatchSize;
        
                    // Increment department ID for more iterations
                    ++departmentId;
                    conn.commit();
            }
            } catch (Exception e) {
                LOGGER.error("Exception caught: ", e);
                throw new RuntimeException(e);
            }
        });


        List<SourceRecord> recordsToAssert = new ArrayList<>();

        final long total = totalCount;
        AtomicLong totalConsumedRecords = new AtomicLong();
        try {
            LOGGER.info("Started consuming");
            Awaitility.await()
                    .atMost(Duration.ofSeconds(600))
                    .until(() -> {
                        int consumed = super.consumeAvailableRecords(record -> {
                            LOGGER.debug("The record being consumed is " + record);
                            Struct value = (Struct) record.value();
                            final int serialVal = value.getStruct("after").getStruct("serial_no").getInt32("value");
<<<<<<< HEAD
                            Assertions.assertEquals(recordsToAssert.size(), serialVal,
                                                    "Expected serial: " + recordsToAssert.size() + " but received " + serialVal + " at index " + recordsToAssert.size() + " with record " + record);
=======
                            // Assertions.assertEquals(recordsToAssert.size(), serialVal,
                            //                         "Expected serial: " + recordsToAssert.size() + " but received " + serialVal + " at index " + recordsToAssert.size() + " with record " + record);
>>>>>>> 5feabdb3
                            recordsToAssert.add(record);
                        });
                        if (consumed > 0) {
                            totalConsumedRecords.addAndGet(consumed);
                            LOGGER.info("Consumed " + totalConsumedRecords.get() + " records");
                        }

                        return recordsToAssert.size() == total && future.isDone();
                    });
        } catch (ConditionTimeoutException exception) {
            fail("Failed to consume " + totalCount + " records in 600 seconds, consumed " + totalConsumedRecords.get(), exception);
        }

        assertEquals(total, recordsToAssert.size());
        
        // Verify the consumed records now.
        long expectedSerial = 0;
        for (int i = 0; i < recordsToAssert.size(); ++i) {
            Struct value = (Struct) recordsToAssert.get(i).value();
            long serial = value.getStruct("after").getStruct("serial_no").getInt32("value");
<<<<<<< HEAD
            assertEquals("Failed to verify serial number, expected: " + expectedSerial + " received: " + serial, expectedSerial, serial);
=======
            assertEquals("Failed to verify serial number, expected: " + expectedSerial + " received: " + serial + " at index " + i + " with record " + recordsToAssert.get(i), expectedSerial, serial);
>>>>>>> 5feabdb3

            ++expectedSerial;
        }
    }

    @Test
    public void singleTableSingleTablet() throws Exception {
        TestHelper.execute("CREATE TABLE department (id INT PRIMARY KEY, dept_name TEXT);");

        YugabyteDBConnection c = TestHelper.create();
        Connection conn = c.connection();
        conn.setAutoCommit(false);

        final String dbStreamId = TestHelper.getNewDbStreamId("yugabyte", "department");
        Configuration.Builder configBuilder = TestHelper.getConfigBuilder("public.department", dbStreamId);
        configBuilder.with(YugabyteDBConnectorConfig.CONSISTENCY_MODE, "global");
        configBuilder.with("transforms", "Reroute");
        configBuilder.with("transforms.Reroute.type", "io.debezium.transforms.ByLogicalTableRouter");
        configBuilder.with("transforms.Reroute.topic.regex", "(.*)");
        configBuilder.with("transforms.Reroute.topic.replacement", "test_server_all_events");
        configBuilder.with("transforms.Reroute.key.field.regex", "test_server.public.(.*)");
        configBuilder.with("transforms.Reroute.key.field.replacement", "\\$1");

        start(YugabyteDBConnector.class, configBuilder.build());
        awaitUntilConnectorIsReady();
        TestHelper.waitFor(Duration.ofSeconds(10));

        long totalRecords = 1_00_000;
        ExecutorService exec = Executors.newFixedThreadPool(1);
        exec.execute(() -> {
            try {
                LOGGER.info("Started inserting.");
                Statement st = conn.createStatement();
                for (long i = 0; i < totalRecords; ++i) {
                    st.execute(String.format("INSERT INTO department VALUES (%d, 'my department no %d');", i, i));
                    conn.commit();
                }
            } catch (Exception e) {
                LOGGER.error("Exception caught: ", e);
                throw new RuntimeException(e);
            }
        });

        final long total = totalRecords;
        List<SourceRecord> recordsToAssert = new ArrayList<>();
        AtomicLong totalConsumedRecords = new AtomicLong();
        final int seconds = 900;
        try {
            LOGGER.info("Started consuming");
            Awaitility.await()
              .atMost(Duration.ofSeconds(seconds))
              .until(() -> {
                  int consumed = super.consumeAvailableRecords(record -> {
                      LOGGER.debug("The record being consumed is " + record);
                      recordsToAssert.add(record);
                  });
                  if (consumed > 0) {
                      totalConsumedRecords.addAndGet(consumed);
                      LOGGER.info("Consumed " + totalConsumedRecords.get() + " records");
                  }

                  return recordsToAssert.size() == total;
              });
        } catch (ConditionTimeoutException exception) {
            fail("Failed to consume " + totalRecords + " records in " + seconds + " seconds, consumed only " + totalConsumedRecords.get(), exception);
        }

        // Verify the consumed records now.
        long expectedId = 0;
        for (int i = 0; i < recordsToAssert.size(); ++i) {
            Struct value = (Struct) recordsToAssert.get(i).value();
            long id = value.getStruct("after").getStruct("id").getInt32("value");

            assertEquals("Expected id " + expectedId + " but got id " + id + " at index " + i, expectedId, id);
            ++expectedId;
        }
    }

    @Test
    public void singleTableTwoTablet() throws Exception {
        TestHelper.execute("CREATE TABLE department (id INT, dept_name TEXT, serial_no INT, PRIMARY KEY (id ASC)) SPLIT AT VALUES ((500000));");

        YugabyteDBConnection c = TestHelper.create();
        Connection conn = c.connection();
        conn.setAutoCommit(false);

        final String dbStreamId = TestHelper.getNewDbStreamId("yugabyte", "department");
        Configuration.Builder configBuilder = TestHelper.getConfigBuilder("public.department", dbStreamId);
        configBuilder.with(YugabyteDBConnectorConfig.CONSISTENCY_MODE, "global");
        configBuilder.with("transforms", "Reroute");
        configBuilder.with("transforms.Reroute.type", "io.debezium.transforms.ByLogicalTableRouter");
        configBuilder.with("transforms.Reroute.topic.regex", "(.*)");
        configBuilder.with("transforms.Reroute.topic.replacement", "test_server_all_events");
        configBuilder.with("transforms.Reroute.key.field.regex", "test_server.public.(.*)");
        configBuilder.with("transforms.Reroute.key.field.replacement", "\\$1");

        start(YugabyteDBConnector.class, configBuilder.build());
        awaitUntilConnectorIsReady();
        TestHelper.waitFor(Duration.ofSeconds(10));

        long totalRecords = 1_00_000;
        ExecutorService exec = Executors.newFixedThreadPool(1);
        exec.execute(() -> {
            try {
                LOGGER.info("Started inserting.");
                final long delta = 5_00_000;
                long serialNo = 0;
                Statement st = conn.createStatement();
                for (long i = 0; i < totalRecords / 2; ++i) {
                    st.execute(String.format("INSERT INTO department VALUES (%d, 'my department no %d', %d);", i, i, serialNo));
                    ++serialNo;
                    conn.commit();
                    st.execute(String.format("INSERT INTO department VALUES (%d, 'my department no %d', %d);", i + delta, i + delta, serialNo));
                    ++serialNo;
                    conn.commit();
                }
            } catch (Exception e) {
                LOGGER.error("Exception caught: ", e);
                throw new RuntimeException(e);
            }
        });

        final long total = totalRecords;
        List<SourceRecord> recordsToAssert = new ArrayList<>();
        AtomicLong totalConsumedRecords = new AtomicLong();
        final int seconds = 900;
        try {
            LOGGER.info("Started consuming");
            Awaitility.await()
              .atMost(Duration.ofSeconds(seconds))
              .until(() -> {
                  int consumed = super.consumeAvailableRecords(record -> {
                      LOGGER.debug("The record being consumed is " + record);
                      recordsToAssert.add(record);
                  });
                  if (consumed > 0) {
                      totalConsumedRecords.addAndGet(consumed);
                      LOGGER.info("Consumed " + totalConsumedRecords.get() + " records");
                  }

                  return recordsToAssert.size() == total;
              });
        } catch (ConditionTimeoutException exception) {
            fail("Failed to consume " + totalRecords + " records in " + seconds + " seconds, consumed only " + totalConsumedRecords.get(), exception);
        }

        // Verify the consumed records now.
        long expectedSerial = 0;
        for (int i = 0; i < recordsToAssert.size(); ++i) {
            Struct value = (Struct) recordsToAssert.get(i).value();
            long serialNo = value.getStruct("after").getStruct("serial_no").getInt32("value");

            assertEquals("Expected serial " + expectedSerial + " but got serial " + serialNo + " at index " + i, expectedSerial, serialNo);
            ++expectedSerial;
        }
    }

    @Test
    public void singleTableSingleTabletTwoRecord() throws Exception {
        TestHelper.execute("CREATE TABLE department (id INT PRIMARY KEY, dept_name TEXT);");

        YugabyteDBConnection c = TestHelper.create();
        Connection conn = c.connection();
        conn.setAutoCommit(false);

        final String dbStreamId = TestHelper.getNewDbStreamId("yugabyte", "department");
        Configuration.Builder configBuilder = TestHelper.getConfigBuilder("public.department", dbStreamId);
        configBuilder.with(YugabyteDBConnectorConfig.CONSISTENCY_MODE, "global");
        configBuilder.with("transforms", "Reroute");
        configBuilder.with("transforms.Reroute.type", "io.debezium.transforms.ByLogicalTableRouter");
        configBuilder.with("transforms.Reroute.topic.regex", "(.*)");
        configBuilder.with("transforms.Reroute.topic.replacement", "test_server_all_events");
        configBuilder.with("transforms.Reroute.key.field.regex", "test_server.public.(.*)");
        configBuilder.with("transforms.Reroute.key.field.replacement", "\\$1");

        start(YugabyteDBConnector.class, configBuilder.build());
        awaitUntilConnectorIsReady();
        TestHelper.waitFor(Duration.ofSeconds(10));

        long totalRecords = 1_00_000;
        ExecutorService exec = Executors.newFixedThreadPool(1);
        exec.execute(() -> {
            try {
                LOGGER.info("Started inserting.");
                Statement st = conn.createStatement();
                for (long i = 0; i < totalRecords; i += 2) {
                    st.execute(String.format("INSERT INTO department VALUES (%d, 'my department no %d');", i, i));
                    st.execute(String.format("INSERT INTO department VALUES (%d, 'my department no %d');", i+1, i+1));
                    conn.commit();
                }
            } catch (Exception e) {
                LOGGER.error("Exception caught: ", e);
                throw new RuntimeException(e);
            }
        });

        final long total = totalRecords;
        List<SourceRecord> recordsToAssert = new ArrayList<>();
        AtomicLong totalConsumedRecords = new AtomicLong();
        final int seconds = 900;
        try {
            LOGGER.info("Started consuming");
            Awaitility.await()
              .atMost(Duration.ofSeconds(seconds))
              .until(() -> {
                  int consumed = super.consumeAvailableRecords(record -> {
                      LOGGER.debug("The record being consumed is " + record);
                      recordsToAssert.add(record);
                  });
                  if (consumed > 0) {
                      totalConsumedRecords.addAndGet(consumed);
                      LOGGER.info("Consumed " + totalConsumedRecords.get() + " records");
                  }

                  return recordsToAssert.size() == total;
              });
        } catch (ConditionTimeoutException exception) {
            fail("Failed to consume " + totalRecords + " records in " + seconds + " seconds, consumed only " + totalConsumedRecords.get(), exception);
        }

        // Verify the consumed records now.
        long expectedId = 0;
        for (int i = 0; i < recordsToAssert.size(); ++i) {
            Struct value = (Struct) recordsToAssert.get(i).value();
            long id = value.getStruct("after").getStruct("id").getInt32("value");

            assertEquals("Expected id " + expectedId + " but got id " + id + " at index " + i, expectedId, id);
            ++expectedId;
        }
    }

    @Test
    public void twoTableWithSingleTabletEach() throws Exception {
        TestHelper.execute("CREATE TABLE department (id INT PRIMARY KEY, dept_name TEXT, serial_no INT);");
        TestHelper.execute("CREATE TABLE employee (id INT PRIMARY KEY, emp_name TEXT, d_id INT, serial_no INT);");

        YugabyteDBConnection c = TestHelper.create();
        Connection conn = c.connection();
        conn.setAutoCommit(false);

        final String dbStreamId = TestHelper.getNewDbStreamId("yugabyte", "department");
        Configuration.Builder configBuilder = TestHelper.getConfigBuilder("public.department,public.employee", dbStreamId);
        configBuilder.with(YugabyteDBConnectorConfig.CONSISTENCY_MODE, "global");
        configBuilder.with("transforms", "Reroute");
        configBuilder.with("transforms.Reroute.type", "io.debezium.transforms.ByLogicalTableRouter");
        configBuilder.with("transforms.Reroute.topic.regex", "(.*)");
        configBuilder.with("transforms.Reroute.topic.replacement", "test_server_all_events");
        configBuilder.with("transforms.Reroute.key.field.regex", "test_server.public.(.*)");
        configBuilder.with("transforms.Reroute.key.field.replacement", "\\$1");

        start(YugabyteDBConnector.class, configBuilder.build());
        awaitUntilConnectorIsReady();
        TestHelper.waitFor(Duration.ofSeconds(10));

        long totalRecords = 1_00_000;
        ExecutorService exec = Executors.newFixedThreadPool(1);
        exec.execute(() -> {
            try {
                LOGGER.info("Started inserting.");
                Statement st = conn.createStatement();
                long serial = 0;
                for (long i = 0; i < totalRecords; ++i) {
                    st.execute(String.format("INSERT INTO department VALUES (%d, 'my department no %d', %d);", i, i, serial++));
                    st.execute(String.format("INSERT INTO employee VALUES (%d, 'emp no %d', %d, %d);", i, i, i, serial++));
                    conn.commit();
                }
            } catch (Exception e) {
                LOGGER.error("Exception caught: ", e);
                throw new RuntimeException(e);
            }
        });

        final long total = 2 * totalRecords; // There are 2 tables each having totalRecords count.
        List<SourceRecord> recordsToAssert = new ArrayList<>();
        AtomicLong totalConsumedRecords = new AtomicLong();
        final int seconds = 1200;
        try {
            LOGGER.info("Started consuming");
            Awaitility.await()
              .atMost(Duration.ofSeconds(seconds))
              .until(() -> {
                  int consumed = super.consumeAvailableRecords(record -> {
                      LOGGER.debug("The record being consumed is " + record);
                      recordsToAssert.add(record);
                  });
                  if (consumed > 0) {
                      totalConsumedRecords.addAndGet(consumed);
                      LOGGER.info("Consumed " + totalConsumedRecords.get() + " records");
                  }

                  return recordsToAssert.size() == total;
              });
        } catch (ConditionTimeoutException exception) {
            fail("Failed to consume " + total + " records in " + seconds + " seconds, consumed only " + totalConsumedRecords.get(), exception);
        }

        // Verify the consumed records now.
        long expectedSerial = 0;
        for (int i = 0; i < recordsToAssert.size(); ++i) {
            Struct value = (Struct) recordsToAssert.get(i).value();
            long serial = value.getStruct("after").getStruct("serial_no").getInt32("value");
            assertEquals("Failed to verify serial number, expected: " + expectedSerial + " received: " + serial, expectedSerial, serial);

            ++expectedSerial;
        }
    }

    @Test
    public void fiveTablesSingleTabletEach() throws Exception {
        // NOTE: Run with cdc_max_stream_intent_records=10000
        TestHelper.execute("CREATE TABLE department (id INT PRIMARY KEY, dept_name TEXT, serial_no INT) SPLIT INTO 1 TABLETS;");
        TestHelper.execute("CREATE TABLE employee (id INT PRIMARY KEY, emp_name TEXT, d_id INT, serial_no INT) SPLIT INTO 1 TABLETS;");
        TestHelper.execute("CREATE TABLE contract (id INT PRIMARY KEY, contract_name TEXT, c_id INT, serial_no INT) SPLIT INTO 1 TABLETS;");
        TestHelper.execute("CREATE TABLE address (id INT PRIMARY KEY, area_name TEXT, a_id INT, serial_no INT) SPLIT INTO 1 TABLETS;");
        TestHelper.execute("CREATE TABLE locality (id INT PRIMARY KEY, loc_name TEXT, l_id INT, serial_no INT) SPLIT INTO 1 TABLETS;");

        String dbStreamId = TestHelper.getNewDbStreamId("yugabyte", "department", false, true);
        Configuration.Builder configBuilder = TestHelper.getConfigBuilder("public.department,public.employee,public.contract,public.address,public.locality", dbStreamId);
        configBuilder.with(YugabyteDBConnectorConfig.CONSISTENCY_MODE, "global");
        configBuilder.with("transforms", "Reroute");
        configBuilder.with("transforms.Reroute.type", "io.debezium.transforms.ByLogicalTableRouter");
        configBuilder.with("transforms.Reroute.topic.regex", "(.*)");
        configBuilder.with("transforms.Reroute.topic.replacement", "test_server_all_events");
        configBuilder.with("transforms.Reroute.key.field.regex", "test_server.public.(.*)");
        configBuilder.with("transforms.Reroute.key.field.replacement", "\\$1");

        start(YugabyteDBConnector.class, configBuilder.build());
        awaitUntilConnectorIsReady();

        TestHelper.waitFor(Duration.ofSeconds(10));

        // Set this flag to true if you want to keep running this test indefinitely.
        final boolean runIndefinitely = false;

        // If this test needs to be run more for higher duration, this scale factor can be changed
        // accordingly.
        final int scaleFactor = 1;
        final int iterations = runIndefinitely ? Integer.MAX_VALUE : 5 * scaleFactor;
        final int seconds = runIndefinitely ? Integer.MAX_VALUE : 2400;

        final int employeeBatchSize = 5 * scaleFactor;
        final int contractBatchSize = 6 * scaleFactor;
        final int addressBatchSize = 7 * scaleFactor;
        final int localityBatchSize = 8 * scaleFactor;

        YugabyteDBConnection ybConn = TestHelper.create();
        Connection conn = ybConn.connection();
        conn.setAutoCommit(false);

        final long totalRecords = runIndefinitely ? -1 : iterations /* department */
                                  + (iterations * employeeBatchSize) /* employee */
                                  + (iterations * employeeBatchSize * contractBatchSize) /* contract */
                                  + (iterations * employeeBatchSize * contractBatchSize * addressBatchSize) /* address */
                                  + (iterations * employeeBatchSize * contractBatchSize * addressBatchSize * localityBatchSize); /* locality */
        LOGGER.info("Total records to be inserted: {}", totalRecords);

        ExecutorService exec = Executors.newFixedThreadPool(1);
        Future<?> f = exec.submit(() -> {
            LOGGER.info("Started inserting");
            try {
                int serial = 0;
                int departmentId = 1;
                int employeeId = 1;
                int contractId = 1;
                int addressId = 1;
                int localityId = 1;

                Statement st = conn.createStatement();
                for (int i = 0; i < iterations; ++i) {
                    LOGGER.info("Inserting into department with {}", i);
                    executeWithRetry(st, String.format("INSERT INTO department VALUES (%d, 'my department no %d', %d);", i, i, serial));
                    ++serial;

                    for (int j = employeeId; j <= employeeId + employeeBatchSize - 1; ++j) {
                        LOGGER.info("Inserting into employee with {}", j);
                        executeWithRetry(st, String.format("INSERT INTO employee VALUES (%d, 'emp no %d', %d, %d);", j, j, i, serial));
                        ++serial;
                        for (int k = contractId; k <= contractId + contractBatchSize - 1; ++k) {
                            LOGGER.info("Inserting into contract with {}", k);
                            executeWithRetry(st, String.format("INSERT INTO contract VALUES (%d, 'contract no %d', %d, %d);", k, k, j /* employee fKey */, serial));
                            ++serial;

                            for (int l = addressId; l <= addressId + addressBatchSize - 1; ++l) {
                                LOGGER.info("Inserting into address with {}", l);
                                executeWithRetry(st, String.format("INSERT INTO address VALUES (%d, 'address no %d', %d, %d);", l, l, k /* contract fKey */, serial));
                                ++serial;

                                for (int m = localityId; m <= localityId + localityBatchSize - 1; ++m) {
                                    LOGGER.info("Inserting into locality with {}", m);
                                    executeWithRetry(st, String.format("INSERT INTO locality VALUES (%d, 'locality no %d', %d, %d);", m, m, l /* address fKey */, serial));
                                    ++serial;
                                }

                                // Increment localityId for next iteration.
                                localityId += localityBatchSize;
                            }
                            // Increment addressId for next iteration.
                            addressId += addressBatchSize;
                        }
                        // Increment contractId for next iteration.
                        contractId += contractBatchSize;
                    }

                    // Increment employeeId for the next iteration
                    employeeId += employeeBatchSize;

                    // Increment department ID for more iterations
                    ++departmentId;
                    conn.commit();
                }
            } catch (Exception e) {
                LOGGER.error("Exception caught: ", e);
                throw new RuntimeException(e);
            }
        });

        LOGGER.info("Done insertion");
        List<SourceRecord> recordsToAssert = new ArrayList<>();

        final long total = totalRecords;
        AtomicLong totalConsumedRecords = new AtomicLong();
        try {
            LOGGER.info("Started consuming");
            Awaitility.await()
              .atMost(Duration.ofSeconds(seconds))
              .until(() -> {
                  int consumed = super.consumeAvailableRecords(record -> {
                      LOGGER.debug("The record being consumed is " + record);
                      Struct value = (Struct) record.value();
                      final int serialVal = value.getStruct("after").getStruct("serial_no").getInt32("value");
                      Assertions.assertEquals(recordsToAssert.size(), serialVal,
                                              "Expected serial: " + recordsToAssert.size() + " but received " + serialVal + " at index " + recordsToAssert.size() + " with record " + record);
                      recordsToAssert.add(record);
                  });
                  if (consumed > 0) {
                      totalConsumedRecords.addAndGet(consumed);
                      LOGGER.info("Consumed " + totalConsumedRecords.get() + " records");
                  }

                  return recordsToAssert.size() == total && f.isDone();
              });
        } catch (ConditionTimeoutException exception) {
            fail("Failed to consume " + total + " records in " + seconds + " seconds, consumed " + totalConsumedRecords.get(), exception);
        }

        // Verify the consumed records now.
        long expected = 0;
        for (int i = 0; i < recordsToAssert.size(); ++i) {
            Struct value = (Struct) recordsToAssert.get(i).value();
            long serialNo = value.getStruct("after").getStruct("serial_no").getInt32("value");

            assertEquals("Expected serial " + expected + " but got serial " + serialNo + " at index " + i, expected, serialNo);
            ++expected;
        }
    }

    public void executeWithRetry(Statement st, String statement) throws SQLException {
        final int totalRetries = 3;

        int tryCount = 0;
        while (tryCount < totalRetries) {
            try {
                st.execute(statement);
                // Return execution if statement successful.
                return;
            } catch (SQLException e) {
                ++tryCount;
                if (tryCount >= totalRetries) {
                    LOGGER.error("Throwing error: ", e);
                    throw e;
                }

                // If need to be retried, wait for sometime before retrying.
                LOGGER.info("Error encountered: {}, retrying", e.getMessage());
                TestHelper.waitFor(Duration.ofSeconds(3));
            }
        }
    }

    private void assertTableNameInIndexList(List<SourceRecord> sourceRecords, List<Integer> indicesList, String tableName) {
        for (int index : indicesList) {
            SourceRecord record = sourceRecords.get(index);
            Struct s = (Struct) record.value();
            assertEquals(tableName, s.getStruct("source").getString("table"));
        }
    }
}<|MERGE_RESOLUTION|>--- conflicted
+++ resolved
@@ -21,6 +21,7 @@
 import io.debezium.connector.yugabytedb.common.YugabytedTestBase;
 
 import io.debezium.connector.yugabytedb.connection.YugabyteDBConnection;
+import org.apache.kafka.connect.data.Field;
 import org.apache.kafka.connect.data.Struct;
 import org.apache.kafka.connect.source.SourceRecord;
 import org.awaitility.Awaitility;
@@ -139,7 +140,7 @@
                         int consumed = super.consumeAvailableRecords(record -> {
                             LOGGER.info("The record being consumed is " + record);
                             Struct s = (Struct) record.value();
-                            if (s.schema().fields().stream().map(f -> f.name()).collect(Collectors.toSet()).contains("status")) {
+                            if (s.schema().fields().stream().map(Field::name).collect(Collectors.toSet()).contains("status")) {
                                 LOGGER.info("Consumed txn record: {}", s);
                                 return;
                             }
@@ -189,19 +190,11 @@
     public void fiveTablesWithForeignKeys() throws Exception {
         // Create multiple tables, each having a dependency on the former one so that we can form
         // a hierarchy of FK dependencies.
-<<<<<<< HEAD
-        TestHelper.execute("CREATE TABLE department (id INT PRIMARY KEY, dept_name TEXT, serial_no INT);");
-        TestHelper.execute("CREATE TABLE employee (id INT PRIMARY KEY, emp_name TEXT, d_id INT, serial_no INT, FOREIGN KEY (d_id) REFERENCES department(id));");
-        TestHelper.execute("CREATE TABLE contract (id INT PRIMARY KEY, contract_name TEXT, c_id INT, serial_no INT, FOREIGN KEY (c_id) REFERENCES employee(id));");
-        TestHelper.execute("CREATE TABLE address (id INT PRIMARY KEY, area_name TEXT, a_id INT, serial_no INT, FOREIGN KEY (a_id) REFERENCES contract(id));");
-        TestHelper.execute("CREATE TABLE locality (id INT PRIMARY KEY, loc_name TEXT, l_id INT, serial_no INT, FOREIGN KEY (l_id) REFERENCES address(id));");
-=======
         TestHelper.execute("CREATE TABLE department (id INT PRIMARY KEY, dept_name TEXT, serial_no INT) SPLIT INTO 1 TABLETS;");
         TestHelper.execute("CREATE TABLE employee (id INT PRIMARY KEY, emp_name TEXT, d_id INT, serial_no INT, FOREIGN KEY (d_id) REFERENCES department(id)) SPLIT INTO 1 TABLETS;");
         TestHelper.execute("CREATE TABLE contract (id INT PRIMARY KEY, contract_name TEXT, c_id INT, serial_no INT, FOREIGN KEY (c_id) REFERENCES employee(id)) SPLIT INTO 1 TABLETS;");
         TestHelper.execute("CREATE TABLE address (id INT PRIMARY KEY, area_name TEXT, a_id INT, serial_no INT, FOREIGN KEY (a_id) REFERENCES contract(id)) SPLIT INTO 1 TABLETS;");
         TestHelper.execute("CREATE TABLE locality (id INT PRIMARY KEY, loc_name TEXT, l_id INT, serial_no INT, FOREIGN KEY (l_id) REFERENCES address(id)) SPLIT INTO 1 TABLETS;");
->>>>>>> 5feabdb3
 
         String dbStreamId = TestHelper.getNewDbStreamId("yugabyte", "department", false, true);
         Configuration.Builder configBuilder = TestHelper.getConfigBuilder("public.department,public.employee,public.contract,public.address,public.locality", dbStreamId);
@@ -225,11 +218,7 @@
         // If this test needs to be run more for higher duration, this scale factor can be changed
         // accordingly.
         final int scaleFactor = 1;
-<<<<<<< HEAD
-        final int iterations = 5 * scaleFactor;
-=======
         final int iterations = 10 * scaleFactor;
->>>>>>> 5feabdb3
         int employeeBatchSize = 5 * scaleFactor;
         int contractBatchSize = 6 * scaleFactor;
         int addressBatchSize = 7 * scaleFactor;
@@ -310,13 +299,8 @@
                             LOGGER.debug("The record being consumed is " + record);
                             Struct value = (Struct) record.value();
                             final int serialVal = value.getStruct("after").getStruct("serial_no").getInt32("value");
-<<<<<<< HEAD
                             Assertions.assertEquals(recordsToAssert.size(), serialVal,
                                                     "Expected serial: " + recordsToAssert.size() + " but received " + serialVal + " at index " + recordsToAssert.size() + " with record " + record);
-=======
-                            // Assertions.assertEquals(recordsToAssert.size(), serialVal,
-                            //                         "Expected serial: " + recordsToAssert.size() + " but received " + serialVal + " at index " + recordsToAssert.size() + " with record " + record);
->>>>>>> 5feabdb3
                             recordsToAssert.add(record);
                         });
                         if (consumed > 0) {
@@ -337,11 +321,7 @@
         for (int i = 0; i < recordsToAssert.size(); ++i) {
             Struct value = (Struct) recordsToAssert.get(i).value();
             long serial = value.getStruct("after").getStruct("serial_no").getInt32("value");
-<<<<<<< HEAD
-            assertEquals("Failed to verify serial number, expected: " + expectedSerial + " received: " + serial, expectedSerial, serial);
-=======
             assertEquals("Failed to verify serial number, expected: " + expectedSerial + " received: " + serial + " at index " + i + " with record " + recordsToAssert.get(i), expectedSerial, serial);
->>>>>>> 5feabdb3
 
             ++expectedSerial;
         }
