--- conflicted
+++ resolved
@@ -3,17 +3,13 @@
 import com.google.protobuf.ByteString;
 import org.junit.jupiter.api.DisplayName;
 import org.junit.jupiter.api.Test;
-<<<<<<< HEAD
 import org.yb.cdc.CdcService;
-=======
 import org.junit.jupiter.params.ParameterizedTest;
 import org.junit.jupiter.params.provider.Arguments;
 import org.junit.jupiter.params.provider.MethodSource;
 import org.slf4j.Logger;
 import org.slf4j.LoggerFactory;
-import org.yb.cdc.CdcService;
 import org.yb.cdc.CdcService.RowMessage.Op;
->>>>>>> ee35c3b1
 
 import java.math.BigInteger;
 import java.util.stream.Stream;
@@ -29,16 +25,14 @@
     private final static long highCommitTime = 123456L;
     private final static long lowRecordTime = 12345L;
     private final static long highRecordTime = 23456L;
+
+    @DisplayName("Basic working of compareTo()")
     @Test
     public void comparatorTest() {
-<<<<<<< HEAD
-        Message begin = new Message(null, "3fe122ffe3f24ad39c2cf8a57fa124b3",
-=======
         CdcService.CDCSDKProtoRecordPB beginRecord = CdcService.CDCSDKProtoRecordPB.newBuilder()
                 .setRowMessage(CdcService.RowMessage.newBuilder()
                         .setOp(CdcService.RowMessage.Op.BEGIN).build()).build();
         Message begin = new Message(beginRecord, "3fe122ffe3f24ad39c2cf8a57fa124b3",
->>>>>>> ee35c3b1
                 "57b8705f-69cd-4709-ac9b-b6c57fa995ce",
                 BigInteger.valueOf(6822178296495259648L),
                 BigInteger.ZERO,
@@ -69,8 +63,8 @@
         assertEquals(1, commit.compareTo(insert));
     }
 
-    @Test
-<<<<<<< HEAD
+    @DisplayName("Two unequal messages are detected")
+    @Test
     public void messageInequality() {
         CdcService.CDCSDKProtoRecordPB dummyRecord = CdcService.CDCSDKProtoRecordPB.newBuilder()
                 .setRowMessage(CdcService.RowMessage.newBuilder()
@@ -142,6 +136,7 @@
         assertFalse(m1.equals(m7)); // Comparison by op.
     }
 
+    @DisplayName("Verify when two messages are equal")
     @Test
     public void messageEquality() {
         CdcService.CDCSDKProtoRecordPB dummyRecord = CdcService.CDCSDKProtoRecordPB.newBuilder()
@@ -165,7 +160,8 @@
         assertTrue(m1.equals(m2));
     }
 
-=======
+    @DisplayName("Verify BEGIN messages")
+    @Test
     public void checkForBeginMessages() {
         // Building a dummy row message
         CdcService.RowMessage.Builder rowMessageBuilder = CdcService.RowMessage.newBuilder()
@@ -183,6 +179,7 @@
         assertTrue(Message.isBegin(m));
     }
 
+    @DisplayName("Verify COMMIT messages")
     @Test
     public void checkForCommitMessages() {
         // Building a dummy row message
@@ -201,6 +198,7 @@
         assertTrue(Message.isCommit(m));
     }
 
+    @DisplayName("Verify message is neither BEGIN nor COMMIT")
     @Test
     public void checkNeitherBeginNorCommit() {
         // Building a dummy row message
@@ -221,7 +219,7 @@
         assertTrue(Message.notBeginCommit(m1, m2));
     }
 
-    @DisplayName("Test for different combinations of compareTo")
+    @DisplayName("Different combinations of compareTo")
     @ParameterizedTest(name = "{index}. Checking {0}")
     @MethodSource("parameterSource")
     public void compareToTest(String testName, CdcService.RowMessage.Op op1,
@@ -298,5 +296,4 @@
                 Arguments.of("M1 < M2", Op.INSERT, Op.INSERT, lowCommitTime, highCommitTime, lowRecordTime, highRecordTime, -1)
         );
     }
->>>>>>> ee35c3b1
 }