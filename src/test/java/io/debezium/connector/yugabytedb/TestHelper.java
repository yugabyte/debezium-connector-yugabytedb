--- conflicted
+++ resolved
@@ -375,12 +375,6 @@
         CONTAINER_MASTER_PORT = String.valueOf(masterPort);
     }
 
-<<<<<<< HEAD
-    protected static YugabyteYSQLContainer getYbContainer() {
-        String dockerImageName = System.getenv("YB_DOCKER_IMAGE");
-        
-        if (dockerImageName == null || dockerImageName.isEmpty()) {
-=======
     /**
      * Return a TestContainer for YugabyteDB with the given master and tserver flags
      * @param masterFlags comma separated value of master flags in form flag1=val1,flag2=val2
@@ -392,13 +386,10 @@
         
         if (dockerImageName == null || dockerImageName.isEmpty()) {
             LOGGER.info("Environment variable YB_DOCKER_IMAGE is empty, defaulting to image from Dockerhub.");
->>>>>>> 71ad8a4d
             dockerImageName = "yugabytedb/yugabyte:latest";
         }
 
         LOGGER.info("Using docker image in test: {}", dockerImageName);
-<<<<<<< HEAD
-=======
 
         if (tserverFlags == null || tserverFlags.isEmpty()) {
             tserverFlags = "";
@@ -414,7 +405,6 @@
 
         LOGGER.info("tserver flags: {}", tserverFlags);
         LOGGER.info("master flags: {}", masterFlags);
->>>>>>> 71ad8a4d
         
         YugabyteYSQLContainer container = new YugabyteYSQLContainer(
             DockerImageName.parse(dockerImageName)
