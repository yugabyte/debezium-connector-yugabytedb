--- conflicted
+++ resolved
@@ -78,10 +78,6 @@
     // Set the localhost value as the defaults for now
     private static String CONTAINER_YSQL_HOST = "127.0.0.1";
     private static int CONTAINER_YSQL_PORT = 5433;
-<<<<<<< HEAD
-
-=======
->>>>>>> 29d9250a
     private static String CONTAINER_MASTER_PORT = "7100";
     private static String MASTER_ADDRESS = "";
 
@@ -166,13 +162,6 @@
 
         // return new YugabyteDBConnection(defaultJdbcConfig());
         return new YugabyteDBConnection(defaultJdbcConfig(CONTAINER_YSQL_HOST, CONTAINER_YSQL_PORT));
-<<<<<<< HEAD
-=======
-    }
-
-    public static YugabyteDBConnection createConnectionTo(String databaseName) {
-        return new YugabyteDBConnection(defaultJdbcConfig(CONTAINER_YSQL_HOST, CONTAINER_YSQL_PORT, databaseName));
->>>>>>> 29d9250a
     }
 
     public static YugabyteDBConnection createConnectionTo(String databaseName) {
@@ -327,10 +316,6 @@
         CONTAINER_YSQL_PORT = port;
     }
 
-<<<<<<< HEAD
-
-=======
->>>>>>> 29d9250a
     protected static void setContainerMasterPort(int masterPort) {
         CONTAINER_MASTER_PORT = String.valueOf(masterPort);
     }
@@ -351,22 +336,6 @@
         }));
         container.withCommand("bin/yugabyted start --listen=0.0.0.0 --master_flags=rpc_bind_addresses=0.0.0.0 --daemon=false");
         return container;
-<<<<<<< HEAD
-        /*
-         YugabyteYSQLContainer container = new YugabyteYSQLContainer("yugabytedb/yugabyte:latest")
-				.withDatabaseName("yugabyte").withPassword("yugabyte").withUsername("yugabyte")
-				.withExposedPorts(5433, 7100, 9100, 9042).withCreateContainerCmdModifier(cmd -> cmd.withHostName("127.0.0.1").getHostConfig().withPortBindings(new ArrayList<PortBinding>() {
-                    {
-                        add(new PortBinding(Ports.Binding.bindPort(7100), new ExposedPort(7100)));
-                        add(new PortBinding(Ports.Binding.bindPort(9100), new ExposedPort(9100)));
-                        add(new PortBinding(Ports.Binding.bindPort(5433), new ExposedPort(5433)));
-                        add(new PortBinding(Ports.Binding.bindPort(9042), new ExposedPort(9042)));
-                    }
-                })).withCommand(
-						"bin/yugabyted start --listen=0.0.0.0 --master_flags=rpc_bind_addresses=0.0.0.0 --daemon=false");
-         */
-=======
->>>>>>> 29d9250a
     }
 
     protected static YBClient getYbClient(String masterAddresses) throws Exception {
@@ -409,11 +378,7 @@
         try {
             return JdbcConfiguration.copy(Configuration.empty())
                     .withDefault(JdbcConfiguration.DATABASE, "yugabyte")
-<<<<<<< HEAD
-                    .withDefault(JdbcConfiguration.HOSTNAME, CONTAINER_YSQL_HOST/* InetAddress.getLocalHost().getHostAddress() */)
-=======
                     .withDefault(JdbcConfiguration.HOSTNAME, CONTAINER_YSQL_HOST)
->>>>>>> 29d9250a
                     .withDefault(JdbcConfiguration.PORT, 5433)
                     .withDefault(JdbcConfiguration.USER, "yugabyte")
                     .withDefault(JdbcConfiguration.PASSWORD, "yugabyte")
