--- conflicted
+++ resolved
@@ -376,11 +376,7 @@
     }
 
     protected static YugabyteYSQLContainer getYbContainer() {
-<<<<<<< HEAD
-        YugabyteYSQLContainer container = new YugabyteYSQLContainer(DockerImageName.parse("quay.io/yugabyte/yugabyte:2.15.4.0-b72").asCompatibleSubstituteFor("yugabytedb/yugabyte"));
-=======
-        YugabyteYSQLContainer container = new YugabyteYSQLContainer("yugabytedb/yugabyte:2.14.4.0-b26");
->>>>>>> 17edef83
+        YugabyteYSQLContainer container = new YugabyteYSQLContainer("yugabytedb/yugabyte:2.17.1.0-b128");
         container.withPassword("yugabyte");
         container.withUsername("yugabyte");
         container.withDatabaseName("yugabyte");
