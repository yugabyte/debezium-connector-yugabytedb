--- conflicted
+++ resolved
@@ -375,12 +375,6 @@
         CONTAINER_MASTER_PORT = String.valueOf(masterPort);
     }
 
-<<<<<<< HEAD
-    protected static YugabyteYSQLContainer getYbContainer() {
-        YugabyteYSQLContainer container = new YugabyteYSQLContainer(
-                                            DockerImageName.parse("quay.io/yugabyte/yugabyte:2.17.1.0-b25")
-                                                .asCompatibleSubstituteFor("yugabytedb/yugabyte"));
-=======
     /**
      * Return a TestContainer for YugabyteDB with the given master and tserver flags
      * @param masterFlags comma separated value of master flags in form flag1=val1,flag2=val2
@@ -414,7 +408,6 @@
         YugabyteYSQLContainer container = new YugabyteYSQLContainer(
             DockerImageName.parse(dockerImageName)
             .asCompatibleSubstituteFor("yugabytedb/yugabyte"));
->>>>>>> 93867a3b
         container.withPassword("yugabyte");
         container.withUsername("yugabyte");
         container.withDatabaseName("yugabyte");
