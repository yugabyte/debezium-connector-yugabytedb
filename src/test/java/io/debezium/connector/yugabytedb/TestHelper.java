/*
 * Copyright Debezium Authors.
 *
 * Licensed under the Apache Software License version 2.0, available at http://www.apache.org/licenses/LICENSE-2.0
 */

package io.debezium.connector.yugabytedb;

import java.net.URL;
import java.nio.charset.Charset;
import java.nio.file.Files;
import java.nio.file.Paths;
import java.sql.Connection;
import java.sql.ResultSet;
import java.sql.SQLException;
import java.sql.Statement;
import java.time.Duration;
import java.time.ZoneOffset;
import java.util.ArrayList;
import java.util.Arrays;
import java.util.List;
import java.util.Objects;
import java.util.Set;
import java.util.concurrent.TimeUnit;
import java.util.stream.Collectors;
import java.util.stream.Stream;

import javax.sql.DataSource;

import org.apache.kafka.connect.data.Struct;
import org.apache.kafka.connect.source.SourceRecord;
import org.awaitility.Awaitility;
import org.awaitility.core.ConditionTimeoutException;
import org.junit.jupiter.params.provider.Arguments;
import org.postgresql.jdbc.PgConnection;
import org.slf4j.Logger;
import org.slf4j.LoggerFactory;
import org.testcontainers.containers.JdbcDatabaseContainer;
import org.testcontainers.containers.YugabyteYSQLContainer;
import org.testcontainers.utility.DockerImageName;
import org.yb.client.AsyncYBClient;
import org.yb.client.ListTablesResponse;
import org.yb.client.YBClient;
import org.yb.client.YBTable;
import org.yb.master.MasterDdlOuterClass.ListTablesResponsePB.TableInfo;

import com.github.dockerjava.api.model.ExposedPort;
import com.github.dockerjava.api.model.PortBinding;
import com.github.dockerjava.api.model.Ports;
import com.zaxxer.hikari.HikariConfig;
import com.zaxxer.hikari.HikariDataSource;

import io.debezium.config.Configuration;
import io.debezium.connector.yugabytedb.HelperBeforeImageModes.BeforeImageMode;
import io.debezium.connector.yugabytedb.YugabyteDBConnectorConfig.SecureConnectionMode;
import io.debezium.connector.yugabytedb.connection.ReplicationConnection;
import io.debezium.connector.yugabytedb.connection.YugabyteDBConnection;
import io.debezium.connector.yugabytedb.connection.YugabyteDBConnection.YugabyteDBValueConverterBuilder;
import io.debezium.connector.yugabytedb.container.CustomContainerWaitStrategy;
import io.debezium.connector.yugabytedb.container.YugabyteCustomContainer;
import io.debezium.jdbc.JdbcConfiguration;
import io.debezium.relational.RelationalDatabaseConnectorConfig;

import static org.junit.jupiter.api.Assertions.*;

/**
 * A utility for integration test cases to connect the YugabyteDB instance running in the Docker 
 * container created by this module's build.
 *
 * @author Vaibhav Kushwaha (vkushwaha@yugabyte.com)
 */
public final class TestHelper {

    public static final String TEST_SERVER = "test_server";
    public static final String TEST_DATABASE = "postgres";
    public static final String PK_FIELD = "pk";
    private static final String TEST_PROPERTY_PREFIX = "debezium.test.";
    private static final Logger LOGGER = LoggerFactory.getLogger(TestHelper.class);

    // If this variable is changed, do not forget to change the name in postgres_create_tables.ddl
    private static final String SECONDARY_DATABASE = "secondary_database";

    public static final String CONTAINER_HOSTNAME = "yugabyte-0";

    // Set the localhost value as the defaults for now
    private static String CONTAINER_YSQL_HOST = "127.0.0.1";
    private static String CONTAINER_YCQL_HOST = "127.0.0.1";
    private static int CONTAINER_YSQL_PORT = 5433;
    private static int CONTAINER_YCQL_PORT = 9042;
    private static String CONTAINER_MASTER_PORT = "7100";
    private static String MASTER_ADDRESS = "127.0.0.1:7100";
    private static String PLUGIN_NAME = "yboutput";
    private static String DEFAULT_DATABASE_NAME = "yugabyte";
    private static String DEFAULT_CASSANDRA_USER = "cassandra";

    /**
     * Key for schema parameter used to store DECIMAL/NUMERIC columns' precision.
     */
    static final String PRECISION_PARAMETER_KEY = "connect.decimal.precision";

    /**
     * Key for schema parameter used to store a source column's type name.
     */
    static final String TYPE_NAME_PARAMETER_KEY = "__debezium.source.column.type";

    /**
     * Key for schema parameter used to store a source column's type length.
     */
    static final String TYPE_LENGTH_PARAMETER_KEY = "__debezium.source.column.length";

    /**
     * Key for schema parameter used to store a source column's type scale.
     */
    static final String TYPE_SCALE_PARAMETER_KEY = "__debezium.source.column.scale";

    public static String createPublicationForTableStatement = "CREATE PUBLICATION %s FOR TABLE %s ;";
    public static String createPublicationForALLTablesStatement = "CREATE PUBLICATION %s FOR ALL TABLES ;";
    public static String createReplicationSlotStatement = "SELECT pg_create_logical_replication_slot('test_replication_slot', 'yboutput');";
    public static String dropReplicationSlotStatement = "SELECT pg_drop_replication_slot('test_replication_slot');";
    public static String dropPublicationStatement = "DROP PUBLICATION IF EXISTS pub;";

    private TestHelper() {
    }

    public static ResultSet performQuery(JdbcDatabaseContainer<?> container, String sql) throws SQLException {
        DataSource ds = getDataSource(container);
        Statement statement = ds.getConnection().createStatement();
        statement.execute(sql);
        ResultSet resultSet = statement.getResultSet();

        resultSet.next();
        return resultSet;
    }

    public static DataSource getDataSource(JdbcDatabaseContainer<?> container) {
        HikariConfig hikariConfig = new HikariConfig();
        hikariConfig.setJdbcUrl(container.getJdbcUrl());
        hikariConfig.setUsername(container.getUsername());
        hikariConfig.setPassword(container.getPassword());
        hikariConfig.setDriverClassName(container.getDriverClassName());
        return new HikariDataSource(hikariConfig);
    }

    /**
     * Obtain a replication connection instance for the given slot name.
     *
     * @param slotName the name of the logical decoding slot
     * @param dropOnClose true if the slot should be dropped upon close
     * @return the PostgresConnection instance; never null
     * @throws SQLException if there is a problem obtaining a replication connection
     */
    public static ReplicationConnection createForReplication(String slotName, boolean dropOnClose) throws SQLException {
        final YugabyteDBConnectorConfig.LogicalDecoder plugin = decoderPlugin();
        final YugabyteDBConnectorConfig config = new YugabyteDBConnectorConfig(defaultConfig().build());
        return ReplicationConnection.builder(config)
                .withPlugin(plugin)
                .withSlot(slotName)
                .withTypeRegistry(getTypeRegistry())
                .dropSlotOnClose(dropOnClose)
                .statusUpdateInterval(Duration.ofSeconds(10))
                .withSchema(getSchema(config))
                .build();
    }

    /**
     * @return the decoder plugin used for testing and configured by system property
     */
    public static YugabyteDBConnectorConfig.LogicalDecoder decoderPlugin() {
        final String s = System.getProperty(YugabyteDBConnectorConfig.PLUGIN_NAME.name());
        return (s == null || s.length() == 0) ? YugabyteDBConnectorConfig.LogicalDecoder.DECODERBUFS : YugabyteDBConnectorConfig.LogicalDecoder.parse(s);
    }

    /**
     * Obtain a default DB connection.
     *
     * @return the YugabyteDBConnection instance; never null
     */
    public static YugabyteDBConnection create() {

        return new YugabyteDBConnection(defaultJdbcConfig(CONTAINER_YSQL_HOST, CONTAINER_YSQL_PORT), YugabyteDBConnection.CONNECTION_GENERAL);
    }

    public static YugabyteDBConnection createConnectionTo(String databaseName) {
        return new YugabyteDBConnection(defaultJdbcConfig(CONTAINER_YSQL_HOST, CONTAINER_YSQL_PORT, databaseName), YugabyteDBConnection.CONNECTION_GENERAL);
    }

    /**
     * Obtain a DB connection providing type registry.
     *
     * @return the PostgresConnection instance; never null
     */
    public static YugabyteDBConnection createWithTypeRegistry() {
        final YugabyteDBConnectorConfig config = new YugabyteDBConnectorConfig(defaultConfig().build());

        return new YugabyteDBConnection(
                config.getJdbcConfig(),
                getPostgresValueConverterBuilder(config), YugabyteDBConnection.CONNECTION_GENERAL);
    }

    /**
     * Obtain a DB connection with a custom application name.
     *
     * @param appName the name of the application used for PostgreSQL diagnostics
     *
     * @return the PostgresConnection instance; never null
     */
    public static YugabyteDBConnection create(String appName) {
        return new YugabyteDBConnection(Objects.requireNonNull(defaultJdbcConfigBuilder()).with("ApplicationName", appName).build(), YugabyteDBConnection.CONNECTION_GENERAL);
    }

    /**
     * Executes a JDBC statement using the default jdbc config
     *
     * @param statement A SQL statement
     * @param furtherStatements Further SQL statement(s)
     */
    public static void execute(String statement, String... furtherStatements) {
        if (furtherStatements != null) {
            for (String further : furtherStatements) {
                statement = statement + further;
            }
        }

        try (YugabyteDBConnection connection = create()) {
            connection.execute(statement);
        }
        catch (RuntimeException e) {
            throw e;
        }
        catch (Exception e) {
            throw new RuntimeException(e);
        }
    }

    /**
     * Execute a JDBC statement on a database
     * @param statement A SQL statement
     * @param databaseName The database to execute the statement onto
     */
    public static void executeInDatabase(String statement, String databaseName) {
        try (YugabyteDBConnection connection = createConnectionTo(databaseName)) {
            connection.execute(statement);
        } catch (Exception e) {
            throw new RuntimeException(e);
        }
    }

    public static void executeBulk(String statement, int numRecords) {
        executeBulk(statement, numRecords, "yugabyte");
    }

    public static void executeBulk(String statement, int numRecords, String databaseName) {
        try (YugabyteDBConnection connection = createConnectionTo(databaseName)) {
            connection.setAutoCommit(false); // setting auto-commit to true
            for (int i = 0; i < numRecords; i++) {
                connection.executeWithoutCommitting(String.format(statement, i));
            }
            connection.commit();
        }
        catch (RuntimeException e) {
            throw e;
        }
        catch (Exception e) {
            throw new RuntimeException(e);
        }
    }

    /**
     * Executes the statement with the key range as [beginKey, endKey)
     * @param statement the format string of the statement to be executed
     * @param beginKey key to start inserting, included in the range
     * @param endKey key to end insertion at, excluded in the range
     * @param databaseName the database to create the connection onto
     */
    public static void executeBulkWithRange(String statement, int beginKey, int endKey,
                                            String databaseName) {
        try (YugabyteDBConnection connection = createConnectionTo(databaseName)) {
            connection.setAutoCommit(false); // setting auto-commit to true
            for (int i = beginKey; i < endKey; i++) {
                connection.executeWithoutCommitting(String.format(statement, i));
            }
            connection.commit();
        } catch (RuntimeException e) {
            throw e;
        } catch (Exception e) {
            throw new RuntimeException(e);
        }
    }

    public static void executeBulkWithRange(String statement, int beginKey, int endKey) {
        executeBulkWithRange(statement, beginKey, endKey, "yugabyte");
    }

    /**
     * Drops all the public non system schemas from the DB.
     *
     * @throws SQLException if anything fails.
     */
    public static void dropAllSchemas() throws SQLException {
        String lineSeparator = System.lineSeparator();
        Set<String> schemaNames = schemaNames();
        if (!schemaNames.contains(YugabyteDBSchema.PUBLIC_SCHEMA_NAME)) {
            schemaNames.add(YugabyteDBSchema.PUBLIC_SCHEMA_NAME);
        }
        String dropStmts = schemaNames.stream()
                .map(schema -> "\"" + schema.replaceAll("\"", "\"\"") + "\"")
                .map(schema -> "DROP SCHEMA IF EXISTS " + schema + " CASCADE;")
                .collect(Collectors.joining(lineSeparator));
        TestHelper.execute(dropStmts);
        try {
            TestHelper.executeDDL("init_database.ddl");
        }
        catch (Exception e) {
            throw new IllegalStateException("Failed to initialize database", e);
        }
    }

    public static void initDB(String initDdlFile) throws Exception {
        dropAllSchemas();
        executeDDL(initDdlFile);
    }

    public static void insertData() throws SQLException {
        String[] insertStmts = {
                "INSERT INTO t1 VALUES (1, 'Vaibhav', 'Kushwaha', 30);",
                "INSERT INTO t1 VALUES (2, 'V', 'K', 30.34);"
        };

        try {
            for (int i = 0; i < insertStmts.length; ++i) {
                LOGGER.info("Executing statement: " + insertStmts[i]);
                TestHelper.execute(insertStmts[i]);
            }
        }
        catch (Exception e) {
            throw new SQLException("Failed to write rows to database");
        }
    }

    public static void setMasterAddress(String address) {
        MASTER_ADDRESS = address;
    }

    public static String getMasterAddress() {
        return MASTER_ADDRESS;
    }

    public static YugabyteDBTypeRegistry getTypeRegistry() {
        final YugabyteDBConnectorConfig config = new YugabyteDBConnectorConfig(defaultConfig().build());
        try (final YugabyteDBConnection connection = new YugabyteDBConnection(config.getJdbcConfig(), getPostgresValueConverterBuilder(config), YugabyteDBConnection.CONNECTION_GENERAL)) {
            return connection.getTypeRegistry();
        }
    }

    public static YugabyteDBSchema getSchema(YugabyteDBConnectorConfig config) {
        return getSchema(config, TestHelper.getTypeRegistry());
    }

    public static YugabyteDBSchema getSchema(YugabyteDBConnectorConfig config, YugabyteDBTypeRegistry yugabyteDBTypeRegistry) {
        return new YugabyteDBSchema(
                config,
                yugabyteDBTypeRegistry,
                YugabyteDBTopicSelector.create(config),
                getPostgresValueConverter(yugabyteDBTypeRegistry, config));
    }

    public static Set<String> schemaNames() throws SQLException {
        try (YugabyteDBConnection connection = create()) {
            return connection.readAllSchemaNames(Filters.IS_SYSTEM_SCHEMA.negate());
        }
    }

    public static void createTableInSecondaryDatabase(String query) throws SQLException {
        // Create a connector to the new database and execute the query
        try (YugabyteDBConnection conn = createConnectionTo(SECONDARY_DATABASE)) {
            Statement st = conn.connection().createStatement();
            st.execute(query);
        }
    }

    public static Configuration.Builder getConfigBuilder(String fullTableNameWithSchema, String dbStreamId) throws Exception {
        return getConfigBuilder("yugabyte", fullTableNameWithSchema, dbStreamId);
    }


    public static Configuration.Builder getConfigBuilderWithPublication(String namespaceName, String publicationName, String slotName) throws Exception {
        return TestHelper.defaultConfig()
                .with(YugabyteDBConnectorConfig.DATABASE_NAME, namespaceName)
                .with(YugabyteDBConnectorConfig.HOSTNAME, CONTAINER_YSQL_HOST)
                .with(YugabyteDBConnectorConfig.PORT, CONTAINER_YSQL_PORT)
                .with(YugabyteDBConnectorConfig.SNAPSHOT_MODE, YugabyteDBConnectorConfig.SnapshotMode.NEVER.getValue())
                .with(YugabyteDBConnectorConfig.MASTER_ADDRESSES, MASTER_ADDRESS)
                .with(YugabyteDBConnectorConfig.PLUGIN_NAME , PLUGIN_NAME)
                .with(YugabyteDBConnectorConfig.PUBLICATION_NAME, publicationName)
                .with(YugabyteDBConnectorConfig.PUBLICATION_AUTOCREATE_MODE , "disabled")
                .with(YugabyteDBConnectorConfig.SLOT_NAME , slotName);
    }

    public static Configuration.Builder getConfigBuilder(String namespaceName, String fullTableNameWithSchema, String dbStreamId) throws Exception {
        return TestHelper.defaultConfig()
                .with(YugabyteDBConnectorConfig.DATABASE_NAME, namespaceName)
                .with(YugabyteDBConnectorConfig.HOSTNAME, CONTAINER_YSQL_HOST) // this field is required as of now
                .with(YugabyteDBConnectorConfig.PORT, CONTAINER_YSQL_PORT)
                .with(YugabyteDBConnectorConfig.SNAPSHOT_MODE, YugabyteDBConnectorConfig.SnapshotMode.NEVER.getValue())
                .with(YugabyteDBConnectorConfig.DELETE_STREAM_ON_STOP, Boolean.TRUE)
                .with(YugabyteDBConnectorConfig.MASTER_ADDRESSES, MASTER_ADDRESS)
                .with(YugabyteDBConnectorConfig.TABLE_INCLUDE_LIST, fullTableNameWithSchema)
                .with(YugabyteDBConnectorConfig.STREAM_ID, dbStreamId)
                .with(YugabyteDBConnectorConfig.LOG_GET_CHANGES, true);
    }

    public static Configuration.Builder getConfigBuilderForCQL(String keyspaceName, String fullTableNameWithSchema, String dbStreamId) throws Exception {
        return TestHelper.defaultConfig()
                .with(YugabyteDBConnectorConfig.DATABASE_NAME, keyspaceName)
                .with(YugabyteDBConnectorConfig.HOSTNAME,CONTAINER_YCQL_HOST)
                .with(YugabyteDBConnectorConfig.PORT, CONTAINER_YCQL_PORT)
                .with(YugabyteDBConnectorConfig.USER, DEFAULT_CASSANDRA_USER)
                .with(YugabyteDBConnectorConfig.PASSWORD, "Yugabyte@123")
                .with(YugabyteDBConnectorConfig.SNAPSHOT_MODE, YugabyteDBConnectorConfig.SnapshotMode.NEVER.getValue())
                .with(YugabyteDBConnectorConfig.DELETE_STREAM_ON_STOP, Boolean.TRUE)
                .with(YugabyteDBConnectorConfig.MASTER_ADDRESSES, CONTAINER_YCQL_HOST + ":" + CONTAINER_MASTER_PORT)
                .with(YugabyteDBConnectorConfig.TABLE_INCLUDE_LIST, fullTableNameWithSchema)
                .with(YugabyteDBConnectorConfig.STREAM_ID, dbStreamId);
    }

    public static void setContainerHostPort(String host, int sqlPort, int cqlPort) {
        CONTAINER_YSQL_HOST = host;
        CONTAINER_YSQL_PORT = sqlPort;
        CONTAINER_YCQL_PORT = cqlPort;
    }

    public static void setContainerMasterPort(int masterPort) {
        CONTAINER_MASTER_PORT = String.valueOf(masterPort);
    }

    /**
     * Return a TestContainer for YugabyteDB with the given master and tserver flags
     * @return a {@link YugabyteYSQLContainer}
     */
    public static YugabyteCustomContainer getYbContainer() {
        String dockerImageName = System.getenv("YB_DOCKER_IMAGE");
        
        if (dockerImageName == null || dockerImageName.isEmpty()) {
            LOGGER.info("Environment variable YB_DOCKER_IMAGE is empty, defaulting to image from Dockerhub.");
            dockerImageName = "yugabytedb/yugabyte:latest";
        }

        LOGGER.info("Using docker image in test: {}", dockerImageName);
        
        YugabyteCustomContainer container = new YugabyteCustomContainer(
            DockerImageName.parse(dockerImageName)
            .asCompatibleSubstituteFor("yugabytedb/yugabyte"));
        container.withPassword("yugabyte");
        container.withUsername("yugabyte");
        container.withDatabaseName("yugabyte");
        container.withExposedPorts(7100, 9100, 5433, 9042);
        container.withCreateContainerCmdModifier(cmd -> cmd.withHostName(CONTAINER_HOSTNAME).getHostConfig().withPortBindings(new ArrayList<PortBinding>() {
            {
                add(new PortBinding(Ports.Binding.bindPort(7100), new ExposedPort(7100)));
                add(new PortBinding(Ports.Binding.bindPort(9100), new ExposedPort(9100)));
                add(new PortBinding(Ports.Binding.bindPort(5433), new ExposedPort(5433)));
                add(new PortBinding(Ports.Binding.bindPort(9042), new ExposedPort(9042)));
            }
        }));

        String[] commandArray = {"/bin/bash", "-c", "while :; do sleep 1; done"};
        container.withCommand(commandArray);
        container.waitingFor(new CustomContainerWaitStrategy());
        return container;
    }

    public static YBClient getYbClient(String masterAddresses) throws Exception {
        AsyncYBClient asyncClient = new AsyncYBClient.AsyncYBClientBuilder(masterAddresses)
                .defaultAdminOperationTimeoutMs(YugabyteDBConnectorConfig.DEFAULT_ADMIN_OPERATION_TIMEOUT_MS)
                .defaultOperationTimeoutMs(YugabyteDBConnectorConfig.DEFAULT_OPERATION_TIMEOUT_MS)
                .defaultSocketReadTimeoutMs(YugabyteDBConnectorConfig.DEFAULT_SOCKET_READ_TIMEOUT_MS)
                .numTablets(YugabyteDBConnectorConfig.DEFAULT_MAX_NUM_TABLETS)
                .maxRpcAttempts(YugabyteDBConnectorConfig.DEFAULT_MAX_RPC_RETRY_ATTEMPTS)
                .sleepTime(YugabyteDBConnectorConfig.DEFAULT_RPC_RETRY_SLEEP_TIME_MS)
                .build();

        return new YBClient(asyncClient);
    }

    /**
     * Get the {@link YBTable} object for the given table name
     * @param syncClient the {@link YBClient} instance
     * @param tableName just the name of the table, without any schema name
     * @return a {@link YBTable} if a table is found with the given name, null otherwise
     * @throws Exception if there is any error in opening the table
     */
    public static YBTable getYbTable(YBClient syncClient, String tableName) throws Exception {
        ListTablesResponse resp = syncClient.getTablesList();

        for (TableInfo tableInfo : resp.getTableInfoList()) {
            if (Objects.equals(tableInfo.getName(), tableName)) {
                return syncClient.openTableByUUID(tableInfo.getId().toStringUtf8());
            }
        }

        // This will be returned in case no table match has been found for the given table name
        return null;
    }

    public static String getNewDbStreamId(String namespaceName, String tableName,
                                          boolean withBeforeImage, boolean explicitCheckpointing, BeforeImageMode mode, boolean withCQL,
                                          boolean consistentSnapshot, boolean useSnapshot)
            throws Exception {
        YBClient syncClient = getYbClient(MASTER_ADDRESS);

        YBTable placeholderTable = getYbTable(syncClient, tableName);

        if (placeholderTable == null) {
            throw new NullPointerException("No table found with the name " + tableName);
        }

        String dbStreamId;
        try {
            dbStreamId = syncClient.createCDCStream(placeholderTable, namespaceName,
                                                    "PROTO", explicitCheckpointing ? "EXPLICIT" : "IMPLICIT",
                                                    withBeforeImage ? mode.toString() : BeforeImageMode.CHANGE.toString(), withCQL,
                                                    consistentSnapshot, useSnapshot).getStreamId();
        } finally {
            syncClient.close();
        }

        return dbStreamId;
    }

    public static String getNewDbStreamId(String namespaceName, String tableName,
                                          boolean withBeforeImage, boolean explicitCheckpointing, BeforeImageMode mode,
                                          boolean consistentSnapshot, boolean useSnapshot) throws Exception {
        return getNewDbStreamId(namespaceName, tableName, withBeforeImage, explicitCheckpointing, mode, false, consistentSnapshot, useSnapshot);
    }

    public static String getNewDbStreamId(String namespaceName, String tableName,
                                          boolean withBeforeImage, boolean explicitCheckpointing,
                                          boolean consistentSnapshot, boolean useSnapshot) throws Exception {
        return getNewDbStreamId(namespaceName, tableName, withBeforeImage, explicitCheckpointing, BeforeImageMode.CHANGE, consistentSnapshot, useSnapshot);
    }

    public static String getNewDbStreamId(String namespaceName, String tableName,
                                          boolean withBeforeImage) throws Exception {
        return getNewDbStreamId(namespaceName, tableName, withBeforeImage, true /* explicit */, false, false);
    }

    public static String getNewDbStreamId(String namespaceName, String tableName, boolean consistentSnapshot, boolean useSnapshot) throws Exception {
        return getNewDbStreamId(namespaceName, tableName, false, true, consistentSnapshot, useSnapshot);
    }
    public static String getNewDbStreamId(String namespaceName, String tableName) throws Exception {
        return getNewDbStreamId(namespaceName, tableName, false, false);
    }

    public static String getStreamIdFromSlot(String slotName) throws Exception {
        try (YugabyteDBConnection ybConnection = TestHelper.create();
              Connection connection = ybConnection.connection();
              Statement statement = connection.createStatement()) {
            String query = "SELECT yb_stream_id FROM pg_replication_slots WHERE slot_name = '"+ slotName + "';";
            ResultSet rs = statement.executeQuery(query);
            if (rs.next()) {
                return rs.getString("yb_stream_id");
            }
        }
        throw new Exception("Replication slot " + slotName + " not found");
    }

    public static JdbcConfiguration.Builder defaultJdbcConfigBuilder() {
        try {
            return JdbcConfiguration.copy(Configuration.empty())
                    .withDefault(JdbcConfiguration.DATABASE, "yugabyte")
                    .withDefault(JdbcConfiguration.HOSTNAME, CONTAINER_YSQL_HOST)
                    .withDefault(JdbcConfiguration.PORT, 5433)
                    .withDefault(JdbcConfiguration.USER, "yugabyte")
                    .withDefault(JdbcConfiguration.PASSWORD, "yugabyte")
                    .with(YugabyteDBConnectorConfig.MAX_RETRIES, 2)
                    .with(YugabyteDBConnectorConfig.RETRY_DELAY_MS, 2000);
        }
        catch (Exception e) {
            LOGGER.error("Exception thrown while creating connection...", e);
            return null;
        }
    }

    public static JdbcConfiguration defaultJdbcConfig() {
        try {
            return Objects.requireNonNull(defaultJdbcConfigBuilder()).build();
        }
        catch (Exception e) {
            LOGGER.error("Exception thrown while creating connection...", e);
            return null;
        }
    }

    public static JdbcConfiguration defaultJdbcConfig(String host, int ysqlPort) {
        return defaultJdbcConfig(host, ysqlPort, "yugabyte");
    }

    public static JdbcConfiguration defaultJdbcConfig(String host, int ysqlPort, String databaseName) {
        try {
            return JdbcConfiguration.copy(Configuration.empty())
                    .withDefault(JdbcConfiguration.DATABASE, databaseName)
                    .withDefault(JdbcConfiguration.HOSTNAME, host)
                    .withDefault(JdbcConfiguration.PORT, ysqlPort)
                    .withDefault(JdbcConfiguration.USER, "yugabyte")
                    .withDefault(JdbcConfiguration.PASSWORD, "yugabyte")
                    .with(YugabyteDBConnectorConfig.MAX_RETRIES, 2)
                    .with(YugabyteDBConnectorConfig.RETRY_DELAY_MS, 2000)
                    .build();
        }
        catch (Exception e) {
            LOGGER.error("Exception thrown while creating connection...", e);
            return null;
        }
    }

    public static Configuration.Builder defaultConfig() {
        JdbcConfiguration jdbcConfiguration = defaultJdbcConfig();
        Configuration.Builder builder = Configuration.create();
        jdbcConfiguration.forEach((field, value) -> builder.with(YugabyteDBConnectorConfig.DATABASE_CONFIG_PREFIX + field, value));
        builder.with(RelationalDatabaseConnectorConfig.SERVER_NAME, TEST_SERVER)
                .with(YugabyteDBConnectorConfig.DELETE_STREAM_ON_STOP, true)
                .with(YugabyteDBConnectorConfig.STATUS_UPDATE_INTERVAL_MS, 100)
                .with(YugabyteDBConnectorConfig.PLUGIN_NAME, decoderPlugin())
                .with(YugabyteDBConnectorConfig.SSL_MODE, SecureConnectionMode.DISABLED);
        final String testNetworkTimeout = System.getProperty(TEST_PROPERTY_PREFIX + "network.timeout");
        if (testNetworkTimeout != null && testNetworkTimeout.length() != 0) {
            builder.with(YugabyteDBConnectorConfig.STATUS_UPDATE_INTERVAL_MS, Integer.parseInt(testNetworkTimeout));
        }
        return builder;
    }

    public static void executeDDL(String ddlFile) throws Exception {
        executeDDL(ddlFile, "yugabyte");
    }

    public static void executeDDL(String ddlFile, String databaseName) throws Exception {
        URL ddlTestFile = TestHelper.class.getClassLoader().getResource(ddlFile);
        assertNotNull(ddlTestFile, "Cannot locate " + ddlFile);
<<<<<<< HEAD
        String content = Files.readString(Paths.get(ddlTestFile.toURI()));
        String[] statements = Arrays.stream(content.split("(?<=;)\\s*"))
            .map(String::trim)
            .filter(s -> !s.isEmpty())
            .toArray(String[]::new);
=======
        List<String> statements = Files.readAllLines(Paths.get(ddlTestFile.toURI()));
>>>>>>> 38affafc
        try (YugabyteDBConnection connection = createConnectionTo(databaseName)) {
            for (String statement : statements) {
                LOGGER.info("Executing: {}", statement);
                connection.execute(statement);
            }
        }
    }

    public static void executeDDL(JdbcDatabaseContainer<?> container, String ddlFile) throws Exception {
        URL ddlTestFile = TestHelper.class.getClassLoader().getResource(ddlFile);
        assertNotNull(ddlTestFile, "Cannot locate " + ddlFile);
        String statements = Files.readAllLines(Paths.get(ddlTestFile.toURI()))
                .stream()
                .collect(Collectors.joining(System.lineSeparator()));
        try (YugabyteDBConnection connection = create()) {
            TestHelper.performQuery(container, statements);
            // connection.executeWithoutCommitting(statements);
        }
    }

    public static String topicName(String suffix) {
        return TestHelper.TEST_SERVER + "." + suffix;
    }

    public static boolean shouldSSLConnectionFail() {
        return Boolean.parseBoolean(System.getProperty(TEST_PROPERTY_PREFIX + "ssl.failonconnect", "true"));
    }

    public static int waitTimeForRecords() {
        return Integer.parseInt(System.getProperty(TEST_PROPERTY_PREFIX + "records.waittime", "2"));
    }

    public static SourceInfo sourceInfo() {
        return new SourceInfo(new YugabyteDBConnectorConfig(
                Configuration.create()
                        .with(YugabyteDBConnectorConfig.SERVER_NAME, TEST_SERVER)
                        .with(YugabyteDBConnectorConfig.DATABASE_NAME, TEST_DATABASE)
                        .build()));
    }

    public static void assertNoOpenTransactions() throws SQLException {
        try (YugabyteDBConnection connection = TestHelper.create()) {
            connection.setAutoCommit(true);

            try {
                Awaitility.await()
                        .atMost(TestHelper.waitTimeForRecords() * 5, TimeUnit.SECONDS)
                        .until(() -> getOpenIdleTransactions(connection).size() == 0);
            }
            catch (ConditionTimeoutException e) {
                fail("Expected no open transactions but there was at least one.");
            }
        }
    }

    // Function to introduce dummy wait conditions in tests
    public static void waitFor(Duration duration) {
        Awaitility.await()
            .pollDelay(duration)
            .atMost(duration.plusSeconds(1))
            .until(() -> {
                return true;
            });
    }

    /**
     * Wait until we see the given number of tablets for a table
     * @param ybClient
     * @param table {@link YBTable} object for the table in picture
     * @param tabletCount expected number of tablets
     */
    public static void waitForTablets(YBClient ybClient, YBTable table, int tabletCount) {
        Awaitility.await()
          .pollDelay(Duration.ofSeconds(2))
          .atMost(Duration.ofSeconds(20))
          .until(() -> {
            return ybClient.getTabletUUIDs(table).size() == tabletCount;
          });
    }

    /**
     * Get the value of the operation to which the given source records belongs.
     * @param record the {@link SourceRecord} to get the operation for
     * @return the string value of the operation - c, u, r or d
     */
    public static String getOpValue(SourceRecord record) {
        Struct s = (Struct) record.value();
        return s.getString("op");
    }

    private static List<String> getOpenIdleTransactions(YugabyteDBConnection connection) throws SQLException {
        int connectionPID = ((PgConnection) connection.connection()).getBackendPID();
        return connection.queryAndMap(
                "SELECT state FROM pg_stat_activity WHERE state like 'idle in transaction' AND pid <> " + connectionPID,
                rs -> {
                    final List<String> ret = new ArrayList<>();
                    while (rs.next()) {
                        ret.add(rs.getString(1));
                    }
                    return ret;
                });
    }

    private static YugabyteDBValueConverter getPostgresValueConverter(YugabyteDBTypeRegistry yugabyteDBTypeRegistry, YugabyteDBConnectorConfig config) {
        return getPostgresValueConverterBuilder(config).build(yugabyteDBTypeRegistry);
    }

    private static YugabyteDBValueConverterBuilder getPostgresValueConverterBuilder(YugabyteDBConnectorConfig config) {
        return typeRegistry -> new YugabyteDBValueConverter(
                Charset.forName("UTF-8"),
                config.getDecimalMode(),
                config.getTemporalPrecisionMode(),
                ZoneOffset.UTC,
                null,
                config.includeUnknownDatatypes(),
                typeRegistry,
                config.hStoreHandlingMode(),
                config.binaryHandlingMode(),
                config.intervalHandlingMode());
    }

    public static Stream<Arguments> streamTypeProviderForStreaming() {
        return Stream.of(
                Arguments.of(false, false), // Older stream
                Arguments.of(true, false)); // NO_EXPORT stream
    }

    public static Stream<Arguments> streamTypeProviderForSnapshot() {
        return Stream.of(
                Arguments.of(false, false), // Older stream
                Arguments.of(true, true));  // USE_SNAPSHOT stream
    }
}<|MERGE_RESOLUTION|>--- conflicted
+++ resolved
@@ -636,15 +636,11 @@
     public static void executeDDL(String ddlFile, String databaseName) throws Exception {
         URL ddlTestFile = TestHelper.class.getClassLoader().getResource(ddlFile);
         assertNotNull(ddlTestFile, "Cannot locate " + ddlFile);
-<<<<<<< HEAD
         String content = Files.readString(Paths.get(ddlTestFile.toURI()));
         String[] statements = Arrays.stream(content.split("(?<=;)\\s*"))
             .map(String::trim)
             .filter(s -> !s.isEmpty())
             .toArray(String[]::new);
-=======
-        List<String> statements = Files.readAllLines(Paths.get(ddlTestFile.toURI()));
->>>>>>> 38affafc
         try (YugabyteDBConnection connection = createConnectionTo(databaseName)) {
             for (String statement : statements) {
                 LOGGER.info("Executing: {}", statement);
