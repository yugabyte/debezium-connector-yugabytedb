/*
 * Copyright Debezium Authors.
 *
 * Licensed under the Apache Software License version 2.0, available at http://www.apache.org/licenses/LICENSE-2.0
 */

package io.debezium.connector.yugabytedb;

import java.sql.SQLException;
import java.util.Collections;

import org.slf4j.Logger;
import org.slf4j.LoggerFactory;

import io.debezium.annotation.ThreadSafe;
import io.debezium.connector.common.CdcSourceTaskContext;
import io.debezium.connector.yugabytedb.connection.ReplicationConnection;
import io.debezium.connector.yugabytedb.connection.YugabyteDBConnection;
import io.debezium.relational.TableId;
import io.debezium.schema.TopicSelector;

/**
 * The context of a {@link YugabyteDBConnectorTask}. This deals with most of the brunt of reading
 * various configuration options and creating other objects with these various options.
 *
 * @author Suranjan Kumar (skumar@yugabyte.com)
 */
@ThreadSafe
public class YugabyteDBTaskContext extends CdcSourceTaskContext {

    protected final static Logger LOGGER = LoggerFactory.getLogger(YugabyteDBTaskContext.class);

    private final YugabyteDBConnectorConfig config;
    private final TopicSelector<TableId> topicSelector;
    private final YugabyteDBSchema schema;

    protected YugabyteDBTaskContext(YugabyteDBConnectorConfig config, YugabyteDBSchema schema,
                                    TopicSelector<TableId> topicSelector) {
        // This super() function will initialize a taskContext with taskId as 0, this could cause
        // issues in future refactoring if changes are made without keeping this in mind.
        // The resolution is to use config.taskId() to get the task Id from the connector
        // configuration instance - but note that currently the taskId() from that instance
        // is coming out as null - beware of NullPointerExceptions ;)
        super(config.getContextName(), config.getLogicalName(), Collections::emptySet);
<<<<<<< HEAD
        this.config = config;
        this.topicSelector = topicSelector;
        assert schema != null;
        this.schema = schema;
    }

    protected YugabyteDBTaskContext(YugabyteDBConnectorConfig config, YugabyteDBSchema schema,
                                    String taskId, TopicSelector<TableId> topicSelector) {
        super(config.getContextName(), config.getLogicalName(), taskId, Collections::emptySet);
=======
>>>>>>> 97c65837
        this.config = config;
        this.topicSelector = topicSelector;
        assert schema != null;
        this.schema = schema;
    }

    protected TopicSelector<TableId> topicSelector() {
        return topicSelector;
    }

    protected YugabyteDBSchema schema() {
        return schema;
    }

    protected YugabyteDBConnectorConfig config() {
        return config;
    }

    protected void refreshSchema(YugabyteDBConnection connection,
                                 boolean printReplicaIdentityInfo)
            throws SQLException {
        // schema.refresh(connection, printReplicaIdentityInfo);
    }

    protected ReplicationConnection createReplicationConnection(boolean doSnapshot)
            throws SQLException {
        return ReplicationConnection.builder(config)
                // .withSlot(config.slotName())
                // .withPublication(config.publicationName())
                .withTableFilter(config.getTableFilters())
                // .withPublicationAutocreateMode(config.publicationAutocreateMode())
                .withPlugin(config.plugin())
                .withTruncateHandlingMode(config.truncateHandlingMode())
                // .dropSlotOnClose(dropSlotOnStop)
                .streamParams(config.streamParams())
                .statusUpdateInterval(config.statusUpdateInterval())
                .withTypeRegistry(schema.getTypeRegistry())
                .doSnapshot(doSnapshot)
                .withSchema(schema)
                .build();
    }

    YugabyteDBConnectorConfig getConfig() {
        return config;
    }
}<|MERGE_RESOLUTION|>--- conflicted
+++ resolved
@@ -42,7 +42,6 @@
         // configuration instance - but note that currently the taskId() from that instance
         // is coming out as null - beware of NullPointerExceptions ;)
         super(config.getContextName(), config.getLogicalName(), Collections::emptySet);
-<<<<<<< HEAD
         this.config = config;
         this.topicSelector = topicSelector;
         assert schema != null;
@@ -52,8 +51,6 @@
     protected YugabyteDBTaskContext(YugabyteDBConnectorConfig config, YugabyteDBSchema schema,
                                     String taskId, TopicSelector<TableId> topicSelector) {
         super(config.getContextName(), config.getLogicalName(), taskId, Collections::emptySet);
-=======
->>>>>>> 97c65837
         this.config = config;
         this.topicSelector = topicSelector;
         assert schema != null;
