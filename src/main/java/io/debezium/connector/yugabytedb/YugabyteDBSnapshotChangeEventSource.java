--- conflicted
+++ resolved
@@ -340,26 +340,17 @@
                 final Metronome pollIntervalMetronome = Metronome.parker(Duration.ofMillis(connectorConfig.cdcPollIntervalms()), Clock.SYSTEM);
                 pollIntervalMetronome.pause();
 
-<<<<<<< HEAD
-                String tableUUID = tableIdToTabletId.getKey();
-                YBTable table = tableIdToTable.get(tableUUID);
-
-                String tabletId = tableIdToTabletId.getValue();
-                YBPartition part = new YBPartition(tableUUID, tabletId, true /* colocated */);
-                
-=======
                 // This set will contain the tablets for which the server has sent the snapshot
                 // end marker, but we have not received the callback from Kafka - this will ensure
                 // that we do not end up sending redundant GetChanges calls.
                 Set<String> tabletsWaitingForCallback = new HashSet<>();
 
-                String tableId = tableIdToTabletId.getKey();
-                YBTable table = tableIdToTable.get(tableId);
+                String tableUUID = tableIdToTabletId.getKey();
+                YBTable table = tableIdToTable.get(tableUUID);
 
                 String tabletId = tableIdToTabletId.getValue();
-                YBPartition part = new YBPartition(tabletId);
-
->>>>>>> b6158b43
+                YBPartition part = new YBPartition(tableUUID, tabletId, true /* colocated */);
+
                  // Check if snapshot is completed here, if it is, then break out of the loop
                 if (snapshotCompletedTablets.size() == tableToTabletForSnapshot.size()) {
                     LOGGER.info("Snapshot completed for all the tablets");
@@ -368,16 +359,12 @@
                 }
 
                 // Skip the tablet if snapshot has already been taken for this tablet
-<<<<<<< HEAD
-                if (snapshotCompletedTablets.contains(part.getId())) {
-=======
-                if (snapshotCompletedTablets.contains(tabletId)
-                      || tabletsWaitingForCallback.contains(tabletId)) {
+                if (snapshotCompletedTablets.contains(part.getId())
+                      || tabletsWaitingForCallback.contains(part.getId())) {
                   // Before continuing, check if the tablets waiting for callback have been updated in case of explicit checkpointing.
                   if (taskContext.shouldEnableExplicitCheckpointing()) {
                     doSnapshotCompletionCheck(tabletId, snapshotCompletedTablets, tabletsWaitingForCallback);
                   }
->>>>>>> b6158b43
                   continue;
                 }
 
@@ -394,21 +381,12 @@
                   LOGGER.info("Connector has been stopped");
                   break;
                 }
-<<<<<<< HEAD
 
                 GetChangesResponse resp = this.syncClient.getChangesCDCSDK(table,
                     connectorConfig.streamId(), tabletId, cp.getTerm(), cp.getIndex(), cp.getKey(),
                     cp.getWrite_id(), cp.getTime(), schemaNeeded.get(part.getId()),
                     taskContext.shouldEnableExplicitCheckpointing() ? tabletToExplicitCheckpoint.get(part.getId()) : null);
-                
-=======
-
-                GetChangesResponse resp = this.syncClient.getChangesCDCSDK(table,
-                    connectorConfig.streamId(), tabletId, cp.getTerm(), cp.getIndex(), cp.getKey(),
-                    cp.getWrite_id(), cp.getTime(), schemaNeeded.get(tabletId),
-                    taskContext.shouldEnableExplicitCheckpointing() ? tabletToExplicitCheckpoint.get(tabletId) : null);
-
->>>>>>> b6158b43
+
                 // Process the response
                 for (CdcService.CDCSDKProtoRecordPB record :
                         resp.getResp().getCdcSdkProtoRecordsList()) {
@@ -437,13 +415,8 @@
                     } else if (message.isDDLMessage()) {
                       LOGGER.debug("For table {}, received a DDL record {}",
                                   message.getTable(), message.getSchema().toString());
-<<<<<<< HEAD
-                      
+
                       schemaNeeded.put(part.getId(), Boolean.FALSE);
-=======
-
-                      schemaNeeded.put(tabletId, Boolean.FALSE);
->>>>>>> b6158b43
 
                       TableId tId = null;
                       if (message.getOperation() != Operation.NOOP) {
@@ -468,17 +441,11 @@
                         Objects.requireNonNull(tId);
                       }
 
-<<<<<<< HEAD
                       // In case of snapshots, we do not want to ignore tableUUID while updating
                       // OpId value for a table-tablet pair.
                       previousOffset.updateWalPosition(part, lsn, lastCompletelyProcessedLsn,
                                                        message.getCommitTime(), 
-                                                       String.valueOf(message.getTransactionId()), 
-=======
-                      previousOffset.updateWalPosition(tabletId, lsn, lastCompletelyProcessedLsn,
-                                                       message.getCommitTime(),
                                                        String.valueOf(message.getTransactionId()),
->>>>>>> b6158b43
                                                        tId, null);
 
                       boolean dispatched = (message.getOperation() != Operation.NOOP) &&
@@ -500,39 +467,6 @@
                 OpId finalOpId = new OpId(resp.getTerm(), resp.getIndex(), resp.getKey(),
                                           resp.getWriteId(), resp.getSnapshotTime());
                 LOGGER.debug("Final OpId is {}", finalOpId);
-
-                // If EXPLICIT checkpointing is enabled then check if the checkpoint is the marker for snapshot completion
-                // and in case it is IMPLICIT checkpointing, the marker value should be checked on the response op_id
-                // we are receiving from the server.
-<<<<<<< HEAD
-                if (taskContext.shouldEnableExplicitCheckpointing()
-                      && isSnapshotCompleteMarker(OpId.from(tabletToExplicitCheckpoint.get(tabletId)))) {
-                  // This will mark the snapshot completed for the tablet
-                  snapshotCompletedTablets.add(part.getId());
-                  LOGGER.info("[EXPLICIT] Snapshot completed for tablet {} belonging to table {} ({})",
-                    tabletId, table.getName(), tableUUID);
-
-                  OpId tempOpId = YugabyteDBOffsetContext.snapshotDoneKeyLsn();
-                  GetChangesResponse tempResponse = this.syncClient.getChangesCDCSDK(table,
-                    connectorConfig.streamId(), tabletId, tempOpId.getTerm(), tempOpId.getIndex(),
-                    tempOpId.getKey(), tempOpId.getWrite_id(), tempOpId.getTime(),
-                    schemaNeeded.get(part.getId()),
-                    taskContext.shouldEnableExplicitCheckpointing() ? tabletToExplicitCheckpoint.get(part.getId()) : null);
-                } else if (!taskContext.shouldEnableExplicitCheckpointing() && isSnapshotCompleteMarker(finalOpId)) {
-                  snapshotCompletedTablets.add(part.getId());
-                  LOGGER.info("[IMPLICIT] Snapshot completed for tablet {} belonging to table {} ({})",
-                    tabletId, table.getName(), tableUUID);
-
-                  OpId tempOpId = YugabyteDBOffsetContext.snapshotDoneKeyLsn();
-                  GetChangesResponse tempResponse = this.syncClient.getChangesCDCSDK(table,
-                    connectorConfig.streamId(), tabletId, tempOpId.getTerm(), tempOpId.getIndex(),
-                    tempOpId.getKey(), tempOpId.getWrite_id(), tempOpId.getTime(),
-                    schemaNeeded.get(part.getId()),
-                    taskContext.shouldEnableExplicitCheckpointing() ? tabletToExplicitCheckpoint.get(part.getId()) : null);
-                }
-                
-                previousOffset.getSourceInfo(part).updateLastCommit(finalOpId);
-=======
 
                 /*
                    This block checks and validates for two scenarios:
@@ -562,27 +496,26 @@
                   // tabletId to snapshotCompletedTablets - there is a chance that when the
                   // connector crashes, we may lose some data since we may not have published them
                   // to Kafka yet.
-                  if (isSnapshotCompleteMarker(OpId.from(this.tabletToExplicitCheckpoint.get(tabletId)))) {
+                  if (isSnapshotCompleteMarker(OpId.from(this.tabletToExplicitCheckpoint.get(part.getId())))) {
                     // This will mark the snapshot completed for the tablet
-                    snapshotCompletedTablets.add(tabletId);
+                    snapshotCompletedTablets.add(part.getId());
 
                     // Remove the tablet from the set.
-                    tabletsWaitingForCallback.removeIf(t -> t.equals(tabletId));
+                    tabletsWaitingForCallback.removeIf(t -> t.equals(part.getId()));
                     LOGGER.info("E: Snapshot completed for tablet {} belonging to table {} ({})",
-                      tabletId, table.getName(), tableId);
+                      part.getTabletId(), table.getName(), part.getTableId());
                   } else if (isSnapshotCompleteMarker(finalOpId)) {
                     // Add it to tablets waiting for callback so that the connector doesn't end up
                     // calling GetChanges for the same again.
-                    tabletsWaitingForCallback.add(tabletId);
+                    tabletsWaitingForCallback.add(part.getId());
                   }
                 } else if (!taskContext.shouldEnableExplicitCheckpointing() && isSnapshotCompleteMarker(finalOpId)) {
-                  snapshotCompletedTablets.add(tabletId);
+                  snapshotCompletedTablets.add(part.getId());
                   LOGGER.info("I: Snapshot completed for tablet {} belonging to table {} ({})",
-                    tabletId, table.getName(), tableId);
+                    part.getTabletId(), table.getName(), part.getTableId());
                 }
 
-                previousOffset.getSourceInfo(tabletId).updateLastCommit(finalOpId);
->>>>>>> b6158b43
+                previousOffset.getSourceInfo(part).updateLastCommit(finalOpId);
             }
             
             // Reset the retry count here indicating that if the flow has reached here then
@@ -638,13 +571,13 @@
   /**
    * Check if the tablet has received an explicit checkpoint - if yes, remove it from the waiting
    * list and add it to the list of completed tablets.
-   * @param tabletId the tablet UUID to check for
+   * @param partition the YBPartition to obtain the Id from
    * @param snapshotCompletedTablets a set containing all the tablets for which snapshot has been completed
    * @param tabletsWaitingForCallback a set containing tablets which have completed snapshot from server but have not received the explicit checkpoint
    */
-  public void doSnapshotCompletionCheck(String tabletId, Set<String> snapshotCompletedTablets,
+  public void doSnapshotCompletionCheck(YBPartition partition, Set<String> snapshotCompletedTablets,
                                         Set<String> tabletsWaitingForCallback) {
-      OpId opId = OpId.from(this.tabletToExplicitCheckpoint.get(tabletId));
+      OpId opId = OpId.from(this.tabletToExplicitCheckpoint.get(partition.getId()));
       if (opId == null) {
         // If we have no OpId stored in the explicit checkpoint map then that would indicate that
         // we haven't yet received any callback from Kafka even once and we should wait more.
@@ -652,8 +585,8 @@
       }
 
       if (isSnapshotCompleteMarker(opId)) {
-        snapshotCompletedTablets.add(tabletId);
-        tabletsWaitingForCallback.removeIf(t -> t.equals(tabletId));
+        snapshotCompletedTablets.add(partition.getId());
+        tabletsWaitingForCallback.removeIf(t -> t.equals(partition.getId()));
       }
     }
 
@@ -762,20 +695,8 @@
       GetCheckpointResponse resp = this.syncClient.getCheckpoint(
                                        this.syncClient.openTableByUUID(tableId), 
                                        this.connectorConfig.streamId(), tabletId);
-      // For midway cases
-      boolean isSnapshotMidway = !Arrays.toString(resp.getSnapshotKey()).isEmpty();
-      if (isSnapshotMidway) {
-        return false;
-      }
-
-      // For complete scratch cases.
-      boolean isFirstEverCall = resp.getTerm() == -1 && resp.getIndex() == -1;
-
-      // For cases where some data has been streamed.
-      // TODO Vaibhav: remove this, we do not need this.
-//      boolean hasSomeDataStreamedBefore = !isFirstEverCall;
-
-      return !isFirstEverCall;
+
+      return !(resp.getTerm() == -1 && resp.getIndex() == -1);
     }
 
     protected Set<TableId> getAllTableIds(RelationalSnapshotChangeEventSource.RelationalSnapshotContext<YBPartition, YugabyteDBOffsetContext> ctx)
