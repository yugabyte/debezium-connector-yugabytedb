/*
 * Copyright Debezium Authors.
 *
 * Licensed under the Apache Software License version 2.0, available at http://www.apache.org/licenses/LICENSE-2.0
 */
package io.debezium.connector.yugabytedb;

import java.sql.SQLException;
import java.time.Duration;
import java.util.*;
import java.util.Map.Entry;
import java.util.regex.Pattern;
import java.util.stream.Collectors;
import java.util.stream.Stream;

import io.debezium.pipeline.source.AbstractSnapshotChangeEventSource;

import org.apache.commons.lang3.tuple.Pair;
import org.slf4j.Logger;
import org.slf4j.LoggerFactory;
import org.yb.cdc.CdcService;
import org.yb.client.*;

import io.debezium.DebeziumException;
import io.debezium.connector.yugabytedb.connection.OpId;
import io.debezium.connector.yugabytedb.connection.YugabyteDBConnection;
import io.debezium.connector.yugabytedb.connection.ReplicationMessage.Operation;
import io.debezium.connector.yugabytedb.connection.pgproto.YbProtoReplicationMessage;
import io.debezium.connector.yugabytedb.spi.Snapshotter;
import io.debezium.pipeline.EventDispatcher;
import io.debezium.pipeline.source.spi.SnapshotProgressListener;
import io.debezium.pipeline.spi.SnapshotResult;
import io.debezium.relational.RelationalSnapshotChangeEventSource;
import io.debezium.relational.Table;
import io.debezium.relational.TableId;
import io.debezium.util.Clock;
import io.debezium.util.Metronome;
import io.debezium.util.Strings;

/**
 * Class to help processing the snapshot in YugabyteDB.
 *
 * @author Suranjan Kumar
 */

public class YugabyteDBSnapshotChangeEventSource extends AbstractSnapshotChangeEventSource<YBPartition, YugabyteDBOffsetContext> {
    private static final Logger LOGGER = LoggerFactory.getLogger(YugabyteDBSnapshotChangeEventSource.class);
    private final YugabyteDBConnectorConfig connectorConfig;
    private final YugabyteDBSchema schema;
    private final SnapshotProgressListener snapshotProgressListener;
    private final YugabyteDBTaskContext taskContext;
    private final EventDispatcher<YBPartition,TableId> dispatcher;
    protected final Clock clock;
    private final Snapshotter snapshotter;
    private final YugabyteDBConnection connection;

    private final AsyncYBClient asyncClient;
    private final YBClient syncClient;

    private OpId lastCompletelyProcessedLsn;

    private YugabyteDBTypeRegistry yugabyteDbTypeRegistry;

    private Map<String, CdcSdkCheckpoint> tabletToExplicitCheckpoint;

    private boolean snapshotComplete = false;

    public YugabyteDBSnapshotChangeEventSource(YugabyteDBConnectorConfig connectorConfig,
                                               YugabyteDBTaskContext taskContext,
                                               Snapshotter snapshotter, YugabyteDBConnection connection,
                                               YugabyteDBSchema schema, YugabyteDBEventDispatcher<TableId> dispatcher, Clock clock,
                                               SnapshotProgressListener snapshotProgressListener) {
        super(connectorConfig, snapshotProgressListener);
        this.connectorConfig = connectorConfig;
        this.schema = schema;
        this.taskContext = taskContext;
        this.dispatcher = dispatcher;
        this.clock = clock;
        this.snapshotter = snapshotter;
        this.connection = connection;
        this.snapshotProgressListener = snapshotProgressListener;

        this.asyncClient = new AsyncYBClient.AsyncYBClientBuilder(connectorConfig.masterAddresses())
            .defaultAdminOperationTimeoutMs(connectorConfig.adminOperationTimeoutMs())
            .defaultOperationTimeoutMs(connectorConfig.operationTimeoutMs())
            .defaultSocketReadTimeoutMs(connectorConfig.socketReadTimeoutMs())
            .numTablets(connectorConfig.maxNumTablets())
            .sslCertFile(connectorConfig.sslRootCert())
            .sslClientCertFiles(connectorConfig.sslClientCert(), connectorConfig.sslClientKey())
            .build();
        
        this.syncClient = new YBClient(this.asyncClient);

        this.yugabyteDbTypeRegistry = taskContext.schema().getTypeRegistry();
        this.tabletToExplicitCheckpoint = new HashMap<>();
    }

    @Override
    public SnapshotResult<YugabyteDBOffsetContext> execute(ChangeEventSourceContext context, YBPartition partition, YugabyteDBOffsetContext previousOffset)
            throws InterruptedException {
        SnapshottingTask snapshottingTask = getSnapshottingTask(partition, previousOffset);
        LOGGER.debug("Dispatcher in snapshot: " + dispatcher.toString());
        if (snapshottingTask.shouldSkipSnapshot()) {
            LOGGER.debug("Skipping snapshotting");
            return SnapshotResult.skipped(previousOffset);
        }

        delaySnapshotIfNeeded(context);

        final SnapshotContext<YBPartition, YugabyteDBOffsetContext> ctx;
        try {
            ctx = prepare(partition);
        }
        catch (Exception e) {
            LOGGER.error("Failed to initialize snapshot context.", e);
            throw new RuntimeException(e);
        }

        boolean completedSuccessfully = true;

        try {
            snapshotProgressListener.snapshotStarted(partition);
            Set<YBPartition> partitions = new YBPartition.Provider(connectorConfig).getPartitions();

            LOGGER.info("Setting offsetContext/previousOffset for snapshot...");
            previousOffset = YugabyteDBOffsetContext.initialContextForSnapshot(this.connectorConfig, connection, clock, partitions);

            return doExecute(context, partition, previousOffset, ctx, snapshottingTask);
        }
        catch (InterruptedException e) {
            completedSuccessfully = false;
            LOGGER.warn("Snapshot was interrupted before completion");
            throw e;
        }
        catch (Exception t) {
            completedSuccessfully = false;
            throw new DebeziumException(t);
        }
        finally {
            LOGGER.info("Snapshot - Final stage");
            complete(ctx);

            if (completedSuccessfully) {
                snapshotProgressListener.snapshotCompleted(partition);
            }
            else {
                snapshotProgressListener.snapshotAborted(partition);
            }
        }
    }

    private Stream<TableId> toTableIds(Set<TableId> tableIds, Pattern pattern) {
        return tableIds
                .stream()
                .filter(tid -> pattern.asPredicate().test(connectorConfig.getTableIdMapper().toString(tid)))
                .sorted();
    }

    private Set<TableId> sort(Set<TableId> capturedTables) throws Exception {
        String tableIncludeList = this.connectorConfig.tableIncludeList();
        if (tableIncludeList != null) {
            return Strings.listOfRegex(tableIncludeList, Pattern.CASE_INSENSITIVE)
                    .stream()
                    .flatMap(pattern -> toTableIds(capturedTables, pattern))
                    .collect(Collectors.toCollection(LinkedHashSet::new));
        }
        return capturedTables
                .stream()
                .sorted()
                .collect(Collectors.toCollection(LinkedHashSet::new));
    }

    private Map<TableId, String> determineTablesForSnapshot(Map<String, YBTable> tableIdToTable) throws Exception {
      Map<TableId, String> res = new HashMap<>();

      Set<TableId> dbzTableIds = new HashSet<>();
      
      for (Entry<String, YBTable> entry : tableIdToTable.entrySet()) {
        res.put(
            YBClientUtils.getTableIdFromYbTable(this.syncClient, entry.getValue()), entry.getKey());
      }

      dbzTableIds = res.entrySet().stream().map(entry -> entry.getKey())
                        .collect(Collectors.toSet());

      // Get a list of filtered tables which are to be snapshotted
      Set<TableId> filteredTables = getDataCollectionsToBeSnapshotted(dbzTableIds)
                                        .collect(Collectors.toSet());

      res.keySet().removeIf(tableId -> !filteredTables.contains(tableId));
      
      return res;
    }

    protected boolean isSnapshotComplete() {
        return this.snapshotComplete;
    }

    @Override
    protected SnapshotResult<YugabyteDBOffsetContext> doExecute(ChangeEventSourceContext context, YugabyteDBOffsetContext previousOffset,
                                                                SnapshotContext<YBPartition, YugabyteDBOffsetContext> snapshotContext,
                                                                SnapshottingTask snapshottingTask)
            throws Exception {
      return SnapshotResult.skipped(previousOffset);
    }

    protected void setCheckpointWithRetryBeforeSnapshot(
        String tableId, String tabletId, Set<String> snapshotCompletedTablets, 
        Set<String> snapshotCompletedPreviously) throws Exception {
      short retryCount = 0;
      try {
        if (hasSnapshotCompletedPreviously(tableId, tabletId)) {
          LOGGER.info("Skipping snapshot for tablet {} since tablet has streamed some data before", 
                      tabletId);
          snapshotCompletedTablets.add(tabletId);
          snapshotCompletedPreviously.add(tabletId);
        } else {
          YBClientUtils.setCheckpoint(this.syncClient, 
                                      this.connectorConfig.streamId(), 
                                      tableId /* tableId */, 
                                      tabletId /* tabletId */, 
                                      0 /* term */, 0 /* index */,
                                      true /* initialCheckpoint */, false /* bootstrap */,
                                      0 /* invalid cdcsdkSafeTime */);
        }

        // Reaching this point would mean that the process went through without failure so reset
        // the retry counter here.
        retryCount = 0;
      } catch (Exception e) {
        ++retryCount;

        if (retryCount > this.connectorConfig.maxConnectorRetries()) {
          LOGGER.error("Too many errors while trying to set checkpoint, "
                        + "all {} retries failed.", this.connectorConfig.maxConnectorRetries());

          throw e;
        }

        LOGGER.warn("Error while trying to set the checkpoint; will attempt " 
                    + "retry {} of {} after {} milli-seconds. Exception message: {}", retryCount, 
                      this.connectorConfig.maxConnectorRetries(), 
                      this.connectorConfig.connectorRetryDelayMs(), e.getMessage());
        LOGGER.debug("Stacktrace: ", e);

        try {
          final Metronome retryMetronome = Metronome.parker(Duration.ofMillis(connectorConfig.connectorRetryDelayMs()), Clock.SYSTEM);
          retryMetronome.pause();
        } catch (InterruptedException ie) {
          LOGGER.warn("Connector retry sleep interrupted by exception: {}", ie);
          Thread.currentThread().interrupt();
        }
      }
    }

    protected SnapshotResult<YugabyteDBOffsetContext> doExecute(ChangeEventSourceContext context, YBPartition partition, YugabyteDBOffsetContext previousOffset,
                                                                SnapshotContext<YBPartition, YugabyteDBOffsetContext> snapshotContext,
                                                                SnapshottingTask snapshottingTask)
            throws Exception {
      LOGGER.info("Starting the snapshot process now");
      
      // Get the list of tablets
      List<Pair<String, String>> tableToTabletIds = null;
      try {
        String tabletList = this.connectorConfig.getConfig().getString(YugabyteDBConnectorConfig.TABLET_LIST);
        tableToTabletIds = (List<Pair<String, String>>) ObjectUtil.deserializeObjectFromString(tabletList);
      } catch (Exception e) {
        LOGGER.error("The tablet list cannot be deserialized");
        throw new DebeziumException(e);
      }

      Map<String, YBTable> tableIdToTable = new HashMap<>();
      Set<String> tableUUIDs = tableToTabletIds.stream()
                                  .map(pair -> pair.getLeft())
                                  .collect(Collectors.toSet());
      for (String tableUUID : tableUUIDs) {
        tableIdToTable.put(tableUUID, this.syncClient.openTableByUUID(tableUUID));
      }

      Map<TableId, String> filteredTableIdToUuid = determineTablesForSnapshot(tableIdToTable);

      Map<String, Boolean> schemaNeeded = new HashMap<>();
      Set<String> snapshotCompletedTablets = new HashSet<>();
      Set<String> snapshotCompletedPreviously = new HashSet<>();

      for (Pair<String, String> entry : tableToTabletIds) {
        schemaNeeded.put(entry.getValue(), Boolean.TRUE);

        GetCheckpointResponse resp = this.syncClient.getCheckpoint(
          tableIdToTable.get(entry.getKey()), this.connectorConfig.streamId(), entry.getValue());
        LOGGER.info("The response received has term {} index {} and key {}", resp.getTerm(), resp.getIndex(), resp.getSnapshotKey());

        OpId startLsn = (resp.getSnapshotKey().length == 0) ? YugabyteDBOffsetContext.snapshotStartLsn() : OpId.from(resp);
        previousOffset.initSourceInfo(entry.getValue(), this.connectorConfig, startLsn);
        LOGGER.debug("Previous offset for tablet {} is {}", entry.getValue(), previousOffset.toString());
      }

      List<Pair<String, String>> tableToTabletForSnapshot = new ArrayList<>();
      List<Pair<String, String>> tableToTabletNoSnapshot = new ArrayList<>();

      for (Pair<String, String> entry : tableToTabletIds) {
        String tableUuid = entry.getKey();
        String tabletUuid = entry.getValue();

        if (filteredTableIdToUuid.containsValue(tableUuid)) {
          // This means we need to add this table/tablet for snapshotting
          tableToTabletForSnapshot.add(entry);
        } else {
          tableToTabletNoSnapshot.add(entry);
          // Bootstrap the tablets if they need not be snapshotted
          LOGGER.info(
            "Skipping the tablet {} since it is not a part of the snapshot collection include list",
            tabletUuid);
          YBClientUtils.setCheckpoint(this.syncClient, this.connectorConfig.streamId(), 
                                      tableUuid, tabletUuid, -1, -1, true, true);
        }
      }

      // Set checkpoint with bootstrap and initialCheckpoint as false.
      // A call to set the checkpoint is required first otherwise we will get an error 
      // from the server side saying:
      // INTERNAL_ERROR[code 21]: Stream ID {} is expired for Tablet ID {}
      for (Pair<String, String> entry : tableToTabletForSnapshot) {
        setCheckpointWithRetryBeforeSnapshot(entry.getKey() /*tableId*/,
                                             entry.getValue() /*tabletId*/,
                                             snapshotCompletedTablets,
                                             snapshotCompletedPreviously);
      }

      short retryCount = 0;

      // Helper internal variable to log GetChanges request at regular intervals.
      long lastLoggedTimeForGetChanges = System.currentTimeMillis();

      while (context.isRunning() && retryCount <= this.connectorConfig.maxConnectorRetries()) {
        try {
            while (context.isRunning() && (previousOffset.getStreamingStoppingLsn() == null)) {
              for (Pair<String, String> tableIdToTabletId : tableToTabletForSnapshot) {
                // Pause for the specified duration before asking for a new set of snapshot records from the server
                LOGGER.debug("Pausing for {} milliseconds before polling further", connectorConfig.cdcPollIntervalms());
                final Metronome pollIntervalMetronome = Metronome.parker(Duration.ofMillis(connectorConfig.cdcPollIntervalms()), Clock.SYSTEM);
                pollIntervalMetronome.pause();

                // This set will contain the tablets for which the server has sent the snapshot
                // end marker, but we have not received the callback from Kafka - this will ensure
                // that we do not end up sending redundant GetChanges calls.
                Set<String> tabletsWaitingForCallback = new HashSet<>();

                String tableId = tableIdToTabletId.getKey();
                YBTable table = tableIdToTable.get(tableId);

                String tabletId = tableIdToTabletId.getValue();
                YBPartition part = new YBPartition(tabletId);

                 // Check if snapshot is completed here, if it is, then break out of the loop
                if (snapshotCompletedTablets.size() == tableToTabletForSnapshot.size()) {
                    LOGGER.info("Snapshot completed for all the tablets");
                    this.snapshotComplete = true;
                    return SnapshotResult.completed(previousOffset);
                }

                // Skip the tablet if snapshot has already been taken for this tablet
                if (snapshotCompletedTablets.contains(tabletId)
                      || tabletsWaitingForCallback.contains(tabletId)) {
                  // Before continuing, check if the tablets waiting for callback have been updated in case of explicit checkpointing.
                  if (taskContext.shouldEnableExplicitCheckpointing()) {
                    doSnapshotCompletionCheck(tabletId, snapshotCompletedTablets, tabletsWaitingForCallback);
                  }
                  continue;
                }

                OpId cp = previousOffset.snapshotLSN(tabletId);

                if (LOGGER.isDebugEnabled()
                    || (connectorConfig.logGetChanges() && System.currentTimeMillis() >= (lastLoggedTimeForGetChanges + connectorConfig.logGetChangesIntervalMs()))) {
                  LOGGER.info("Requesting changes for tablet {} from OpId {} for table {}",
                              tabletId, cp, table.getName());
                  lastLoggedTimeForGetChanges = System.currentTimeMillis();
                }

                if (!context.isRunning()) {
                  LOGGER.info("Connector has been stopped");
                  break;
                }

                GetChangesResponse resp = this.syncClient.getChangesCDCSDK(table,
                    connectorConfig.streamId(), tabletId, cp.getTerm(), cp.getIndex(), cp.getKey(),
                    cp.getWrite_id(), cp.getTime(), schemaNeeded.get(tabletId),
                    taskContext.shouldEnableExplicitCheckpointing() ? tabletToExplicitCheckpoint.get(tabletId) : null);

                // Process the response
                for (CdcService.CDCSDKProtoRecordPB record :
                        resp.getResp().getCdcSdkProtoRecordsList()) {
                  CdcService.RowMessage m = record.getRowMessage();
                  YbProtoReplicationMessage message =
                    new YbProtoReplicationMessage(m, this.yugabyteDbTypeRegistry);

                  String pgSchemaName = m.getPgschemaName();

                  final OpId lsn = new OpId(record.getCdcSdkOpId().getTerm(),
                                            record.getCdcSdkOpId().getIndex(),
                                            record.getCdcSdkOpId().getWriteIdKey().toByteArray(),
                                            record.getCdcSdkOpId().getWriteId(),
                                            resp.getSnapshotTime());

                  if (message.isLastEventForLsn()) {
                    lastCompletelyProcessedLsn = lsn;
                  }

                  try {
                    if (message.isTransactionalMessage()) {
                      // Ideally there shouldn't be any BEGIN-COMMIT record while streaming
                      // the snapshot, if one is encountered then log a warning so the user knows
                      // that some debugging is required
                      LOGGER.warn("Transactional record of type {} encountered while snapshotting the table", message.getOperation().toString());
                    } else if (message.isDDLMessage()) {
                      LOGGER.debug("For table {}, received a DDL record {}",
                                  message.getTable(), message.getSchema().toString());

                      schemaNeeded.put(tabletId, Boolean.FALSE);

                      TableId tId = null;
                      if (message.getOperation() != Operation.NOOP) {
                        tId = YugabyteDBSchema.parseWithSchema(message.getTable(), pgSchemaName);
                        Objects.requireNonNull(tId);
                      }
                      // Getting the table with the help of the schema.
                      Table t = schema.tableForTablet(tId, tabletId);
                      if (YugabyteDBSchema.shouldRefreshSchema(t, message.getSchema())) {
                        // If we fail to achieve the table, that means we have not specified
                        // correct schema information. Now try to refresh the schema.
                        schema.refreshSchemaWithTabletId(tId, message.getSchema(), pgSchemaName, tabletId);
                      }
                    } else {
                      // DML event
                      LOGGER.debug("For table {}, received a DML record {}",
                                  message.getTable(), record);

                      TableId tId = null;
                      if (message.getOperation() != Operation.NOOP) {
                        tId = YugabyteDBSchema.parseWithSchema(message.getTable(), pgSchemaName);
                        Objects.requireNonNull(tId);
                      }

                      previousOffset.updateWalPosition(tabletId, lsn, lastCompletelyProcessedLsn,
                                                       message.getCommitTime(),
                                                       String.valueOf(message.getTransactionId()),
                                                       tId, null);

                      boolean dispatched = (message.getOperation() != Operation.NOOP) &&
                          dispatcher.dispatchDataChangeEvent(part, tId,
                              new YugabyteDBChangeRecordEmitter(part, previousOffset, clock,
                                                                this.connectorConfig, schema,
                                                                connection, tId, message,
                                                                pgSchemaName, tabletId,
                                                                taskContext.isBeforeImageEnabled()));

                      LOGGER.debug("Dispatched snapshot record successfully");
                    }
                  } catch (InterruptedException e) {
                    LOGGER.error("Exception while processing messages for snapshot: " + e);
                    throw e;
                  }
                }

                OpId finalOpId = new OpId(resp.getTerm(), resp.getIndex(), resp.getKey(),
                                          resp.getWriteId(), resp.getSnapshotTime());
                LOGGER.debug("Final OpId is {}", finalOpId);

                // If EXPLICIT checkpointing is enabled then check if the checkpoint is the marker for snapshot completion
                // and in case it is IMPLICIT checkpointing, the marker value should be checked on the response op_id
                // we are receiving from the server.

                /*
                   This block checks and validates for two scenarios:
                   1. Explicit checkpointing:
                      a. In case of explicit, check whether the checkpoint received in the callback
                         is the checkpoint complete marker so that the snapshot can be marked as
                         completed.
                      b. If the explicit checkpoint is not the snapshot end marker, there is
                         a possibility that the finalOpId received above in the response is the
                         snapshot complete marker - add the tablet to the set so that we do not end
                         up calling redundant GetChanges
                   2. Implicit checkpointing:
                      a. In this case, only checking the response final_op_id is enough to mark
                         the snapshot as completed.
                 */
                if (taskContext.shouldEnableExplicitCheckpointing()) {
<<<<<<< HEAD
=======
                  // snapshotCompletedTablets contain the tablets for which the following two
                  // conditions are met:
                  // 1. The server has sent the snapshot end marker.
                  // 2. In case of EXPLICIT checkpointing - Kafka has sent the callback so we are
                  //    sure we have received the data.
                  //
                  // Now over here, the additional set i.e. tabletsWaitingForCallback is for cases
                  // of EXPLICIT checkpointing only where the above point 2 is not satisfied,
                  // so that we know that server has sent the data (1 is satisfied) but
                  // Kafka hasn't acknowledged the message's presence. If we always add the
                  // tabletId to snapshotCompletedTablets - there is a chance that when the
                  // connector crashes, we may lose some data since we may not have published them
                  // to Kafka yet.
>>>>>>> b6158b43
                  if (isSnapshotCompleteMarker(OpId.from(this.tabletToExplicitCheckpoint.get(tabletId)))) {
                    // This will mark the snapshot completed for the tablet
                    snapshotCompletedTablets.add(tabletId);

                    // Remove the tablet from the set.
                    tabletsWaitingForCallback.removeIf(t -> t.equals(tabletId));
                    LOGGER.info("E: Snapshot completed for tablet {} belonging to table {} ({})",
                      tabletId, table.getName(), tableId);
                  } else if (isSnapshotCompleteMarker(finalOpId)) {
                    // Add it to tablets waiting for callback so that the connector doesn't end up
                    // calling GetChanges for the same again.
                    tabletsWaitingForCallback.add(tabletId);
                  }
                } else if (!taskContext.shouldEnableExplicitCheckpointing() && isSnapshotCompleteMarker(finalOpId)) {
                  snapshotCompletedTablets.add(tabletId);
                  LOGGER.info("I: Snapshot completed for tablet {} belonging to table {} ({})",
                    tabletId, table.getName(), tableId);
                }

                previousOffset.getSourceInfo(tabletId).updateLastCommit(finalOpId);
            }
            
            // Reset the retry count here indicating that if the flow has reached here then
            // everything succeeded without any exceptions
            retryCount = 0;
          }
        } catch (Exception e) {
          ++retryCount;

          if (retryCount > this.connectorConfig.maxConnectorRetries()) {
            LOGGER.error("Too many errors while trying to stream the snapshot, "
                         + "all {} retries failed.", this.connectorConfig.maxConnectorRetries());
            
            LOGGER.info("Tablets in the failed task:");
            for (Pair<String, String> entry : tableToTabletIds) {
              LOGGER.info("Tablet: {} table: {}({})", 
                          entry.getValue() /* tablet UUID */,
                          tableIdToTable.get(entry.getKey()).getName() /* table name */,
                          entry.getKey() /* table UUID */);
            }

            throw e;
          }

          LOGGER.warn("Error while trying to get the snapshot from the server; will attempt " 
                      + "retry {} of {} after {} milli-seconds. Exception message: {}", retryCount, 
                       this.connectorConfig.maxConnectorRetries(), 
                       this.connectorConfig.connectorRetryDelayMs(), e.getMessage());
          LOGGER.debug("Stacktrace: ", e);

          try {
            final Metronome retryMetronome = Metronome.parker(Duration.ofMillis(connectorConfig.connectorRetryDelayMs()), Clock.SYSTEM);
            retryMetronome.pause();
          } catch (InterruptedException ie) {
            LOGGER.warn("Connector retry sleep interrupted by exception: {}", ie);
            Thread.currentThread().interrupt();
          }
        }
      }
    
      // If the flow comes at this stage then it either failed or was aborted by 
      // some user interruption
      return SnapshotResult.aborted();
    }

  /**
   * Check if the tablet has received an explicit checkpoint - if yes, remove it from the waiting
   * list and add it to the list of completed tablets.
   * @param tabletId the tablet UUID to check for
   * @param snapshotCompletedTablets a set containing all the tablets for which snapshot has been completed
   * @param tabletsWaitingForCallback a set containing tablets which have completed snapshot from server but have not received the explicit checkpoint
   */
  public void doSnapshotCompletionCheck(String tabletId, Set<String> snapshotCompletedTablets,
                                        Set<String> tabletsWaitingForCallback) {
      OpId opId = OpId.from(this.tabletToExplicitCheckpoint.get(tabletId));
      if (opId == null) {
        // If we have no OpId stored in the explicit checkpoint map then that would indicate that
        // we haven't yet received any callback from Kafka even once and we should wait more.
        return;
      }

      if (isSnapshotCompleteMarker(opId)) {
        snapshotCompletedTablets.add(tabletId);
        tabletsWaitingForCallback.removeIf(t -> t.equals(tabletId));
      }
    }

    /**
     * For EXPLICIT checkpointing, the following code flow is used:<br><br>
     * 1. Kafka Connect invokes the callback {@code commit()} which further invokes
     * {@code commitOffset(offsets)} in the Debezium API <br><br>
     * 2. Both the streaming and snapshot change event source classes maintain a map
     * {@code tabletToExplicitCheckpoint} which stores the offsets sent by Kafka Connect. <br><br>
     * 3. So when the connector gets the acknowledgement back by saying that Kafka has received
     * records till certain offset, we update the value in {@code tabletToExplicitCheckpoint} <br><br>
     * 4. While making the next `GetChanges` call, we pass the value from the map
     * {@code tabletToExplicitCheckpoint} for the relevant tablet and hence the server then takes
     * care of updating those checkpointed values in the {@code cdc_state} table <br><br>
     * @param offset a map containing the {@link OpId} information for all the tablets
     */
    public void commitOffset(Map<String, ?> offset) {
        if (!taskContext.shouldEnableExplicitCheckpointing()) {
            return;
        }

        try {
            LOGGER.info("Committing offsets on server for snapshot");

            for (Map.Entry<String, ?> entry : offset.entrySet()) {
                // TODO: The transaction_id field is getting populated somewhere and see if it can
                // be removed or blocked from getting added to this map.
                if (!entry.getKey().equals("transaction_id")) {
                    LOGGER.debug("Tablet: {} OpId: {}", entry.getKey(), entry.getValue());

                    // Parse the string to get the OpId object.
                    OpId tempOpId = OpId.valueOf((String) entry.getValue());
                    this.tabletToExplicitCheckpoint.put(entry.getKey(), tempOpId.toCdcSdkCheckpoint());

                    LOGGER.debug("Committed checkpoint on server for stream ID {} tablet {} with term {} index {}",
                            this.connectorConfig.streamId(), entry.getKey(), tempOpId.getTerm(), tempOpId.getIndex());
                }
            }
        } catch (Exception e) {
            LOGGER.warn("Unable to update the explicit checkpoint map", e);
        }
    }

    /**
     * Check if the passed OpId matches the conditions which signify that the snapshot has
     * been complete.
     *
     * @param opId the {@link OpId} to check for
     * @return true if the passed {@link OpId} means snapshot is complete, false otherwise
     */
    private boolean isSnapshotCompleteMarker(OpId opId) {
        return Arrays.equals(opId.getKey(), "".getBytes()) && opId.getWrite_id() == 0
                && opId.getTime() == 0;
    }

    protected Stream<TableId> getDataCollectionsToBeSnapshotted(Set<TableId> allDataCollections) {
      final Set<Pattern> snapshotAllowedDataCollections = 
          this.connectorConfig.getDataCollectionsToBeSnapshotted();
      if (snapshotAllowedDataCollections.size() == 0) {
          // If no snapshot.include.collection.list is specified then we should return all of it
          return allDataCollections.stream();
      }
      else {
          return allDataCollections.stream()
                  .filter(dataCollectionId -> snapshotAllowedDataCollections.stream()
                      .anyMatch(s -> s.matcher(dataCollectionId.schema()+"."+dataCollectionId.table())
                          .matches()));
      }
  }

    @Override
    protected SnapshottingTask getSnapshottingTask(YBPartition partition, 
                                                   YugabyteDBOffsetContext previousOffset) {
        boolean snapshotSchema = true;
        boolean snapshotData = true;

        snapshotData = snapshotter.shouldSnapshot();
        if (snapshotData) {
            LOGGER.info("According to the connector configuration data will be snapshotted");
        }
        else {
            LOGGER.info("According to the connector configuration no snapshot will be executed");
            snapshotSchema = false;
        }

        return new SnapshottingTask(snapshotSchema, snapshotData);
    }

    @Override
    protected SnapshotContext<YBPartition, YugabyteDBOffsetContext> prepare(YBPartition partition)
            throws Exception {
        return new YugabyteDBSnapshotContext(partition, connectorConfig.databaseName());
    }

    /**
     * Check on the server side if the tablet already has some checkpoint, if it does then do
     * not take a snapshot for it again since some data has already been streamed out of it
     * @param tableId the UUID of the table
     * @param tabletId the UUID of the tablet
     * @return true if snapshot has been taken or some data has streamed already
     * @throws Exception if checkpoint cannot be retreived from server side
     */
    protected boolean hasSnapshotCompletedPreviously(String tableId, String tabletId) 
        throws Exception {
      GetCheckpointResponse resp = this.syncClient.getCheckpoint(
                                       this.syncClient.openTableByUUID(tableId), 
                                       this.connectorConfig.streamId(), tabletId);

      if (resp.getSnapshotKey().length != 0) {
        // This indicates that snapshot was altered midway and has not completed, return false
        return false;
      }

      return !(resp.getTerm() == -1 && resp.getIndex() == -1);
    }

    protected Set<TableId> getAllTableIds(RelationalSnapshotChangeEventSource.RelationalSnapshotContext<YBPartition, YugabyteDBOffsetContext> ctx)
            throws Exception {
        return new HashSet<>();
    }

    protected void releaseSchemaSnapshotLocks(RelationalSnapshotChangeEventSource.RelationalSnapshotContext<YBPartition, YugabyteDBOffsetContext> snapshotContext)
            throws SQLException {
    }

    protected void determineSnapshotOffset(RelationalSnapshotChangeEventSource.RelationalSnapshotContext<YBPartition, YugabyteDBOffsetContext> ctx,
                                           YugabyteDBOffsetContext previousOffset)
            throws Exception {
        YugabyteDBOffsetContext offset = ctx.offset;
        if (offset == null) {
            ctx.offset = offset;
        }

        updateOffsetForSnapshot(offset);
    }

    private void updateOffsetForSnapshot(YugabyteDBOffsetContext offset) throws SQLException {
        final OpId xlogStart = getTransactionStartLsn();
    }

    protected void updateOffsetForPreSnapshotCatchUpStreaming(YugabyteDBOffsetContext offset) throws SQLException {
        updateOffsetForSnapshot(offset);
        offset.setStreamingStoppingLsn(null/* OpId.valueOf(jdbcConnection.currentXLogLocation()) */);
    }

    // TOOD:CDCSDK get the offset from YB for snapshot.
    private OpId getTransactionStartLsn() throws SQLException {
        return null;
    }

    @Override
    protected void complete(SnapshotContext<YBPartition, YugabyteDBOffsetContext> snapshotContext) {
        snapshotter.snapshotCompleted();

        // Todo Vaibhav: Close the YBClient instances now
        // See if it can be closed anywhere else for the snapshotting tasks.
    }

    /**
     * Generate a valid Postgres query string for the specified table and columns
     *
     * @param tableId the table to generate a query for
     * @return a valid query string
     */
    protected Optional<String> getSnapshotSelect(
                                                 RelationalSnapshotChangeEventSource.RelationalSnapshotContext<YBPartition, YugabyteDBOffsetContext> snapshotContext,
                                                 TableId tableId, List<String> columns) {
        return snapshotter.buildSnapshotQuery(tableId, columns);
    }

    /**
     * Mutable context which is populated in the course of snapshotting.
     */
    private static class YugabyteDBSnapshotContext extends RelationalSnapshotChangeEventSource.RelationalSnapshotContext<YBPartition, YugabyteDBOffsetContext> {

        public YugabyteDBSnapshotContext(YBPartition partition, String catalogName) throws SQLException {
            super(partition, catalogName);
        }
    }
}<|MERGE_RESOLUTION|>--- conflicted
+++ resolved
@@ -486,8 +486,6 @@
                          the snapshot as completed.
                  */
                 if (taskContext.shouldEnableExplicitCheckpointing()) {
-<<<<<<< HEAD
-=======
                   // snapshotCompletedTablets contain the tablets for which the following two
                   // conditions are met:
                   // 1. The server has sent the snapshot end marker.
@@ -501,7 +499,6 @@
                   // tabletId to snapshotCompletedTablets - there is a chance that when the
                   // connector crashes, we may lose some data since we may not have published them
                   // to Kafka yet.
->>>>>>> b6158b43
                   if (isSnapshotCompleteMarker(OpId.from(this.tabletToExplicitCheckpoint.get(tabletId)))) {
                     // This will mark the snapshot completed for the tablet
                     snapshotCompletedTablets.add(tabletId);
