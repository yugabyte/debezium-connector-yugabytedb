--- conflicted
+++ resolved
@@ -60,14 +60,8 @@
     private OpId lastCompletelyProcessedLsn;
 
     private YugabyteDBTypeRegistry yugabyteDbTypeRegistry;
-
-<<<<<<< HEAD
-    protected Map<String, CdcSdkCheckpoint> tabletToExplicitCheckpoint;
-=======
     private Map<String, CdcSdkCheckpoint> tabletToExplicitCheckpoint;
-
     private boolean snapshotComplete = false;
->>>>>>> a4e4f990
 
     public YugabyteDBSnapshotChangeEventSource(YugabyteDBConnectorConfig connectorConfig,
                                                YugabyteDBTaskContext taskContext,
@@ -292,13 +286,6 @@
       Set<String> snapshotCompletedPreviously = new HashSet<>();
 
       for (Pair<String, String> entry : tableToTabletIds) {
-<<<<<<< HEAD
-        schemaNeeded.put(entry.getValue(), Boolean.TRUE);
-
-        previousOffset.initSourceInfo(entry.getValue(), this.connectorConfig);
-        this.tabletToExplicitCheckpoint.put(entry.getValue(), null);
-        LOGGER.debug("Previous offset for tablet {} is {}", entry.getValue(), previousOffset.toString());
-=======
         // We can use tableIdToTable.get(entry.getKey()).isColocated() to get actual status.
         YBPartition p = new YBPartition(entry.getKey() /* tableId */,
                                         entry.getValue() /* tabletId */, true /* colocated */);
@@ -315,7 +302,6 @@
         schemaNeeded.put(p.getId(), Boolean.TRUE);
         LOGGER.debug("Previous offset for table {} tablet {} is {}", p.getTableId(),
                      p.getTabletId(), previousOffset.toString());
->>>>>>> a4e4f990
       }
 
       List<Pair<String, String>> tableToTabletForSnapshot = new ArrayList<>();
@@ -405,21 +391,12 @@
                   LOGGER.info("Connector has been stopped");
                   break;
                 }
-<<<<<<< HEAD
-                
-                GetChangesResponse resp = this.syncClient.getChangesCDCSDK(table, 
-                    connectorConfig.streamId(), tabletId, cp.getTerm(), cp.getIndex(), cp.getKey(), 
-                    cp.getWrite_id(), cp.getTime(), schemaNeeded.get(tabletId),
-                    taskContext.shouldEnableExplicitCheckpointing() ? tabletToExplicitCheckpoint.get(tabletId) : null);
-                
-=======
 
                 GetChangesResponse resp = this.syncClient.getChangesCDCSDK(table,
                     connectorConfig.streamId(), tabletId, cp.getTerm(), cp.getIndex(), cp.getKey(),
                     cp.getWrite_id(), cp.getTime(), schemaNeeded.get(part.getId()),
                     taskContext.shouldEnableExplicitCheckpointing() ? tabletToExplicitCheckpoint.get(part.getId()) : null);
 
->>>>>>> a4e4f990
                 // Process the response
                 for (CdcService.CDCSDKProtoRecordPB record :
                         resp.getResp().getCdcSdkProtoRecordsList()) {
@@ -474,31 +451,18 @@
                         Objects.requireNonNull(tId);
                       }
 
-<<<<<<< HEAD
-                      previousOffset.updateWalPosition(tabletId, lsn, lastCompletelyProcessedLsn, 
-                                                       message.getRawCommitTime(),
-                                                       String.valueOf(message.getTransactionId()), 
-                                                       tId, null, message.getRecordTime());
-                      
-                      boolean dispatched = (message.getOperation() != Operation.NOOP) && 
-                          dispatcher.dispatchDataChangeEvent(part, tId, 
-                              new YugabyteDBChangeRecordEmitter(part, previousOffset, clock, 
-                                                                this.connectorConfig, schema, 
-                                                                connection, tId, message, 
-=======
                       // In case of snapshots, we do not want to ignore tableUUID while updating
                       // OpId value for a table-tablet pair.
                       previousOffset.updateWalPosition(part, lsn, lastCompletelyProcessedLsn,
-                                                       message.getCommitTime(), 
+                                                       message.getRawCommitTime(),
                                                        String.valueOf(message.getTransactionId()),
-                                                       tId, null);
+                                                       tId, null, message.getRecordTime());
 
                       boolean dispatched = (message.getOperation() != Operation.NOOP) &&
                           dispatcher.dispatchDataChangeEvent(part, tId,
                               new YugabyteDBChangeRecordEmitter(part, previousOffset, clock,
                                                                 this.connectorConfig, schema,
                                                                 connection, tId, message,
->>>>>>> a4e4f990
                                                                 pgSchemaName, tabletId,
                                                                 taskContext.isBeforeImageEnabled()));
 
@@ -678,46 +642,6 @@
     }
 
     /**
-     * For EXPLICIT checkpointing, the following code flow is used:<br><br>
-     * 1. Kafka Connect invokes the callback {@code commit()} which further invokes
-     * {@code commitOffset(offsets)} in the Debezium API <br><br>
-     * 2. Both the streaming and snapshot change event source classes maintain a map
-     * {@code tabletToExplicitCheckpoint} which stores the offsets sent by Kafka Connect. <br><br>
-     * 3. So when the connector gets the acknowledgement back by saying that Kafka has received
-     * records till certain offset, we update the value in {@code tabletToExplicitCheckpoint} <br><br>
-     * 4. While making the next `GetChanges` call, we pass the value from the map
-     * {@code tabletToExplicitCheckpoint} for the relevant tablet and hence the server then takes
-     * care of updating those checkpointed values in the {@code cdc_state} table <br><br>
-     * @param offset a map containing the {@link OpId} information for all the tablets
-     */
-    public void commitOffset(Map<String, ?> offset) {
-        if (!taskContext.shouldEnableExplicitCheckpointing()) {
-            return;
-        }
-
-        try {
-            LOGGER.info("Committing offsets on server for snapshot");
-
-            for (Map.Entry<String, ?> entry : offset.entrySet()) {
-                // TODO: The transaction_id field is getting populated somewhere and see if it can
-                // be removed or blocked from getting added to this map.
-                if (!entry.getKey().equals("transaction_id")) {
-                    LOGGER.debug("Tablet: {} OpId: {}", entry.getKey(), entry.getValue());
-
-                    // Parse the string to get the OpId object.
-                    OpId tempOpId = OpId.valueOf((String) entry.getValue());
-                    this.tabletToExplicitCheckpoint.put(entry.getKey(), tempOpId.toCdcSdkCheckpoint());
-
-                    LOGGER.debug("Committed checkpoint on server for stream ID {} tablet {} with term {} index {}",
-                            this.connectorConfig.streamId(), entry.getKey(), tempOpId.getTerm(), tempOpId.getIndex());
-                }
-            }
-        } catch (Exception e) {
-            LOGGER.warn("Unable to commit checkpoint", e);
-        }
-    }
-
-    /**
      * Check if the passed OpId matches the conditions which signify that the snapshot has
      * been complete.
      *
