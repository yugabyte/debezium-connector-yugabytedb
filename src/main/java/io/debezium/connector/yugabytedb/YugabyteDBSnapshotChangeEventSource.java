/*
 * Copyright Debezium Authors.
 *
 * Licensed under the Apache Software License version 2.0, available at http://www.apache.org/licenses/LICENSE-2.0
 */
package io.debezium.connector.yugabytedb;

import java.sql.SQLException;
import java.time.Duration;
import java.util.*;
import java.util.Map.Entry;
import java.util.regex.Pattern;
import java.util.stream.Collectors;
import java.util.stream.Stream;

import io.debezium.pipeline.source.AbstractSnapshotChangeEventSource;

import org.apache.commons.lang3.tuple.Pair;
import org.slf4j.Logger;
import org.slf4j.LoggerFactory;
import org.yb.cdc.CdcService;
import org.yb.client.*;

import io.debezium.DebeziumException;
import io.debezium.connector.yugabytedb.connection.OpId;
import io.debezium.connector.yugabytedb.connection.YugabyteDBConnection;
import io.debezium.connector.yugabytedb.connection.ReplicationMessage.Operation;
import io.debezium.connector.yugabytedb.connection.pgproto.YbProtoReplicationMessage;
import io.debezium.connector.yugabytedb.spi.Snapshotter;
import io.debezium.pipeline.EventDispatcher;
import io.debezium.pipeline.source.spi.SnapshotProgressListener;
import io.debezium.pipeline.spi.SnapshotResult;
import io.debezium.relational.RelationalSnapshotChangeEventSource;
import io.debezium.relational.Table;
import io.debezium.relational.TableId;
import io.debezium.util.Clock;
import io.debezium.util.Metronome;
import io.debezium.util.Strings;

/**
 * Class to help processing the snapshot in YugabyteDB.
 *
 * @author Suranjan Kumar
 */

public class YugabyteDBSnapshotChangeEventSource extends AbstractSnapshotChangeEventSource<YBPartition, YugabyteDBOffsetContext> {
    private static final Logger LOGGER = LoggerFactory.getLogger(YugabyteDBSnapshotChangeEventSource.class);
    private final YugabyteDBConnectorConfig connectorConfig;
    private final YugabyteDBSchema schema;
    private final SnapshotProgressListener snapshotProgressListener;
    private final YugabyteDBTaskContext taskContext;
    private final EventDispatcher<YBPartition,TableId> dispatcher;
    protected final Clock clock;
    private final Snapshotter snapshotter;
    private final YugabyteDBConnection connection;

    private final AsyncYBClient asyncClient;
    private final YBClient syncClient;

    private OpId lastCompletelyProcessedLsn;

    private YugabyteDBTypeRegistry yugabyteDbTypeRegistry;
    private Map<String, CdcSdkCheckpoint> tabletToExplicitCheckpoint;
    private boolean snapshotComplete = false;

    private Map<String, CdcSdkCheckpoint> tabletToExplicitCheckpoint;

    private boolean snapshotComplete = false;

    public YugabyteDBSnapshotChangeEventSource(YugabyteDBConnectorConfig connectorConfig,
                                               YugabyteDBTaskContext taskContext,
                                               Snapshotter snapshotter, YugabyteDBConnection connection,
                                               YugabyteDBSchema schema, YugabyteDBEventDispatcher<TableId> dispatcher, Clock clock,
                                               SnapshotProgressListener snapshotProgressListener) {
        super(connectorConfig, snapshotProgressListener);
        this.connectorConfig = connectorConfig;
        this.schema = schema;
        this.taskContext = taskContext;
        this.dispatcher = dispatcher;
        this.clock = clock;
        this.snapshotter = snapshotter;
        this.connection = connection;
        this.snapshotProgressListener = snapshotProgressListener;

        this.asyncClient = new AsyncYBClient.AsyncYBClientBuilder(connectorConfig.masterAddresses())
            .defaultAdminOperationTimeoutMs(connectorConfig.adminOperationTimeoutMs())
            .defaultOperationTimeoutMs(connectorConfig.operationTimeoutMs())
            .defaultSocketReadTimeoutMs(connectorConfig.socketReadTimeoutMs())
            .numTablets(connectorConfig.maxNumTablets())
            .sslCertFile(connectorConfig.sslRootCert())
            .sslClientCertFiles(connectorConfig.sslClientCert(), connectorConfig.sslClientKey())
            .build();
        
        this.syncClient = new YBClient(this.asyncClient);

        this.yugabyteDbTypeRegistry = taskContext.schema().getTypeRegistry();
        this.tabletToExplicitCheckpoint = new HashMap<>();

    }

    @Override
    public SnapshotResult<YugabyteDBOffsetContext> execute(ChangeEventSourceContext context, YBPartition partition, YugabyteDBOffsetContext previousOffset)
            throws InterruptedException {
        SnapshottingTask snapshottingTask = getSnapshottingTask(partition, previousOffset);
        LOGGER.debug("Dispatcher in snapshot: " + dispatcher.toString());
        if (snapshottingTask.shouldSkipSnapshot()) {
            LOGGER.debug("Skipping snapshotting");
            return SnapshotResult.skipped(previousOffset);
        }

        delaySnapshotIfNeeded(context);

        final SnapshotContext<YBPartition, YugabyteDBOffsetContext> ctx;
        try {
            ctx = prepare(partition);
        }
        catch (Exception e) {
            LOGGER.error("Failed to initialize snapshot context.", e);
            throw new RuntimeException(e);
        }

        boolean completedSuccessfully = true;

        try {
            snapshotProgressListener.snapshotStarted(partition);
            Set<YBPartition> partitions = new YBPartition.Provider(connectorConfig).getPartitions();

            // For snapshot, set all partitions to use tableID as identifier.
            partitions.forEach(YBPartition::markTableAsColocated);

            LOGGER.info("Setting offsetContext/previousOffset for snapshot...");
            previousOffset = YugabyteDBOffsetContext.initialContextForSnapshot(this.connectorConfig, connection, clock, partitions);

            return doExecute(context, partition, previousOffset, ctx, snapshottingTask);
        }
        catch (InterruptedException e) {
            completedSuccessfully = false;
            LOGGER.warn("Snapshot was interrupted before completion");
            throw e;
        }
        catch (Exception t) {
            completedSuccessfully = false;
            throw new DebeziumException(t);
        }
        finally {
            LOGGER.info("Snapshot - Final stage");
            complete(ctx);

            if (completedSuccessfully) {
                snapshotProgressListener.snapshotCompleted(partition);
            }
            else {
                snapshotProgressListener.snapshotAborted(partition);
            }
        }
    }

    private Stream<TableId> toTableIds(Set<TableId> tableIds, Pattern pattern) {
        return tableIds
                .stream()
                .filter(tid -> pattern.asPredicate().test(connectorConfig.getTableIdMapper().toString(tid)))
                .sorted();
    }

    private Set<TableId> sort(Set<TableId> capturedTables) throws Exception {
        String tableIncludeList = this.connectorConfig.tableIncludeList();
        if (tableIncludeList != null) {
            return Strings.listOfRegex(tableIncludeList, Pattern.CASE_INSENSITIVE)
                    .stream()
                    .flatMap(pattern -> toTableIds(capturedTables, pattern))
                    .collect(Collectors.toCollection(LinkedHashSet::new));
        }
        return capturedTables
                .stream()
                .sorted()
                .collect(Collectors.toCollection(LinkedHashSet::new));
    }

    private Map<TableId, String> determineTablesForSnapshot(Map<String, YBTable> tableIdToTable) throws Exception {
      Map<TableId, String> res = new HashMap<>();

      Set<TableId> dbzTableIds = new HashSet<>();
      
      for (Entry<String, YBTable> entry : tableIdToTable.entrySet()) {
        res.put(
            YBClientUtils.getTableIdFromYbTable(this.syncClient, entry.getValue()), entry.getKey());
      }

      dbzTableIds = res.entrySet().stream().map(entry -> entry.getKey())
                        .collect(Collectors.toSet());

      // Get a list of filtered tables which are to be snapshotted
      Set<TableId> filteredTables = getDataCollectionsToBeSnapshotted(dbzTableIds)
                                        .collect(Collectors.toSet());

      res.keySet().removeIf(tableId -> !filteredTables.contains(tableId));
      
      return res;
    }

    protected boolean isSnapshotComplete() {
        return this.snapshotComplete;
    }

    @Override
    protected SnapshotResult<YugabyteDBOffsetContext> doExecute(ChangeEventSourceContext context, YugabyteDBOffsetContext previousOffset,
                                                                SnapshotContext<YBPartition, YugabyteDBOffsetContext> snapshotContext,
                                                                SnapshottingTask snapshottingTask)
            throws Exception {
      return SnapshotResult.skipped(previousOffset);
    }

    protected void setCheckpointWithRetryBeforeSnapshot(
        String tableId, String tabletId, Set<String> snapshotCompletedTablets, 
        Set<String> snapshotCompletedPreviously) throws Exception {
      short retryCount = 0;
      try {
        if (hasSnapshotCompletedPreviously(tableId, tabletId)) {
          LOGGER.info("Skipping snapshot for table {} tablet {} since tablet has streamed some data before",
                      tableId, tabletId);
          snapshotCompletedTablets.add(tabletId);
          snapshotCompletedPreviously.add(tabletId);
        } else {
          YBClientUtils.setCheckpoint(this.syncClient, 
                                      this.connectorConfig.streamId(), 
                                      tableId /* tableId */, 
                                      tabletId /* tabletId */, 
                                      0 /* term */, 0 /* index */,
                                      true /* initialCheckpoint */, false /* bootstrap */,
                                      0 /* invalid cdcsdkSafeTime */);
        }

        // Reaching this point would mean that the process went through without failure so reset
        // the retry counter here.
        retryCount = 0;
      } catch (Exception e) {
        ++retryCount;

        if (retryCount > this.connectorConfig.maxConnectorRetries()) {
          LOGGER.error("Too many errors while trying to set checkpoint, "
                        + "all {} retries failed.", this.connectorConfig.maxConnectorRetries());

          throw e;
        }

        LOGGER.warn("Error while trying to set the checkpoint; will attempt " 
                    + "retry {} of {} after {} milli-seconds. Exception message: {}", retryCount, 
                      this.connectorConfig.maxConnectorRetries(), 
                      this.connectorConfig.connectorRetryDelayMs(), e.getMessage());
        LOGGER.debug("Stacktrace: ", e);

        try {
          final Metronome retryMetronome = Metronome.parker(Duration.ofMillis(connectorConfig.connectorRetryDelayMs()), Clock.SYSTEM);
          retryMetronome.pause();
        } catch (InterruptedException ie) {
          LOGGER.warn("Connector retry sleep interrupted by exception: {}", ie);
          Thread.currentThread().interrupt();
        }
      }
    }

    protected SnapshotResult<YugabyteDBOffsetContext> doExecute(ChangeEventSourceContext context, YBPartition partition, YugabyteDBOffsetContext previousOffset,
                                                                SnapshotContext<YBPartition, YugabyteDBOffsetContext> snapshotContext,
                                                                SnapshottingTask snapshottingTask)
            throws Exception {
      LOGGER.info("Starting the snapshot process now");
      
      // Get the list of tablets
      List<Pair<String, String>> tableToTabletIds = null;
      try {
        String tabletList = this.connectorConfig.getConfig().getString(YugabyteDBConnectorConfig.TABLET_LIST);
        tableToTabletIds = (List<Pair<String, String>>) ObjectUtil.deserializeObjectFromString(tabletList);
      } catch (Exception e) {
        LOGGER.error("The tablet list cannot be deserialized");
        throw new DebeziumException(e);
      }

      Map<String, YBTable> tableIdToTable = new HashMap<>();
      Set<String> tableUUIDs = tableToTabletIds.stream()
                                  .map(pair -> pair.getLeft())
                                  .collect(Collectors.toSet());
      for (String tableUUID : tableUUIDs) {
        tableIdToTable.put(tableUUID, this.syncClient.openTableByUUID(tableUUID));
      }

      Map<TableId, String> filteredTableIdToUuid = determineTablesForSnapshot(tableIdToTable);

      Map<String, Boolean> schemaNeeded = new HashMap<>();
      Set<String> snapshotCompletedTablets = new HashSet<>();
      Set<String> snapshotCompletedPreviously = new HashSet<>();
      Map<String, Long> tabletSafeTime = new HashMap<>();

      for (Pair<String, String> entry : tableToTabletIds) {
        // We can use tableIdToTable.get(entry.getKey()).isColocated() to get actual status.
        YBPartition p = new YBPartition(entry.getKey() /* tableId */,
                                        entry.getValue() /* tabletId */, true /* colocated */);

        GetCheckpointResponse resp = this.syncClient.getCheckpoint(
          tableIdToTable.get(entry.getKey()), this.connectorConfig.streamId(), entry.getValue());
        LOGGER.debug("The response received has term {} index {} key {} and time {}",
                     resp.getTerm(), resp.getIndex(), resp.getSnapshotKey(),
                     resp.getSnapshotTime());

        OpId startLsn = (resp.getSnapshotKey().length == 0) ?
                            YugabyteDBOffsetContext.snapshotStartLsn() : OpId.from(resp);
        previousOffset.initSourceInfo(p, this.connectorConfig, startLsn);
        schemaNeeded.put(p.getId(), Boolean.TRUE);
        LOGGER.debug("Previous offset for table {} tablet {} is {}", p.getTableId(),
                     p.getTabletId(), previousOffset.toString());
      }

      List<Pair<String, String>> tableToTabletForSnapshot = new ArrayList<>();
      List<Pair<String, String>> tableToTabletNoSnapshot = new ArrayList<>();

      for (Pair<String, String> entry : tableToTabletIds) {
        String tableUuid = entry.getKey();
        String tabletUuid = entry.getValue();

        if (filteredTableIdToUuid.containsValue(tableUuid)) {
          // This means we need to add this table/tablet for snapshotting
          tableToTabletForSnapshot.add(entry);
        } else {
          tableToTabletNoSnapshot.add(entry);
          // Bootstrap the tablets if they need not be snapshotted
          LOGGER.info(
            "Skipping the tablet {} since it is not a part of the snapshot collection include list",
            tabletUuid);
          YBClientUtils.setCheckpoint(this.syncClient, this.connectorConfig.streamId(), 
                                      tableUuid, tabletUuid, -1, -1, true, true);
        }
      }

      // Set checkpoint with bootstrap and initialCheckpoint as false.
      // A call to set the checkpoint is required first otherwise we will get an error 
      // from the server side saying:
      // INTERNAL_ERROR[code 21]: Stream ID {} is expired for Tablet ID {}
      for (Pair<String, String> entry : tableToTabletForSnapshot) {
        setCheckpointWithRetryBeforeSnapshot(entry.getKey() /*tableId*/,
                                             entry.getValue() /*tabletId*/,
                                             snapshotCompletedTablets,
                                             snapshotCompletedPreviously);
      }

      short retryCount = 0;

      // Helper internal variable to log GetChanges request at regular intervals.
      long lastLoggedTimeForGetChanges = System.currentTimeMillis();

      while (context.isRunning() && retryCount <= this.connectorConfig.maxConnectorRetries()) {
        try {
            while (context.isRunning() && (previousOffset.getStreamingStoppingLsn() == null)) {
              for (Pair<String, String> tableIdToTabletId : tableToTabletForSnapshot) {
                // Pause for the specified duration before asking for a new set of snapshot records from the server
                LOGGER.debug("Pausing for {} milliseconds before polling further", connectorConfig.cdcPollIntervalms());
                final Metronome pollIntervalMetronome = Metronome.parker(Duration.ofMillis(connectorConfig.cdcPollIntervalms()), Clock.SYSTEM);
                pollIntervalMetronome.pause();

                // This set will contain the tablets for which the server has sent the snapshot
                // end marker, but we have not received the callback from Kafka - this will ensure
                // that we do not end up sending redundant GetChanges calls.
                Set<String> tabletsWaitingForCallback = new HashSet<>();

                String tableUUID = tableIdToTabletId.getKey();
                YBTable table = tableIdToTable.get(tableUUID);

                String tabletId = tableIdToTabletId.getValue();
                YBPartition part = new YBPartition(tableUUID, tabletId, true /* colocated */);

                 // Check if snapshot is completed here, if it is, then break out of the loop
                if (snapshotCompletedTablets.size() == tableToTabletForSnapshot.size()) {
                    LOGGER.info("Snapshot completed for all the tablets");
                    this.snapshotComplete = true;
                    return SnapshotResult.completed(previousOffset);
                }

                // Skip the tablet if snapshot has already been taken for this tablet
                if (snapshotCompletedTablets.contains(part.getId())
                      || tabletsWaitingForCallback.contains(part.getId())) {
                  // Before continuing, check if the tablets waiting for callback have been updated in case of explicit checkpointing.
                  if (taskContext.shouldEnableExplicitCheckpointing()) {
                    doSnapshotCompletionCheck(part, snapshotCompletedTablets, tabletsWaitingForCallback);
                  }
                  continue;
                }

                OpId cp = previousOffset.snapshotLSN(part);

                if (LOGGER.isDebugEnabled()
                    || (connectorConfig.logGetChanges() && System.currentTimeMillis() >= (lastLoggedTimeForGetChanges + connectorConfig.logGetChangesIntervalMs()))) {
                  LOGGER.info("Requesting changes for tablet {} from OpId {} for table {}",
                              tabletId, cp, table.getName());
                  lastLoggedTimeForGetChanges = System.currentTimeMillis();
                }

                if (!context.isRunning()) {
                  LOGGER.info("Connector has been stopped");
                  break;
                }

                GetChangesResponse resp = this.syncClient.getChangesCDCSDK(table,
                    connectorConfig.streamId(), tabletId, cp.getTerm(), cp.getIndex(), cp.getKey(),
                    cp.getWrite_id(), cp.getTime(), schemaNeeded.get(part.getId()),
<<<<<<< HEAD
                    taskContext.shouldEnableExplicitCheckpointing() ? tabletToExplicitCheckpoint.get(part.getId()) : null);
=======
                    taskContext.shouldEnableExplicitCheckpointing() ? tabletToExplicitCheckpoint.get(part.getId()) : null,
                    tabletSafeTime.getOrDefault(part.getId(), -1L));

                tabletSafeTime.put(part.getId(), resp.getResp().getSafeHybridTime());
>>>>>>> 624f3bdb

                // Process the response
                for (CdcService.CDCSDKProtoRecordPB record :
                        resp.getResp().getCdcSdkProtoRecordsList()) {
                  CdcService.RowMessage m = record.getRowMessage();
                  YbProtoReplicationMessage message =
                    new YbProtoReplicationMessage(m, this.yugabyteDbTypeRegistry);

                  String pgSchemaName = m.getPgschemaName();

                  final OpId lsn = new OpId(record.getCdcSdkOpId().getTerm(),
                                            record.getCdcSdkOpId().getIndex(),
                                            record.getCdcSdkOpId().getWriteIdKey().toByteArray(),
                                            record.getCdcSdkOpId().getWriteId(),
                                            resp.getSnapshotTime());

                  if (message.isLastEventForLsn()) {
                    lastCompletelyProcessedLsn = lsn;
                  }

                  try {
                    if (message.isTransactionalMessage()) {
                      // Ideally there shouldn't be any BEGIN-COMMIT record while streaming
                      // the snapshot, if one is encountered then log a warning so the user knows
                      // that some debugging is required
                      LOGGER.warn("Transactional record of type {} encountered while snapshotting the table", message.getOperation().toString());
                    } else if (message.isDDLMessage()) {
                      LOGGER.debug("For table {}, received a DDL record {}",
                                  message.getTable(), message.getSchema().toString());

                      schemaNeeded.put(part.getId(), Boolean.FALSE);

                      TableId tId = null;
                      if (message.getOperation() != Operation.NOOP) {
                        tId = YugabyteDBSchema.parseWithSchema(message.getTable(), pgSchemaName);
                        Objects.requireNonNull(tId);
                      }
                      // Getting the table with the help of the schema.
                      Table t = schema.tableForTablet(tId, tabletId);
                      if (YugabyteDBSchema.shouldRefreshSchema(t, message.getSchema())) {
                        // If we fail to achieve the table, that means we have not specified
                        // correct schema information. Now try to refresh the schema.
                        schema.refreshSchemaWithTabletId(tId, message.getSchema(), pgSchemaName, tabletId);
                      }
                    } else {
                      // DML event
                      LOGGER.debug("For table {}, received a DML record {}",
                                  message.getTable(), record);

                      TableId tId = null;
                      if (message.getOperation() != Operation.NOOP) {
                        tId = YugabyteDBSchema.parseWithSchema(message.getTable(), pgSchemaName);
                        Objects.requireNonNull(tId);
                      }

                      // In case of snapshots, we do not want to ignore tableUUID while updating
                      // OpId value for a table-tablet pair.
                      previousOffset.updateWalPosition(part, lsn, lastCompletelyProcessedLsn,
<<<<<<< HEAD
                                                       message.getRawCommitTime(),
                                                       String.valueOf(message.getTransactionId()),
                                                       tId, null, message.getRecordTime());
=======
                                                       message.getCommitTime(), 
                                                       String.valueOf(message.getTransactionId()),
                                                       tId, null);
>>>>>>> 624f3bdb

                      boolean dispatched = (message.getOperation() != Operation.NOOP) &&
                          dispatcher.dispatchDataChangeEvent(part, tId,
                              new YugabyteDBChangeRecordEmitter(part, previousOffset, clock,
                                                                this.connectorConfig, schema,
                                                                connection, tId, message,
                                                                pgSchemaName, tabletId,
                                                                taskContext.isBeforeImageEnabled()));

                      LOGGER.debug("Dispatched snapshot record successfully");
                    }
                  } catch (InterruptedException e) {
                    LOGGER.error("Exception while processing messages for snapshot: " + e);
                    throw e;
                  }
                }

                OpId finalOpId = new OpId(resp.getTerm(), resp.getIndex(), resp.getKey(),
                                          resp.getWriteId(), resp.getSnapshotTime());
                LOGGER.debug("Final OpId is {}", finalOpId);

                /*
                   This block checks and validates for two scenarios:
                   1. Explicit checkpointing:
                      a. In case of explicit, check whether the checkpoint received in the callback
                         is the checkpoint complete marker so that the snapshot can be marked as
                         completed.
                      b. If the explicit checkpoint is not the snapshot end marker, there is
                         a possibility that the finalOpId received above in the response is the
                         snapshot complete marker - add the tablet to the set so that we do not end
                         up calling redundant GetChanges
                   2. Implicit checkpointing:
                      a. In this case, only checking the response final_op_id is enough to mark
                         the snapshot as completed.
                 */
                if (taskContext.shouldEnableExplicitCheckpointing()) {
                  // snapshotCompletedTablets contain the tablets for which the following two
                  // conditions are met:
                  // 1. The server has sent the snapshot end marker.
                  // 2. In case of EXPLICIT checkpointing - Kafka has sent the callback so we are
                  //    sure we have received the data.
                  //
                  // Now over here, the additional set i.e. tabletsWaitingForCallback is for cases
                  // of EXPLICIT checkpointing only where the above point 2 is not satisfied,
                  // so that we know that server has sent the data (1 is satisfied) but
                  // Kafka hasn't acknowledged the message's presence. If we always add the
                  // tabletId to snapshotCompletedTablets - there is a chance that when the
                  // connector crashes, we may lose some data since we may not have published them
                  // to Kafka yet.
                  if (isSnapshotCompleteMarker(OpId.from(this.tabletToExplicitCheckpoint.get(part.getId())))) {
                    // This will mark the snapshot completed for the tablet
                    snapshotCompletedTablets.add(part.getId());

                    // Remove the tablet from the set.
                    tabletsWaitingForCallback.removeIf(t -> t.equals(part.getId()));
                    LOGGER.info("E: Snapshot completed for tablet {} belonging to table {} ({})",
                      part.getTabletId(), table.getName(), part.getTableId());
                  } else if (isSnapshotCompleteMarker(finalOpId)) {
                    // Add it to tablets waiting for callback so that the connector doesn't end up
                    // calling GetChanges for the same again.
                    tabletsWaitingForCallback.add(part.getId());
                  }
                } else if (!taskContext.shouldEnableExplicitCheckpointing() && isSnapshotCompleteMarker(finalOpId)) {
                  snapshotCompletedTablets.add(part.getId());
                  LOGGER.info("I: Snapshot completed for tablet {} belonging to table {} ({})",
                    part.getTabletId(), table.getName(), part.getTableId());
                }

                previousOffset.getSourceInfo(part).updateLastCommit(finalOpId);
            }
            
            // Reset the retry count here indicating that if the flow has reached here then
            // everything succeeded without any exceptions
            retryCount = 0;
          }
        } catch (Exception e) {
          ++retryCount;

          if (retryCount > this.connectorConfig.maxConnectorRetries()) {
            LOGGER.error("Too many errors while trying to stream the snapshot, "
                         + "all {} retries failed.", this.connectorConfig.maxConnectorRetries());
            
            LOGGER.info("Tablets in the failed task:");
            for (Pair<String, String> entry : tableToTabletIds) {
              LOGGER.info("Tablet: {} table: {}({})", 
                          entry.getValue() /* tablet UUID */,
                          tableIdToTable.get(entry.getKey()).getName() /* table name */,
                          entry.getKey() /* table UUID */);
            }

            throw e;
          }

          LOGGER.warn("Error while trying to get the snapshot from the server; will attempt " 
                      + "retry {} of {} after {} milli-seconds. Exception message: {}", retryCount, 
                       this.connectorConfig.maxConnectorRetries(), 
                       this.connectorConfig.connectorRetryDelayMs(), e.getMessage());
          LOGGER.debug("Stacktrace: ", e);

          try {
            final Metronome retryMetronome = Metronome.parker(Duration.ofMillis(connectorConfig.connectorRetryDelayMs()), Clock.SYSTEM);
            retryMetronome.pause();
          } catch (InterruptedException ie) {
            LOGGER.warn("Connector retry sleep interrupted by exception: {}", ie);
            Thread.currentThread().interrupt();
          }
        }
      }

      if (!context.isRunning()) {
        // Context can be set to not running in tests because of multiple reasons and hence will
        // lead to a snapshot result aborted. However, in tests, the validation of records will
        // ensure that records are received by the consumer properly.
        LOGGER.warn("Sending an aborted snapshot result because context is set to not running");
      }

      // If the flow comes at this stage then it either failed or was aborted by
      // some user interruption
      return SnapshotResult.aborted();
    }

  /**
   * Check if the tablet has received an explicit checkpoint - if yes, remove it from the waiting
   * list and add it to the list of completed tablets.
   * @param partition the YBPartition to obtain the Id from
   * @param snapshotCompletedTablets a set containing all the tablets for which snapshot has been completed
   * @param tabletsWaitingForCallback a set containing tablets which have completed snapshot from server but have not received the explicit checkpoint
   */
  public void doSnapshotCompletionCheck(YBPartition partition, Set<String> snapshotCompletedTablets,
                                        Set<String> tabletsWaitingForCallback) {
      OpId opId = OpId.from(this.tabletToExplicitCheckpoint.get(partition.getId()));
      if (opId == null) {
        // If we have no OpId stored in the explicit checkpoint map then that would indicate that
        // we haven't yet received any callback from Kafka even once and we should wait more.
        return;
      }

      if (isSnapshotCompleteMarker(opId)) {
        snapshotCompletedTablets.add(partition.getId());
        tabletsWaitingForCallback.removeIf(t -> t.equals(partition.getId()));
      }
    }

    /**
     * For EXPLICIT checkpointing, the following code flow is used:<br><br>
     * 1. Kafka Connect invokes the callback {@code commit()} which further invokes
     * {@code commitOffset(offsets)} in the Debezium API <br><br>
     * 2. Both the streaming and snapshot change event source classes maintain a map
     * {@code tabletToExplicitCheckpoint} which stores the offsets sent by Kafka Connect. <br><br>
     * 3. So when the connector gets the acknowledgement back by saying that Kafka has received
     * records till certain offset, we update the value in {@code tabletToExplicitCheckpoint} <br><br>
     * 4. While making the next `GetChanges` call, we pass the value from the map
     * {@code tabletToExplicitCheckpoint} for the relevant tablet and hence the server then takes
     * care of updating those checkpointed values in the {@code cdc_state} table <br><br>
     * @param offset a map containing the {@link OpId} information for all the tablets
     */
    public void commitOffset(Map<String, ?> offset) {
        if (!taskContext.shouldEnableExplicitCheckpointing()) {
            return;
        }

        try {
            LOGGER.info("Committing offsets on server for snapshot");

            for (Map.Entry<String, ?> entry : offset.entrySet()) {
                // TODO: The transaction_id field is getting populated somewhere and see if it can
                // be removed or blocked from getting added to this map.
                if (!entry.getKey().equals("transaction_id")) {
                    LOGGER.debug("Tablet: {} OpId: {}", entry.getKey(), entry.getValue());

                    // Parse the string to get the OpId object.
                    // Note that the entry.getKey() will be returning a key in the format tableId.tabletId
                    OpId tempOpId = OpId.valueOf((String) entry.getValue());
                    this.tabletToExplicitCheckpoint.put(entry.getKey(), tempOpId.toCdcSdkCheckpoint());

                    LOGGER.debug("Committed checkpoint on server for stream ID {} tablet {} with term {} index {}",
                            this.connectorConfig.streamId(), entry.getKey(), tempOpId.getTerm(), tempOpId.getIndex());
                }
            }
        } catch (Exception e) {
            LOGGER.warn("Unable to update the explicit checkpoint map", e);
        }
    }

    /**
     * Check if the passed OpId matches the conditions which signify that the snapshot has
     * been complete.
     *
     * @param opId the {@link OpId} to check for
     * @return true if the passed {@link OpId} means snapshot is complete, false otherwise
     */
    private boolean isSnapshotCompleteMarker(OpId opId) {
        return Arrays.equals(opId.getKey(), "".getBytes()) && opId.getWrite_id() == 0
                && opId.getTime() == 0;
    }

    protected Stream<TableId> getDataCollectionsToBeSnapshotted(Set<TableId> allDataCollections) {
      final Set<Pattern> snapshotAllowedDataCollections = 
          this.connectorConfig.getDataCollectionsToBeSnapshotted();
      if (snapshotAllowedDataCollections.size() == 0) {
          // If no snapshot.include.collection.list is specified then we should return all of it
          return allDataCollections.stream();
      }
      else {
          return allDataCollections.stream()
                  .filter(dataCollectionId -> snapshotAllowedDataCollections.stream()
                      .anyMatch(s -> s.matcher(dataCollectionId.schema()+"."+dataCollectionId.table())
                          .matches()));
      }
  }

    @Override
    protected SnapshottingTask getSnapshottingTask(YBPartition partition, 
                                                   YugabyteDBOffsetContext previousOffset) {
        boolean snapshotSchema = true;
        boolean snapshotData = true;

        snapshotData = snapshotter.shouldSnapshot();
        if (snapshotData) {
            LOGGER.info("According to the connector configuration data will be snapshotted");
        }
        else {
            LOGGER.info("According to the connector configuration no snapshot will be executed");
            snapshotSchema = false;
        }

        return new SnapshottingTask(snapshotSchema, snapshotData);
    }

    @Override
    protected SnapshotContext<YBPartition, YugabyteDBOffsetContext> prepare(YBPartition partition)
            throws Exception {
        return new YugabyteDBSnapshotContext(partition, connectorConfig.databaseName());
    }

    /**
     * Check on the server side if the tablet already has some checkpoint, if it does then do
     * not take a snapshot for it again since some data has already been streamed out of it
     * @param tableId the UUID of the table
     * @param tabletId the UUID of the tablet
     * @return true if snapshot has been taken or some data has streamed already
     * @throws Exception if checkpoint cannot be retreived from server side
     */
    protected boolean hasSnapshotCompletedPreviously(String tableId, String tabletId) 
        throws Exception {
      GetCheckpointResponse resp = this.syncClient.getCheckpoint(
                                       this.syncClient.openTableByUUID(tableId), 
                                       this.connectorConfig.streamId(), tabletId);

      if (resp.getSnapshotKey().length != 0) {
        // This indicates that snapshot was altered midway and has not completed, return false
        return false;
      }

      return !(resp.getTerm() == -1 && resp.getIndex() == -1);
    }

    protected Set<TableId> getAllTableIds(RelationalSnapshotChangeEventSource.RelationalSnapshotContext<YBPartition, YugabyteDBOffsetContext> ctx)
            throws Exception {
        return new HashSet<>();
    }

    protected void releaseSchemaSnapshotLocks(RelationalSnapshotChangeEventSource.RelationalSnapshotContext<YBPartition, YugabyteDBOffsetContext> snapshotContext)
            throws SQLException {
    }

    protected void determineSnapshotOffset(RelationalSnapshotChangeEventSource.RelationalSnapshotContext<YBPartition, YugabyteDBOffsetContext> ctx,
                                           YugabyteDBOffsetContext previousOffset)
            throws Exception {
        YugabyteDBOffsetContext offset = ctx.offset;
        if (offset == null) {
            ctx.offset = offset;
        }

        updateOffsetForSnapshot(offset);
    }

    private void updateOffsetForSnapshot(YugabyteDBOffsetContext offset) throws SQLException {
        final OpId xlogStart = getTransactionStartLsn();
    }

    protected void updateOffsetForPreSnapshotCatchUpStreaming(YugabyteDBOffsetContext offset) throws SQLException {
        updateOffsetForSnapshot(offset);
        offset.setStreamingStoppingLsn(null/* OpId.valueOf(jdbcConnection.currentXLogLocation()) */);
    }

    // TOOD:CDCSDK get the offset from YB for snapshot.
    private OpId getTransactionStartLsn() throws SQLException {
        return null;
    }

    @Override
    protected void complete(SnapshotContext<YBPartition, YugabyteDBOffsetContext> snapshotContext) {
        snapshotter.snapshotCompleted();

        // Todo Vaibhav: Close the YBClient instances now
        // See if it can be closed anywhere else for the snapshotting tasks.
    }

    /**
     * Generate a valid Postgres query string for the specified table and columns
     *
     * @param tableId the table to generate a query for
     * @return a valid query string
     */
    protected Optional<String> getSnapshotSelect(
                                                 RelationalSnapshotChangeEventSource.RelationalSnapshotContext<YBPartition, YugabyteDBOffsetContext> snapshotContext,
                                                 TableId tableId, List<String> columns) {
        return snapshotter.buildSnapshotQuery(tableId, columns);
    }

    /**
     * Mutable context which is populated in the course of snapshotting.
     */
    private static class YugabyteDBSnapshotContext extends RelationalSnapshotChangeEventSource.RelationalSnapshotContext<YBPartition, YugabyteDBOffsetContext> {

        public YugabyteDBSnapshotContext(YBPartition partition, String catalogName) throws SQLException {
            super(partition, catalogName);
        }
    }
}<|MERGE_RESOLUTION|>--- conflicted
+++ resolved
@@ -61,10 +61,6 @@
 
     private YugabyteDBTypeRegistry yugabyteDbTypeRegistry;
     private Map<String, CdcSdkCheckpoint> tabletToExplicitCheckpoint;
-    private boolean snapshotComplete = false;
-
-    private Map<String, CdcSdkCheckpoint> tabletToExplicitCheckpoint;
-
     private boolean snapshotComplete = false;
 
     public YugabyteDBSnapshotChangeEventSource(YugabyteDBConnectorConfig connectorConfig,
@@ -400,14 +396,10 @@
                 GetChangesResponse resp = this.syncClient.getChangesCDCSDK(table,
                     connectorConfig.streamId(), tabletId, cp.getTerm(), cp.getIndex(), cp.getKey(),
                     cp.getWrite_id(), cp.getTime(), schemaNeeded.get(part.getId()),
-<<<<<<< HEAD
-                    taskContext.shouldEnableExplicitCheckpointing() ? tabletToExplicitCheckpoint.get(part.getId()) : null);
-=======
                     taskContext.shouldEnableExplicitCheckpointing() ? tabletToExplicitCheckpoint.get(part.getId()) : null,
                     tabletSafeTime.getOrDefault(part.getId(), -1L));
 
                 tabletSafeTime.put(part.getId(), resp.getResp().getSafeHybridTime());
->>>>>>> 624f3bdb
 
                 // Process the response
                 for (CdcService.CDCSDKProtoRecordPB record :
@@ -466,15 +458,9 @@
                       // In case of snapshots, we do not want to ignore tableUUID while updating
                       // OpId value for a table-tablet pair.
                       previousOffset.updateWalPosition(part, lsn, lastCompletelyProcessedLsn,
-<<<<<<< HEAD
                                                        message.getRawCommitTime(),
                                                        String.valueOf(message.getTransactionId()),
                                                        tId, null, message.getRecordTime());
-=======
-                                                       message.getCommitTime(), 
-                                                       String.valueOf(message.getTransactionId()),
-                                                       tId, null);
->>>>>>> 624f3bdb
 
                       boolean dispatched = (message.getOperation() != Operation.NOOP) &&
                           dispatcher.dispatchDataChangeEvent(part, tId,
