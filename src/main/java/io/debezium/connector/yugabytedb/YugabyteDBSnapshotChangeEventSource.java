--- conflicted
+++ resolved
@@ -161,11 +161,7 @@
             complete(ctx);
             if (syncClient != null) {
                 try {
-<<<<<<< HEAD
-                    LOGGER.info("Closing the client in finally of the snapshot execute.");
-=======
                     LOGGER.info(" Closing the client after the snapshot completed.");
->>>>>>> 2c95deec
                     syncClient.close();
                 } catch (Exception e) {
                     e.printStackTrace();
