/*
 * Copyright Debezium Authors.
 *
 * Licensed under the Apache Software License version 2.0, available at http://www.apache.org/licenses/LICENSE-2.0
 */
package io.debezium.connector.yugabytedb;

import java.sql.SQLException;
import java.time.Duration;
import java.util.*;
import java.util.Map.Entry;
import java.util.regex.Pattern;
import java.util.stream.Collectors;
import java.util.stream.Stream;

import io.debezium.pipeline.source.AbstractSnapshotChangeEventSource;

import org.apache.commons.lang3.tuple.Pair;
import org.slf4j.Logger;
import org.slf4j.LoggerFactory;
import org.yb.cdc.CdcService;
import org.yb.client.*;

import io.debezium.DebeziumException;
import io.debezium.connector.yugabytedb.connection.OpId;
import io.debezium.connector.yugabytedb.connection.YugabyteDBConnection;
import io.debezium.connector.yugabytedb.connection.ReplicationMessage.Operation;
import io.debezium.connector.yugabytedb.connection.pgproto.YbProtoReplicationMessage;
import io.debezium.connector.yugabytedb.spi.Snapshotter;
import io.debezium.pipeline.EventDispatcher;
import io.debezium.pipeline.source.spi.SnapshotProgressListener;
import io.debezium.pipeline.spi.SnapshotResult;
import io.debezium.relational.RelationalSnapshotChangeEventSource;
import io.debezium.relational.Table;
import io.debezium.relational.TableId;
import io.debezium.util.Clock;
import io.debezium.util.Metronome;
import io.debezium.util.Strings;

/**
 * Class to help processing the snapshot in YugabyteDB.
 *
 * @author Suranjan Kumar
 */

public class YugabyteDBSnapshotChangeEventSource extends AbstractSnapshotChangeEventSource<YBPartition, YugabyteDBOffsetContext> {
    private static final Logger LOGGER = LoggerFactory.getLogger(YugabyteDBSnapshotChangeEventSource.class);
    private final YugabyteDBConnectorConfig connectorConfig;
    private final YugabyteDBSchema schema;
    private final SnapshotProgressListener snapshotProgressListener;
    private final YugabyteDBTaskContext taskContext;
    private final EventDispatcher<YBPartition,TableId> dispatcher;
    protected final Clock clock;
    private final Snapshotter snapshotter;
    private final YugabyteDBConnection connection;

    private final AsyncYBClient asyncClient;
    private final YBClient syncClient;

    private OpId lastCompletelyProcessedLsn;

    private YugabyteDBTypeRegistry yugabyteDbTypeRegistry;

    private Map<String, CdcSdkCheckpoint> tabletToExplicitCheckpoint;

    private boolean snapshotComplete = false;

    public YugabyteDBSnapshotChangeEventSource(YugabyteDBConnectorConfig connectorConfig,
                                               YugabyteDBTaskContext taskContext,
                                               Snapshotter snapshotter, YugabyteDBConnection connection,
                                               YugabyteDBSchema schema, YugabyteDBEventDispatcher<TableId> dispatcher, Clock clock,
                                               SnapshotProgressListener snapshotProgressListener) {
        super(connectorConfig, snapshotProgressListener);
        this.connectorConfig = connectorConfig;
        this.schema = schema;
        this.taskContext = taskContext;
        this.dispatcher = dispatcher;
        this.clock = clock;
        this.snapshotter = snapshotter;
        this.connection = connection;
        this.snapshotProgressListener = snapshotProgressListener;

        this.asyncClient = new AsyncYBClient.AsyncYBClientBuilder(connectorConfig.masterAddresses())
            .defaultAdminOperationTimeoutMs(connectorConfig.adminOperationTimeoutMs())
            .defaultOperationTimeoutMs(connectorConfig.operationTimeoutMs())
            .defaultSocketReadTimeoutMs(connectorConfig.socketReadTimeoutMs())
            .numTablets(connectorConfig.maxNumTablets())
            .sslCertFile(connectorConfig.sslRootCert())
            .sslClientCertFiles(connectorConfig.sslClientCert(), connectorConfig.sslClientKey())
            .build();
        
        this.syncClient = new YBClient(this.asyncClient);

        this.yugabyteDbTypeRegistry = taskContext.schema().getTypeRegistry();
        this.tabletToExplicitCheckpoint = new HashMap<>();
    }

    @Override
    public SnapshotResult<YugabyteDBOffsetContext> execute(ChangeEventSourceContext context, YBPartition partition, YugabyteDBOffsetContext previousOffset)
            throws InterruptedException {
        SnapshottingTask snapshottingTask = getSnapshottingTask(partition, previousOffset);
        LOGGER.debug("Dispatcher in snapshot: " + dispatcher.toString());
        if (snapshottingTask.shouldSkipSnapshot()) {
            LOGGER.debug("Skipping snapshotting");
            return SnapshotResult.skipped(previousOffset);
        }

        delaySnapshotIfNeeded(context);

        final SnapshotContext<YBPartition, YugabyteDBOffsetContext> ctx;
        try {
            ctx = prepare(partition);
        }
        catch (Exception e) {
            LOGGER.error("Failed to initialize snapshot context.", e);
            throw new RuntimeException(e);
        }

        boolean completedSuccessfully = true;

        try {
            snapshotProgressListener.snapshotStarted(partition);
            Set<YBPartition> partitions = new YBPartition.Provider(connectorConfig).getPartitions();

            LOGGER.info("Setting offsetContext/previousOffset for snapshot...");
            previousOffset = YugabyteDBOffsetContext.initialContextForSnapshot(this.connectorConfig, connection, clock, partitions);

            return doExecute(context, partition, previousOffset, ctx, snapshottingTask);
        }
        catch (InterruptedException e) {
            completedSuccessfully = false;
            LOGGER.warn("Snapshot was interrupted before completion");
            throw e;
        }
        catch (Exception t) {
            completedSuccessfully = false;
            throw new DebeziumException(t);
        }
        finally {
            LOGGER.info("Snapshot - Final stage");
            complete(ctx);

            if (completedSuccessfully) {
                snapshotProgressListener.snapshotCompleted(partition);
            }
            else {
                snapshotProgressListener.snapshotAborted(partition);
            }
        }
    }

    private Stream<TableId> toTableIds(Set<TableId> tableIds, Pattern pattern) {
        return tableIds
                .stream()
                .filter(tid -> pattern.asPredicate().test(connectorConfig.getTableIdMapper().toString(tid)))
                .sorted();
    }

    private Set<TableId> sort(Set<TableId> capturedTables) throws Exception {
        String tableIncludeList = this.connectorConfig.tableIncludeList();
        if (tableIncludeList != null) {
            return Strings.listOfRegex(tableIncludeList, Pattern.CASE_INSENSITIVE)
                    .stream()
                    .flatMap(pattern -> toTableIds(capturedTables, pattern))
                    .collect(Collectors.toCollection(LinkedHashSet::new));
        }
        return capturedTables
                .stream()
                .sorted()
                .collect(Collectors.toCollection(LinkedHashSet::new));
    }

    private Map<TableId, String> determineTablesForSnapshot(Map<String, YBTable> tableIdToTable) throws Exception {
      Map<TableId, String> res = new HashMap<>();

      Set<TableId> dbzTableIds = new HashSet<>();
      
      for (Entry<String, YBTable> entry : tableIdToTable.entrySet()) {
        res.put(
            YBClientUtils.getTableIdFromYbTable(this.syncClient, entry.getValue()), entry.getKey());
      }

      dbzTableIds = res.entrySet().stream().map(entry -> entry.getKey())
                        .collect(Collectors.toSet());

      // Get a list of filtered tables which are to be snapshotted
      Set<TableId> filteredTables = getDataCollectionsToBeSnapshotted(dbzTableIds)
                                        .collect(Collectors.toSet());

      res.keySet().removeIf(tableId -> !filteredTables.contains(tableId));
      
      return res;
    }

    protected boolean isSnapshotComplete() {
        return this.snapshotComplete;
    }

    @Override
    protected SnapshotResult<YugabyteDBOffsetContext> doExecute(ChangeEventSourceContext context, YugabyteDBOffsetContext previousOffset,
                                                                SnapshotContext<YBPartition, YugabyteDBOffsetContext> snapshotContext,
                                                                SnapshottingTask snapshottingTask)
            throws Exception {
      return SnapshotResult.skipped(previousOffset);
    }

    protected void setCheckpointWithRetryBeforeSnapshot(
        String tableId, String tabletId, Set<String> snapshotCompletedTablets, 
        Set<String> snapshotCompletedPreviously) throws Exception {
      short retryCount = 0;
      try {
        if (hasSnapshotCompletedPreviously(tableId, tabletId)) {
          LOGGER.info("Skipping snapshot for table {} tablet {} since tablet has streamed some data before",
                      tableId, tabletId);
          snapshotCompletedTablets.add(tabletId);
          snapshotCompletedPreviously.add(tabletId);
        } else {
          YBClientUtils.setCheckpoint(this.syncClient, 
                                      this.connectorConfig.streamId(), 
                                      tableId /* tableId */, 
                                      tabletId /* tabletId */, 
                                      0 /* term */, 0 /* index */,
                                      true /* initialCheckpoint */, false /* bootstrap */,
                                      0 /* invalid cdcsdkSafeTime */);
        }

        // Reaching this point would mean that the process went through without failure so reset
        // the retry counter here.
        retryCount = 0;
      } catch (Exception e) {
        ++retryCount;

        if (retryCount > this.connectorConfig.maxConnectorRetries()) {
          LOGGER.error("Too many errors while trying to set checkpoint, "
                        + "all {} retries failed.", this.connectorConfig.maxConnectorRetries());

          throw e;
        }

        LOGGER.warn("Error while trying to set the checkpoint; will attempt " 
                    + "retry {} of {} after {} milli-seconds. Exception message: {}", retryCount, 
                      this.connectorConfig.maxConnectorRetries(), 
                      this.connectorConfig.connectorRetryDelayMs(), e.getMessage());
        LOGGER.debug("Stacktrace: ", e);

        try {
          final Metronome retryMetronome = Metronome.parker(Duration.ofMillis(connectorConfig.connectorRetryDelayMs()), Clock.SYSTEM);
          retryMetronome.pause();
        } catch (InterruptedException ie) {
          LOGGER.warn("Connector retry sleep interrupted by exception: {}", ie);
          Thread.currentThread().interrupt();
        }
      }
    }

    protected SnapshotResult<YugabyteDBOffsetContext> doExecute(ChangeEventSourceContext context, YBPartition partition, YugabyteDBOffsetContext previousOffset,
                                                                SnapshotContext<YBPartition, YugabyteDBOffsetContext> snapshotContext,
                                                                SnapshottingTask snapshottingTask)
            throws Exception {
      LOGGER.info("Starting the snapshot process now");
      
      // Get the list of tablets
      List<Pair<String, String>> tableToTabletIds = null;
      try {
        String tabletList = this.connectorConfig.getConfig().getString(YugabyteDBConnectorConfig.TABLET_LIST);
        tableToTabletIds = (List<Pair<String, String>>) ObjectUtil.deserializeObjectFromString(tabletList);
      } catch (Exception e) {
        LOGGER.error("The tablet list cannot be deserialized");
        throw new DebeziumException(e);
      }

      Map<String, YBTable> tableIdToTable = new HashMap<>();
      Set<String> tableUUIDs = tableToTabletIds.stream()
                                  .map(pair -> pair.getLeft())
                                  .collect(Collectors.toSet());
      for (String tableUUID : tableUUIDs) {
        tableIdToTable.put(tableUUID, this.syncClient.openTableByUUID(tableUUID));
      }

      Map<TableId, String> filteredTableIdToUuid = determineTablesForSnapshot(tableIdToTable);

      Map<String, Boolean> schemaNeeded = new HashMap<>();
      Set<String> snapshotCompletedTablets = new HashSet<>();
      Set<String> snapshotCompletedPreviously = new HashSet<>();

      for (Pair<String, String> entry : tableToTabletIds) {
        schemaNeeded.put(entry.getKey() + "." + entry.getValue(), Boolean.TRUE);

        previousOffset.initSourceInfo(entry.getKey(), entry.getValue(), this.connectorConfig, YugabyteDBOffsetContext.snapshotStartLsn());
        LOGGER.debug("Previous offset for tablet {} is {}", entry.getValue(), previousOffset.toString());
      }

      List<Pair<String, String>> tableToTabletForSnapshot = new ArrayList<>();
      List<Pair<String, String>> tableToTabletNoSnapshot = new ArrayList<>();

      for (Pair<String, String> entry : tableToTabletIds) {
        String tableUuid = entry.getKey();
        String tabletUuid = entry.getValue();

        if (filteredTableIdToUuid.containsValue(tableUuid)) {
          // This means we need to add this table/tablet for snapshotting
          tableToTabletForSnapshot.add(entry);
        } else {
          tableToTabletNoSnapshot.add(entry);
          // Bootstrap the tablets if they need not be snapshotted
          LOGGER.info(
            "Skipping the tablet {} since it is not a part of the snapshot collection include list",
            tabletUuid);
          YBClientUtils.setCheckpoint(this.syncClient, this.connectorConfig.streamId(), 
                                      tableUuid, tabletUuid, -1, -1, true, true);
        }
      }

      // Set checkpoint with bootstrap and initialCheckpoint as false.
      // A call to set the checkpoint is required first otherwise we will get an error 
      // from the server side saying:
      // INTERNAL_ERROR[code 21]: Stream ID {} is expired for Tablet ID {}
      for (Pair<String, String> entry : tableToTabletForSnapshot) {
        setCheckpointWithRetryBeforeSnapshot(entry.getKey() /*tableId*/,
                                             entry.getValue() /*tabletId*/,
                                             snapshotCompletedTablets,
                                             snapshotCompletedPreviously);
      }

      short retryCount = 0;

      // Helper internal variable to log GetChanges request at regular intervals.
      long lastLoggedTimeForGetChanges = System.currentTimeMillis();

      while (context.isRunning() && retryCount <= this.connectorConfig.maxConnectorRetries()) {
        try {
            while (context.isRunning() && (previousOffset.getStreamingStoppingLsn() == null)) {
              for (Pair<String, String> tableIdToTabletId : tableToTabletForSnapshot) {
                // Pause for the specified duration before asking for a new set of snapshot records from the server
                LOGGER.debug("Pausing for {} milliseconds before polling further", connectorConfig.cdcPollIntervalms());
                final Metronome pollIntervalMetronome = Metronome.parker(Duration.ofMillis(connectorConfig.cdcPollIntervalms()), Clock.SYSTEM);
                pollIntervalMetronome.pause();

                String tableUUID = tableIdToTabletId.getKey();
                YBTable table = tableIdToTable.get(tableUUID);

                String tabletId = tableIdToTabletId.getValue();
                YBPartition part = new YBPartition(tableUUID, tabletId);
                
                 // Check if snapshot is completed here, if it is, then break out of the loop
                if (snapshotCompletedTablets.size() == tableToTabletForSnapshot.size()) {
                    LOGGER.info("Snapshot completed for all the tablets");
                    this.snapshotComplete = true;
                    return SnapshotResult.completed(previousOffset);
                }

                // Skip the tablet if snapshot has already been taken for this tablet
                if (snapshotCompletedTablets.contains(tableUUID + "." + tabletId)) {
                  continue;
                }

                OpId cp = previousOffset.snapshotLSN(tableUUID, tabletId);

                if (LOGGER.isDebugEnabled()
                    || (connectorConfig.logGetChanges() && System.currentTimeMillis() >= (lastLoggedTimeForGetChanges + connectorConfig.logGetChangesIntervalMs()))) {
                  LOGGER.info("Requesting changes for tablet {} from OpId {} for table {}",
                              tabletId, cp, table.getName());
                  lastLoggedTimeForGetChanges = System.currentTimeMillis();
                }

                if (!context.isRunning()) {
                  LOGGER.info("Connector has been stopped");
                  break;
                }
                
<<<<<<< HEAD
                GetChangesResponse resp = this.syncClient.getChangesCDCSDK(table,
                    connectorConfig.streamId(), tabletId, cp.getTerm(), cp.getIndex(), cp.getKey(),
                    cp.getWrite_id(), cp.getTime(), schemaNeeded.get(tableUUID + "." + tabletId),
                    taskContext.shouldEnableExplicitCheckpointing() ? tabletToExplicitCheckpoint.get(tableUUID + "." + tabletId) : null);

                // If EXPLICIT checkpointing is enabled then check if the checkpoint is the marker for snapshot completion
                // and in case it is IMPLICIT checkpointing, the marker value should be checked on the from_op_id we are sending
                // to the server.
                if ((taskContext.shouldEnableExplicitCheckpointing()
                        && isSnapshotCompleteMarker(OpId.from(tabletToExplicitCheckpoint.get(tableUUID + "." + tabletId))))
                            || isSnapshotCompleteMarker(cp)) {
                  // This will mark the snapshot completed for the tablet
                  snapshotCompletedTablets.add(tableUUID + "." + tabletId);
                  LOGGER.info("Snapshot completed for tablet {} belonging to table {} ({})",
                          tabletId, table.getName(), tableUUID);
                  LOGGER.info("Calling getChanges with the snapshot done key");
                  OpId tempOpId = YugabyteDBOffsetContext.snapshotDoneKeyLsn();
                  GetChangesResponse tempResponse = this.syncClient.getChangesCDCSDK(table,
                      connectorConfig.streamId(), tabletId, tempOpId.getTerm(), tempOpId.getIndex(),
                      tempOpId.getKey(), tempOpId.getWrite_id(), tempOpId.getTime(),
                      schemaNeeded.get(tableUUID + "." + tabletId),
                    taskContext.shouldEnableExplicitCheckpointing() ? tabletToExplicitCheckpoint.get(tableUUID + "." + tabletId) : null);

                  if (snapshotCompletedTablets.size() == tableToTabletForSnapshot.size()) {
                    // This is an optimization to complete the snapshot without going into another iteration.
                    return SnapshotResult.completed(previousOffset);
                  }
                }
=======
                GetChangesResponse resp = this.syncClient.getChangesCDCSDK(table, 
                    connectorConfig.streamId(), tabletId, cp.getTerm(), cp.getIndex(), cp.getKey(), 
                    cp.getWrite_id(), cp.getTime(), schemaNeeded.get(tabletId),
                    taskContext.shouldEnableExplicitCheckpointing() ? tabletToExplicitCheckpoint.get(tabletId) : null);
>>>>>>> 20ce9729
                
                // Process the response
                for (CdcService.CDCSDKProtoRecordPB record : 
                        resp.getResp().getCdcSdkProtoRecordsList()) {
                  CdcService.RowMessage m = record.getRowMessage();
                  YbProtoReplicationMessage message = 
                    new YbProtoReplicationMessage(m, this.yugabyteDbTypeRegistry);
                  
                  String pgSchemaName = m.getPgschemaName();

                  final OpId lsn = new OpId(record.getCdcSdkOpId().getTerm(), 
                                            record.getCdcSdkOpId().getIndex(), 
                                            record.getCdcSdkOpId().getWriteIdKey().toByteArray(), 
                                            record.getCdcSdkOpId().getWriteId(), 
                                            resp.getSnapshotTime());
                
                  if (message.isLastEventForLsn()) {
                    lastCompletelyProcessedLsn = lsn;
                  }

                  try {
                    if (message.isTransactionalMessage()) {
                      // Ideally there shouldn't be any BEGIN-COMMIT record while streaming
                      // the snapshot, if one is encountered then log a warning so the user knows
                      // that some debugging is required
                      LOGGER.warn("Transactional record of type {} encountered while snapshotting the table", message.getOperation().toString());
                    } else if (message.isDDLMessage()) {
                      LOGGER.debug("For table {}, received a DDL record {}", 
                                  message.getTable(), message.getSchema().toString());
                      
                      schemaNeeded.put(tableUUID + "." + tabletId, Boolean.FALSE);

                      TableId tId = null;
                      if (message.getOperation() != Operation.NOOP) {
                        tId = YugabyteDBSchema.parseWithSchema(message.getTable(), pgSchemaName);
                        Objects.requireNonNull(tId);
                      }
                      // Getting the table with the help of the schema.
                      Table t = schema.tableForTablet(tId, tabletId);
                      if (YugabyteDBSchema.shouldRefreshSchema(t, message.getSchema())) {
                        // If we fail to achieve the table, that means we have not specified 
                        // correct schema information. Now try to refresh the schema.
                        schema.refreshSchemaWithTabletId(tId, message.getSchema(), pgSchemaName, tabletId);
                      }
                    } else {
                      // DML event
                      LOGGER.debug("For table {}, received a DML record {}", 
                                  message.getTable(), record);
                      
                      TableId tId = null;
                      if (message.getOperation() != Operation.NOOP) {
                        tId = YugabyteDBSchema.parseWithSchema(message.getTable(), pgSchemaName);
                        Objects.requireNonNull(tId);
                      }

                      previousOffset.updateWalPosition(tableUUID, tabletId, lsn, lastCompletelyProcessedLsn,
                                                       message.getCommitTime(), 
                                                       String.valueOf(message.getTransactionId()), 
                                                       tId, null);
                      
                      boolean dispatched = (message.getOperation() != Operation.NOOP) && 
                          dispatcher.dispatchDataChangeEvent(part, tId, 
                              new YugabyteDBChangeRecordEmitter(part, previousOffset, clock, 
                                                                this.connectorConfig, schema, 
                                                                connection, tId, message, 
                                                                pgSchemaName, tableUUID, tabletId,
                                                                taskContext.isBeforeImageEnabled()));

                      LOGGER.debug("Dispatched snapshot record successfully");
                    }
                  } catch (InterruptedException e) {
                    LOGGER.error("Exception while processing messages for snapshot: " + e);
                    throw e;
                  }
                }

                OpId finalOpId = new OpId(resp.getTerm(), resp.getIndex(), resp.getKey(), 
                                          resp.getWriteId(), resp.getSnapshotTime());
                LOGGER.debug("Final OpId is {}", finalOpId);

                // If EXPLICIT checkpointing is enabled then check if the checkpoint is the marker for snapshot completion
                // and in case it is IMPLICIT checkpointing, the marker value should be checked on the response op_id
                // we are receiving from the server.
                if (taskContext.shouldEnableExplicitCheckpointing()
                      && isSnapshotCompleteMarker(OpId.from(tabletToExplicitCheckpoint.get(tabletId)))) {
                  // This will mark the snapshot completed for the tablet
                  snapshotCompletedTablets.add(tabletId);
                  LOGGER.info("[EXPLICIT] Snapshot completed for tablet {} belonging to table {} ({})",
                    tabletId, table.getName(), tableId);
                } else if (!taskContext.shouldEnableExplicitCheckpointing() && isSnapshotCompleteMarker(finalOpId)) {
                  snapshotCompletedTablets.add(tabletId);
                  LOGGER.info("[IMPLICIT] Snapshot completed for tablet {} belonging to table {} ({})",
                    tabletId, table.getName(), tableId);
                }
                
                previousOffset.getSourceInfo(tableUUID, tabletId).updateLastCommit(finalOpId);
            }
            
            // Reset the retry count here indicating that if the flow has reached here then
            // everything succeeded without any exceptions
            retryCount = 0;
          }
        } catch (Exception e) {
          ++retryCount;

          if (retryCount > this.connectorConfig.maxConnectorRetries()) {
            LOGGER.error("Too many errors while trying to stream the snapshot, "
                         + "all {} retries failed.", this.connectorConfig.maxConnectorRetries());
            
            LOGGER.info("Tablets in the failed task:");
            for (Pair<String, String> entry : tableToTabletIds) {
              LOGGER.info("Tablet: {} table: {}({})", 
                          entry.getValue() /* tablet UUID */,
                          tableIdToTable.get(entry.getKey()).getName() /* table name */,
                          entry.getKey() /* table UUID */);
            }

            throw e;
          }

          LOGGER.warn("Error while trying to get the snapshot from the server; will attempt " 
                      + "retry {} of {} after {} milli-seconds. Exception message: {}", retryCount, 
                       this.connectorConfig.maxConnectorRetries(), 
                       this.connectorConfig.connectorRetryDelayMs(), e.getMessage());
          LOGGER.debug("Stacktrace: ", e);

          try {
            final Metronome retryMetronome = Metronome.parker(Duration.ofMillis(connectorConfig.connectorRetryDelayMs()), Clock.SYSTEM);
            retryMetronome.pause();
          } catch (InterruptedException ie) {
            LOGGER.warn("Connector retry sleep interrupted by exception: {}", ie);
            Thread.currentThread().interrupt();
          }
        }
      }

      if (!context.isRunning()) {
        // Context can be set to not running in tests because of multiple reasons and hence will
        // lead to a snapshot result aborted. However, in tests, the validation of records will
        // ensure that records are received by the consumer properly.
        LOGGER.warn("Sending an aborted snapshot result because context is set to not running");
      }

      // If the flow comes at this stage then it either failed or was aborted by
      // some user interruption
      return SnapshotResult.aborted();
    }

    /**
     * For EXPLICIT checkpointing, the following code flow is used:<br><br>
     * 1. Kafka Connect invokes the callback {@code commit()} which further invokes
     * {@code commitOffset(offsets)} in the Debezium API <br><br>
     * 2. Both the streaming and snapshot change event source classes maintain a map
     * {@code tabletToExplicitCheckpoint} which stores the offsets sent by Kafka Connect. <br><br>
     * 3. So when the connector gets the acknowledgement back by saying that Kafka has received
     * records till certain offset, we update the value in {@code tabletToExplicitCheckpoint} <br><br>
     * 4. While making the next `GetChanges` call, we pass the value from the map
     * {@code tabletToExplicitCheckpoint} for the relevant tablet and hence the server then takes
     * care of updating those checkpointed values in the {@code cdc_state} table <br><br>
     * @param offset a map containing the {@link OpId} information for all the tablets
     */
    public void commitOffset(Map<String, ?> offset) {
        if (!taskContext.shouldEnableExplicitCheckpointing()) {
            return;
        }

        try {
            LOGGER.info("Committing offsets on server for snapshot");

            for (Map.Entry<String, ?> entry : offset.entrySet()) {
                // TODO: The transaction_id field is getting populated somewhere and see if it can
                // be removed or blocked from getting added to this map.
                if (!entry.getKey().equals("transaction_id")) {
                    LOGGER.debug("Tablet: {} OpId: {}", entry.getKey(), entry.getValue());

                    // Parse the string to get the OpId object.
                    // Note that the entry.getKey() will be returning a key in the format tableId.tabletId
                    OpId tempOpId = OpId.valueOf((String) entry.getValue());
                    this.tabletToExplicitCheckpoint.put(entry.getKey(), tempOpId.toCdcSdkCheckpoint());

                    LOGGER.debug("Committed checkpoint on server for stream ID {} tablet {} with term {} index {}",
                            this.connectorConfig.streamId(), entry.getKey(), tempOpId.getTerm(), tempOpId.getIndex());
                }
            }
        } catch (Exception e) {
            LOGGER.warn("Unable to update the explicit checkpoint map", e);
        }
    }

    /**
     * Check if the passed OpId matches the conditions which signify that the snapshot has
     * been complete.
     *
     * @param opId the {@link OpId} to check for
     * @return true if the passed {@link OpId} means snapshot is complete, false otherwise
     */
    private boolean isSnapshotCompleteMarker(OpId opId) {
        return Arrays.equals(opId.getKey(), "".getBytes()) && opId.getWrite_id() == 0
                && opId.getTime() == 0;
    }

    protected Stream<TableId> getDataCollectionsToBeSnapshotted(Set<TableId> allDataCollections) {
      final Set<Pattern> snapshotAllowedDataCollections = 
          this.connectorConfig.getDataCollectionsToBeSnapshotted();
      if (snapshotAllowedDataCollections.size() == 0) {
          // If no snapshot.include.collection.list is specified then we should return all of it
          return allDataCollections.stream();
      }
      else {
          return allDataCollections.stream()
                  .filter(dataCollectionId -> snapshotAllowedDataCollections.stream()
                      .anyMatch(s -> s.matcher(dataCollectionId.schema()+"."+dataCollectionId.table())
                          .matches()));
      }
  }

    @Override
    protected SnapshottingTask getSnapshottingTask(YBPartition partition, 
                                                   YugabyteDBOffsetContext previousOffset) {
        boolean snapshotSchema = true;
        boolean snapshotData = true;

        snapshotData = snapshotter.shouldSnapshot();
        if (snapshotData) {
            LOGGER.info("According to the connector configuration data will be snapshotted");
        }
        else {
            LOGGER.info("According to the connector configuration no snapshot will be executed");
            snapshotSchema = false;
        }

        return new SnapshottingTask(snapshotSchema, snapshotData);
    }

    @Override
    protected SnapshotContext<YBPartition, YugabyteDBOffsetContext> prepare(YBPartition partition)
            throws Exception {
        return new YugabyteDBSnapshotContext(partition, connectorConfig.databaseName());
    }

    /**
     * Check on the server side if the tablet already has some checkpoint, if it does then do
     * not take a snapshot for it again since some data has already been streamed out of it
     * @param tableId the UUID of the table
     * @param tabletId the UUID of the tablet
     * @return true if snapshot has been taken or some data has streamed already
     * @throws Exception if checkpoint cannot be retreived from server side
     */
    protected boolean hasSnapshotCompletedPreviously(String tableId, String tabletId) 
        throws Exception {
      GetCheckpointResponse resp = this.syncClient.getCheckpoint(
                                       this.syncClient.openTableByUUID(tableId), 
                                       this.connectorConfig.streamId(), tabletId);
      // For midway cases
      boolean isSnapshotMidway = !Arrays.toString(resp.getSnapshotKey()).isEmpty();
      if (isSnapshotMidway) {
        return false;
      }

      // For complete scratch cases.
      boolean isFirstEverCall = resp.getTerm() == -1 && resp.getIndex() == -1;

      // For cases where some data has been streamed.
      // TODO Vaibhav: remove this, we do not need this.
//      boolean hasSomeDataStreamedBefore = !isFirstEverCall;

      return !isFirstEverCall;
    }

    protected Set<TableId> getAllTableIds(RelationalSnapshotChangeEventSource.RelationalSnapshotContext<YBPartition, YugabyteDBOffsetContext> ctx)
            throws Exception {
        return new HashSet<>();
    }

    protected void releaseSchemaSnapshotLocks(RelationalSnapshotChangeEventSource.RelationalSnapshotContext<YBPartition, YugabyteDBOffsetContext> snapshotContext)
            throws SQLException {
    }

    protected void determineSnapshotOffset(RelationalSnapshotChangeEventSource.RelationalSnapshotContext<YBPartition, YugabyteDBOffsetContext> ctx,
                                           YugabyteDBOffsetContext previousOffset)
            throws Exception {
        YugabyteDBOffsetContext offset = ctx.offset;
        if (offset == null) {
            ctx.offset = offset;
        }

        updateOffsetForSnapshot(offset);
    }

    private void updateOffsetForSnapshot(YugabyteDBOffsetContext offset) throws SQLException {
        final OpId xlogStart = getTransactionStartLsn();
    }

    protected void updateOffsetForPreSnapshotCatchUpStreaming(YugabyteDBOffsetContext offset) throws SQLException {
        updateOffsetForSnapshot(offset);
        offset.setStreamingStoppingLsn(null/* OpId.valueOf(jdbcConnection.currentXLogLocation()) */);
    }

    // TOOD:CDCSDK get the offset from YB for snapshot.
    private OpId getTransactionStartLsn() throws SQLException {
        return null;
    }

    @Override
    protected void complete(SnapshotContext<YBPartition, YugabyteDBOffsetContext> snapshotContext) {
        snapshotter.snapshotCompleted();

        // Todo Vaibhav: Close the YBClient instances now
        // See if it can be closed anywhere else for the snapshotting tasks.
    }

    /**
     * Generate a valid Postgres query string for the specified table and columns
     *
     * @param tableId the table to generate a query for
     * @return a valid query string
     */
    protected Optional<String> getSnapshotSelect(
                                                 RelationalSnapshotChangeEventSource.RelationalSnapshotContext<YBPartition, YugabyteDBOffsetContext> snapshotContext,
                                                 TableId tableId, List<String> columns) {
        return snapshotter.buildSnapshotQuery(tableId, columns);
    }

    /**
     * Mutable context which is populated in the course of snapshotting.
     */
    private static class YugabyteDBSnapshotContext extends RelationalSnapshotChangeEventSource.RelationalSnapshotContext<YBPartition, YugabyteDBOffsetContext> {

        public YugabyteDBSnapshotContext(YBPartition partition, String catalogName) throws SQLException {
            super(partition, catalogName);
        }
    }
}<|MERGE_RESOLUTION|>--- conflicted
+++ resolved
@@ -367,42 +367,11 @@
                   LOGGER.info("Connector has been stopped");
                   break;
                 }
-                
-<<<<<<< HEAD
+
                 GetChangesResponse resp = this.syncClient.getChangesCDCSDK(table,
                     connectorConfig.streamId(), tabletId, cp.getTerm(), cp.getIndex(), cp.getKey(),
                     cp.getWrite_id(), cp.getTime(), schemaNeeded.get(tableUUID + "." + tabletId),
                     taskContext.shouldEnableExplicitCheckpointing() ? tabletToExplicitCheckpoint.get(tableUUID + "." + tabletId) : null);
-
-                // If EXPLICIT checkpointing is enabled then check if the checkpoint is the marker for snapshot completion
-                // and in case it is IMPLICIT checkpointing, the marker value should be checked on the from_op_id we are sending
-                // to the server.
-                if ((taskContext.shouldEnableExplicitCheckpointing()
-                        && isSnapshotCompleteMarker(OpId.from(tabletToExplicitCheckpoint.get(tableUUID + "." + tabletId))))
-                            || isSnapshotCompleteMarker(cp)) {
-                  // This will mark the snapshot completed for the tablet
-                  snapshotCompletedTablets.add(tableUUID + "." + tabletId);
-                  LOGGER.info("Snapshot completed for tablet {} belonging to table {} ({})",
-                          tabletId, table.getName(), tableUUID);
-                  LOGGER.info("Calling getChanges with the snapshot done key");
-                  OpId tempOpId = YugabyteDBOffsetContext.snapshotDoneKeyLsn();
-                  GetChangesResponse tempResponse = this.syncClient.getChangesCDCSDK(table,
-                      connectorConfig.streamId(), tabletId, tempOpId.getTerm(), tempOpId.getIndex(),
-                      tempOpId.getKey(), tempOpId.getWrite_id(), tempOpId.getTime(),
-                      schemaNeeded.get(tableUUID + "." + tabletId),
-                    taskContext.shouldEnableExplicitCheckpointing() ? tabletToExplicitCheckpoint.get(tableUUID + "." + tabletId) : null);
-
-                  if (snapshotCompletedTablets.size() == tableToTabletForSnapshot.size()) {
-                    // This is an optimization to complete the snapshot without going into another iteration.
-                    return SnapshotResult.completed(previousOffset);
-                  }
-                }
-=======
-                GetChangesResponse resp = this.syncClient.getChangesCDCSDK(table, 
-                    connectorConfig.streamId(), tabletId, cp.getTerm(), cp.getIndex(), cp.getKey(), 
-                    cp.getWrite_id(), cp.getTime(), schemaNeeded.get(tabletId),
-                    taskContext.shouldEnableExplicitCheckpointing() ? tabletToExplicitCheckpoint.get(tabletId) : null);
->>>>>>> 20ce9729
                 
                 // Process the response
                 for (CdcService.CDCSDKProtoRecordPB record : 
@@ -484,18 +453,44 @@
                 LOGGER.debug("Final OpId is {}", finalOpId);
 
                 // If EXPLICIT checkpointing is enabled then check if the checkpoint is the marker for snapshot completion
+                // and in case it is IMPLICIT checkpointing, the marker value should be checked on the from_op_id we are sending
+                // to the server.
+                if ((taskContext.shouldEnableExplicitCheckpointing()
+                       && isSnapshotCompleteMarker(OpId.from(tabletToExplicitCheckpoint.get(tableUUID + "." + tabletId))))
+                      || isSnapshotCompleteMarker(cp)) {
+                  // This will mark the snapshot completed for the tablet
+                  snapshotCompletedTablets.add(tableUUID + "." + tabletId);
+                  LOGGER.info("Snapshot completed for tablet {} belonging to table {} ({})",
+                    tabletId, table.getName(), tableUUID);
+                }
+
+                // If EXPLICIT checkpointing is enabled then check if the checkpoint is the marker for snapshot completion
                 // and in case it is IMPLICIT checkpointing, the marker value should be checked on the response op_id
                 // we are receiving from the server.
                 if (taskContext.shouldEnableExplicitCheckpointing()
                       && isSnapshotCompleteMarker(OpId.from(tabletToExplicitCheckpoint.get(tabletId)))) {
                   // This will mark the snapshot completed for the tablet
-                  snapshotCompletedTablets.add(tabletId);
+                  snapshotCompletedTablets.add(tableUUID + "." + tabletId);
                   LOGGER.info("[EXPLICIT] Snapshot completed for tablet {} belonging to table {} ({})",
-                    tabletId, table.getName(), tableId);
+                    tabletId, table.getName(), tableUUID);
+
+                  OpId tempOpId = YugabyteDBOffsetContext.snapshotDoneKeyLsn();
+                  GetChangesResponse tempResponse = this.syncClient.getChangesCDCSDK(table,
+                    connectorConfig.streamId(), tabletId, tempOpId.getTerm(), tempOpId.getIndex(),
+                    tempOpId.getKey(), tempOpId.getWrite_id(), tempOpId.getTime(),
+                    schemaNeeded.get(tableUUID + "." + tabletId),
+                    taskContext.shouldEnableExplicitCheckpointing() ? tabletToExplicitCheckpoint.get(tableUUID + "." + tabletId) : null);
                 } else if (!taskContext.shouldEnableExplicitCheckpointing() && isSnapshotCompleteMarker(finalOpId)) {
-                  snapshotCompletedTablets.add(tabletId);
+                  snapshotCompletedTablets.add(tableUUID + "." + tabletId);
                   LOGGER.info("[IMPLICIT] Snapshot completed for tablet {} belonging to table {} ({})",
-                    tabletId, table.getName(), tableId);
+                    tabletId, table.getName(), tableUUID);
+
+                  OpId tempOpId = YugabyteDBOffsetContext.snapshotDoneKeyLsn();
+                  GetChangesResponse tempResponse = this.syncClient.getChangesCDCSDK(table,
+                    connectorConfig.streamId(), tabletId, tempOpId.getTerm(), tempOpId.getIndex(),
+                    tempOpId.getKey(), tempOpId.getWrite_id(), tempOpId.getTime(),
+                    schemaNeeded.get(tableUUID + "." + tabletId),
+                    taskContext.shouldEnableExplicitCheckpointing() ? tabletToExplicitCheckpoint.get(tableUUID + "." + tabletId) : null);
                 }
                 
                 previousOffset.getSourceInfo(tableUUID, tabletId).updateLastCommit(finalOpId);
