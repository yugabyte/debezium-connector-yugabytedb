--- conflicted
+++ resolved
@@ -49,11 +49,8 @@
     // Test only member variables, DO NOT try to modify in the source code.
     public static boolean FAIL_AFTER_BOOTSTRAP_GET_CHANGES;
     public static boolean FAIL_AFTER_SETTING_INITIAL_CHECKPOINT;
-<<<<<<< HEAD
-=======
     public static boolean TRACK_EXPLICIT_CHECKPOINTS = false;
     public static CdcSdkCheckpoint LAST_EXPLICIT_CHECKPOINT;
->>>>>>> c5b42001
 
     private final YugabyteDBConnectorConfig connectorConfig;
     private final YugabyteDBSchema schema;
@@ -236,21 +233,6 @@
      * @param tabletId
      * @throws Exception when the SetCheckpoint RPC fails on the service
      */
-<<<<<<< HEAD
-    protected void setCheckpointWithRetryBeforeSnapshot(
-      String tableId, String tabletId) throws Exception {
-      short retryCount = 0;
-      try {
-        LOGGER.info("Setting checkpoint before snapshot on tablet {} with 0.0,"
-                    + " will be taking snapshot now", tabletId);
-        YBClientUtils.setCheckpoint(this.syncClient, 
-                                    this.connectorConfig.streamId(), 
-                                    tableId /* tableId */, 
-                                    tabletId /* tabletId */, 
-                                    0 /* term */, 0 /* index */,
-                                    true /* initialCheckpoint */, false /* bootstrap */,
-                                    0 /* invalid cdcsdkSafeTime */);
-=======
     protected void makeStreamActive(String tableId, String tabletId, boolean bootstrap) throws Exception {
       short retryCount = 0;
 
@@ -302,7 +284,6 @@
         }
       }
     }
->>>>>>> c5b42001
 
     /**
      * Get the checkpoint for given {@link YBTable} and tabletID
@@ -461,16 +442,9 @@
         String tabletId = entry.getValue();
         YBPartition p = new YBPartition(tableId, tabletId, true /* colocated */);
 
-<<<<<<< HEAD
-        GetCheckpointResponse resp = this.syncClient.getCheckpoint(
-          tableIdToTable.get(tableId), this.connectorConfig.streamId(), tabletId);
-        LOGGER.info("Checkpoint before snapshotting tablet {}: Term {} Index {} SnapshotKey: {}",
-                    tabletId, resp.getTerm(), resp.getIndex(), resp.getSnapshotKey());
-=======
         GetCheckpointResponse resp = getCheckpointWithRetry(tableIdToTable.get(tableId), tabletId);
         LOGGER.info("Checkpoint before snapshotting tablet {}: Term {} Index {} SnapshotKey: {}",
                     tabletId, resp.getTerm(), resp.getIndex(), Arrays.toString(resp.getSnapshotKey()));
->>>>>>> c5b42001
 
         OpId startLsn = OpId.from(resp);
         if (filteredTableIdToUuid.containsValue(tableId)) {
@@ -478,11 +452,7 @@
           tableToTabletForSnapshot.add(entry);
 
           if (isSnapshotRequired(resp, tableId, tabletId, snapshotCompletedTablets, snapshotCompletedPreviously)) {
-<<<<<<< HEAD
-            startLsn = YugabyteDBOffsetContext.snapshotStartLsn();
-=======
             startLsn = getSnapshotStartLsn(resp);
->>>>>>> c5b42001
           }
         } else {
           // At this stage we know that the particular table is not a part of the
@@ -490,13 +460,7 @@
           // for streaming.
           LOGGER.info("Skipping the table {} tablet {} since it is not a part of the"
                       + " snapshot.include.collection.list", entry.getKey(), entry.getValue());
-<<<<<<< HEAD
-          YBClientUtils.setCheckpoint(this.syncClient, this.connectorConfig.streamId(), 
-                                      tableId, tabletId, -1 /* term */, -1 /* index */,
-                                      true /* initialCheckpoint */, true /* bootstrap */);
-=======
           makeStreamActive(tableId, tabletId, true);
->>>>>>> c5b42001
         }
 
         previousOffset.initSourceInfo(p, this.connectorConfig, startLsn);
