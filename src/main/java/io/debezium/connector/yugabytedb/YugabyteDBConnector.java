--- conflicted
+++ resolved
@@ -97,54 +97,29 @@
                     " available", maxTasks);
             return Collections.emptyList();
         }
-<<<<<<< HEAD
-        connection = new YugabyteDBConnection(yugabyteDBConnectorConfig.getJdbcConfig(), YugabyteDBConnection.CONNECTION_GENERAL);
-        final Charset databaseCharset = connection.getDatabaseCharset();
-        String charSetName = databaseCharset.name();
-
-        String serializedNameToType = "";
-        String serializedOidToType = "";
-
-        if (yugabyteDBConnectorConfig.isYSQLDbType()) {
-            LOGGER.info("Creating a type registry for ysql tables");
-            YugabyteDBTypeRegistry typeRegistry = new YugabyteDBTypeRegistry(connection); 
-
-            Map<String, YugabyteDBType> nameToType = typeRegistry.getNameToType();
-            Map<Integer, YugabyteDBType> oidToType = typeRegistry.getOidToType();
-=======
         String serializedNameToType = "";
         String serializedOidToType = "";
         try (YugabyteDBConnection connection = new YugabyteDBConnection(yugabyteDBConnectorConfig.getJdbcConfig(), YugabyteDBConnection.CONNECTION_GENERAL)) {
-            YugabyteDBTypeRegistry typeRegistry = new YugabyteDBTypeRegistry(connection);
-            Map<String, YugabyteDBType> nameToType = typeRegistry.getNameToType();
-            Map<Integer, YugabyteDBType> oidToType = typeRegistry.getOidToType();
-
->>>>>>> d24ed1c7
-            try {
-                serializedNameToType = ObjectUtil.serializeObjectToString(nameToType);
-                LOGGER.debug("The serializedNameToType " + serializedNameToType);
-                Object test = ObjectUtil.deserializeObjectFromString(serializedNameToType);
-                LOGGER.debug("The deserializedNameToType " + test);
-            } catch (IOException | ClassNotFoundException e) {
-                e.printStackTrace();
-            }
-<<<<<<< HEAD
-
-            try {
-                serializedOidToType = ObjectUtil.serializeObjectToString(oidToType);
-                LOGGER.debug("The serializedOidToType " + serializedOidToType);
-            } catch (IOException e) {
-                e.printStackTrace();
-            }
-        } 
-=======
->>>>>>> d24ed1c7
-
-            try {
-                serializedOidToType = ObjectUtil.serializeObjectToString(oidToType);
-                LOGGER.debug("The serializedOidToType " + serializedOidToType);
-            } catch (IOException e) {
-                e.printStackTrace();
+            if (yugabyteDBConnectorConfig.isYSQLDbType()) {
+                LOGGER.info("Creating a type registry for ysql tables");
+                YugabyteDBTypeRegistry typeRegistry = new YugabyteDBTypeRegistry(connection);
+                Map<String, YugabyteDBType> nameToType = typeRegistry.getNameToType();
+                Map<Integer, YugabyteDBType> oidToType = typeRegistry.getOidToType();
+                try {
+                    serializedNameToType = ObjectUtil.serializeObjectToString(nameToType);
+                    LOGGER.debug("The serializedNameToType " + serializedNameToType);
+                    Object test = ObjectUtil.deserializeObjectFromString(serializedNameToType);
+                    LOGGER.debug("The deserializedNameToType " + test);
+                } catch (IOException | ClassNotFoundException e) {
+                    e.printStackTrace();
+                }
+
+                try {
+                    serializedOidToType = ObjectUtil.serializeObjectToString(oidToType);
+                    LOGGER.debug("The serializedOidToType " + serializedOidToType);
+                } catch (IOException e) {
+                    e.printStackTrace();
+                }
             }
         }
         String charSetName = Charset.forName("UTF-8").name();
@@ -251,49 +226,35 @@
         final ConfigValue hostnameValue = configValues.get(RelationalDatabaseConnectorConfig.HOSTNAME.name());
 
         // Try to connect to the database ...
-<<<<<<< HEAD
         if (yugabyteDBConnectorConfig.isYSQLDbType()) {
-            try (YugabyteDBConnection connection = new YugabyteDBConnection(yugabyteDBConnectorConfig.getJdbcConfig(),
-                    YugabyteDBConnection.CONNECTION_GENERAL)) {
-=======
-        try (YugabyteDBConnection connection = new YugabyteDBConnection(yugabyteDBConnectorConfig.getJdbcConfig(), YugabyteDBConnection.CONNECTION_GENERAL)) {
-            int retryCount = 0;
-            while (retryCount <= yugabyteDBConnectorConfig.maxConnectorRetries()) {
->>>>>>> d24ed1c7
-                try {
-                    // Prepare connection without initial statement execution
-                    connection.connection(false);
-                    // check connection
-                    connection.execute("SELECT version()");
-                    LOGGER.info("Successfully tested connection for {} with user '{}'",
-                            connection.connectionString(),
-                            connection.username());
-<<<<<<< HEAD
-                } catch (SQLException e) {
-                    LOGGER.error("Failed testing connection for {} with user '{}'",
-                            connection.connectionString(),
-                            connection.username(), e);
-                    hostnameValue.addErrorMessage("Error while validating connector config: "
-                            + e.getMessage());
-=======
-                    break;
+            try (YugabyteDBConnection connection = new YugabyteDBConnection(yugabyteDBConnectorConfig.getJdbcConfig(), YugabyteDBConnection.CONNECTION_GENERAL)) {
+                int retryCount = 0;
+                while (retryCount <= yugabyteDBConnectorConfig.maxConnectorRetries()) {
+                    try {
+                        // Prepare connection without initial statement execution
+                        connection.connection(false);
+                        // check connection
+                        connection.execute("SELECT version()");
+                        LOGGER.info("Successfully tested connection for {} with user '{}'",
+                                connection.connectionString(),
+                                connection.username());
+                        break;
+                    } catch (SQLException e) {
+                        retryCount++;
+                        if (retryCount > yugabyteDBConnectorConfig.maxConnectorRetries()) {
+                            LOGGER.error("Failed testing connection for {} with user '{}'",
+                                    connection.connectionString(),
+                                    connection.username(), e);
+                            hostnameValue.addErrorMessage("Error while validating connector config: "
+                                    + e.getMessage());
+                        }
+                        LOGGER.warn("Error while trying to test the connection for {} with user '{}' will retry, attempt {} out of {}",
+                                connection.connectionString(), connection.username(), retryCount,
+                                yugabyteDBConnectorConfig.maxConnectorRetries());
+                    }
                 }
-                catch (SQLException e) {
-                    retryCount++;
-                    if (retryCount > yugabyteDBConnectorConfig.maxConnectorRetries()) {
-                        LOGGER.error("Failed testing connection for {} with user '{}'",
-                                connection.connectionString(),
-                                connection.username(), e);
-                        hostnameValue.addErrorMessage("Error while validating connector config: "
-                                + e.getMessage());
-                    }
-                    LOGGER.warn("Error while trying to test the connection for {} with user '{}' will retry, attempt {} out of {}",
-                            connection.connectionString(), connection.username(), retryCount,
-                            yugabyteDBConnectorConfig.maxConnectorRetries());
->>>>>>> d24ed1c7
-                }
-            }
-        } 
+            }
+        }
 
         validateTServerConnection(configValues, config);
     }
