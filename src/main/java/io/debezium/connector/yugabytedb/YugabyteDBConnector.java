--- conflicted
+++ resolved
@@ -47,10 +47,6 @@
     private static final long MAX_TIMEOUT = 10000L;
 
     private Map<String, String> props;
-<<<<<<< HEAD
-    private volatile YugabyteDBConnection connection;
-=======
->>>>>>> 592ccdf7
     private Set<String> tableIds;
     private List<Pair<String, String>> tabletIds;
     private YugabyteDBConnectorConfig yugabyteDBConnectorConfig;
@@ -100,24 +96,7 @@
             return Collections.emptyList();
         }
         String serializedNameToType = "";
-<<<<<<< HEAD
-        try {
-            serializedNameToType = ObjectUtil.serializeObjectToString(nameToType);
-            LOGGER.debug("The serializedNameToType " + serializedNameToType);
-            Object test = ObjectUtil.deserializeObjectFromString(serializedNameToType);
-            LOGGER.debug("The deserializedNameToType " + test);
-        } catch (IOException | ClassNotFoundException e) {
-            e.printStackTrace();
-        }
-
-        String serializedOidToType = "";
-        try {
-            serializedOidToType = ObjectUtil.serializeObjectToString(oidToType);
-            LOGGER.debug("The serializedOidToType " + serializedOidToType);
-        } catch (IOException e) {
-            e.printStackTrace();
-        }
-=======
+
         String serializedOidToType = "";
         try (YugabyteDBConnection connection = new YugabyteDBConnection(yugabyteDBConnectorConfig.getJdbcConfig(), YugabyteDBConnection.CONNECTION_GENERAL)) {
             YugabyteDBTypeRegistry typeRegistry = new YugabyteDBTypeRegistry(connection);
@@ -132,7 +111,6 @@
             } catch (IOException | ClassNotFoundException e) {
                 e.printStackTrace();
             }
->>>>>>> 592ccdf7
 
             try {
                 serializedOidToType = ObjectUtil.serializeObjectToString(oidToType);
@@ -326,7 +304,6 @@
             if (tableIds == null || tableIds.isEmpty()) {
                 throw new DebeziumException("The tables provided in table.include.list do not exist");
             }
-<<<<<<< HEAD
 
             this.tabletIds = new ArrayList<>();
             try {
@@ -343,24 +320,6 @@
                         tablets.add(pair.getTabletLocations().getTabletId().toStringUtf8());
                     }
 
-=======
-
-            this.tabletIds = new ArrayList<>();
-            try {
-                for (String tableId : tableIds) {
-                    YBTable table = ybClient.openTableByUUID(tableId);
-                    GetTabletListToPollForCDCResponse resp = YBClientUtils.getTabletListToPollForCDCWithRetry(table,
-                            tableId, yugabyteDBConnectorConfig);
-                    Set<String> tablets = new HashSet<>();
-                    LOGGER.info("TabletCheckpointPair list size for table {}: {}", tableId, resp.getTabletCheckpointPairListSize());
-                    for (TabletCheckpointPair pair : resp.getTabletCheckpointPairList()) {
-                        this.tabletIds.add(
-                                new ImmutablePair<String, String>(
-                                        tableId, pair.getTabletLocations().getTabletId().toStringUtf8()));
-                        tablets.add(pair.getTabletLocations().getTabletId().toStringUtf8());
-                    }
-
->>>>>>> 592ccdf7
                     LOGGER.info("Received tablet list for table {} ({}): {}", table.getTableId(), table.getName(), tablets);
                 }
                 Collections.sort(this.tabletIds, (a, b) -> a.getRight().compareTo(b.getRight()));
