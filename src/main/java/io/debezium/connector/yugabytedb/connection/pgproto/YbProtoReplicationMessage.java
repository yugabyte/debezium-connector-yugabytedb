/*
 * Copyright Debezium Authors.
 *
 * Licensed under the Apache Software License version 2.0, available at http://www.apache.org/licenses/LICENSE-2.0
 */

package io.debezium.connector.yugabytedb.connection.pgproto;

import java.time.Instant;
import java.util.List;
import java.util.Optional;
import java.util.OptionalLong;
import java.util.stream.Collectors;
import java.util.stream.IntStream;

import org.slf4j.Logger;
import org.slf4j.LoggerFactory;
import org.yb.Common;
<<<<<<< HEAD
import org.yb.QLType;
import org.yb.Value;
=======
>>>>>>> 264d9a06
import org.yb.cdc.CdcService;

import io.debezium.connector.yugabytedb.YugabyteDBStreamingChangeEventSource.PgConnectionSupplier;
import io.debezium.connector.yugabytedb.YugabyteDBType;
import io.debezium.connector.yugabytedb.YugabyteDBTypeRegistry;
import io.debezium.connector.yugabytedb.connection.AbstractReplicationMessageColumn;
import io.debezium.connector.yugabytedb.connection.ReplicationMessage;
import io.debezium.connector.yugabytedb.connection.ReplicationMessageColumnValueResolver;
import io.debezium.util.Strings;

/**
 * Replication message representing message sent by <a href="https://github.com/debezium/postgres-decoderbufs">Postgres Decoderbufs</>
 *
 * @author Suranjan Kumar
 */
public class YbProtoReplicationMessage implements ReplicationMessage {

    private static final Logger LOGGER = LoggerFactory.getLogger(YbProtoReplicationMessage.class);

    private final CdcService.RowMessage rawMessage;
    private final YugabyteDBTypeRegistry yugabyteDBTypeRegistry;

    public YbProtoReplicationMessage(CdcService.RowMessage rawMessage,
                                     YugabyteDBTypeRegistry yugabyteDBTypeRegistry) {
        this.rawMessage = rawMessage;
        this.yugabyteDBTypeRegistry = yugabyteDBTypeRegistry;
    }

    @Override
    public Operation getOperation() {
        switch (rawMessage.getOp()) {
            case INSERT:
                return Operation.INSERT;
            case UPDATE:
                return Operation.UPDATE;
            case DELETE:
                return Operation.DELETE;
            case READ:
                return Operation.READ;
            case BEGIN:
                return Operation.BEGIN;
            case COMMIT:
                return Operation.COMMIT;
            case DDL:
                return Operation.DDL;
        }
        throw new IllegalArgumentException(
                "Unknown operation '" + rawMessage.getOp() + "' in replication stream message " + rawMessage);
    }

    @Override
    public Instant getCommitTime() {
        // value is microseconds
        return Instant.ofEpochSecond(0, rawMessage.getCommitTime() * 1_000);
    }

    public long getRawCommitTime() {
        return rawMessage.getCommitTime();
    }

    public long getRecordTime() {
        return rawMessage.getRecordTime();
    }
    @Override
    public String getTransactionId() {
        return rawMessage.getTransactionId() == null ? null : rawMessage.getTransactionId().toStringUtf8();
    }

    @Override
    public String getTable() {
        return rawMessage.getTable();
    }

    @Override
    public List<ReplicationMessage.Column> getOldTupleList() {
        return transform(rawMessage.getOldTupleList(), null);
    }

    @Override
    public List<ReplicationMessage.Column> getNewTupleList() {
        return transform(rawMessage.getNewTupleList(), rawMessage.getNewTypeinfoList());
    }

    @Override
    public boolean hasTypeMetadata() {
        return !(rawMessage.getNewTypeinfoList() == null || rawMessage.getNewTypeinfoList().isEmpty());
    }

    private List<ReplicationMessage.Column> transform(List<Common.DatumMessagePB> messageList,
                                                      List<CdcService.TypeInfo> typeInfoList) {
        return IntStream.range(0, messageList.size())
                .mapToObj(index -> {
                    final Common.DatumMessagePB datum = messageList.get(index);
<<<<<<< HEAD
                    // For CQL, we need the decoding here.
=======
                    final Optional<CdcService.TypeInfo> typeInfo = Optional.ofNullable(hasTypeMetadata() && typeInfoList != null ? typeInfoList.get(index) : null);
>>>>>>> 264d9a06
                    final String columnName = Strings.unquoteIdentifierPart(datum.getColumnName());

                    if (datum.getCqlValue() == null) {
                        final Optional<CdcService.TypeInfo> typeInfo = Optional.ofNullable(hasTypeMetadata() && typeInfoList != null ? typeInfoList.get(index) : null);
                        final YugabyteDBType type = yugabyteDBTypeRegistry.get((int) datum.getColumnType());
                        final String fullType = typeInfo.map(CdcService.TypeInfo::getModifier).orElse(null);
                        return new AbstractReplicationMessageColumn(columnName, type, fullType,
                                typeInfo.map(CdcService.TypeInfo::getValueOptional).orElse(Boolean.FALSE), hasTypeMetadata()) {
                            @Override
                            public Object getValue(PgConnectionSupplier connection, boolean includeUnknownDatatypes) {
                                return YbProtoReplicationMessage.this.getValue(columnName, type,
                                        fullType, datum, connection, includeUnknownDatatypes);
                            }
                            @Override
                            public String toString() {
                                return datum.toString();
                            }
                        };
                    }
                    else {
                        LOGGER.info("SKSK Trying to populate the CQL value.");
                        final Common.QLTypePB type = datum.getCqlType();
                        return new AbstractReplicationMessageColumn(columnName, type) {
                            @Override
                            public Object getValue(PgConnectionSupplier connection, boolean includeUnknownDatatypes) {
                                return YbProtoReplicationMessage.this.getValue(columnName, type
                                        , datum);
                            }
                            @Override
                            public String toString() {
                                return datum.toString();
                            }
                        };
                    }
                })
                .collect(Collectors.toList());
    }

    // todo vaibhav: why does this return true and why not some value based on some condition
    @Override
    public boolean isLastEventForLsn() {
        return true;
    }

    public Object getValue(String columnName, YugabyteDBType type, String fullType,
                           Common.DatumMessagePB datumMessage,
                           final PgConnectionSupplier connection,
                           boolean includeUnknownDatatypes) {
        final YbProtoColumnValue columnValue = new YbProtoColumnValue(datumMessage);
        return ReplicationMessageColumnValueResolver.resolveValue(columnName, type, fullType,
                columnValue, connection, includeUnknownDatatypes, yugabyteDBTypeRegistry);
    }

    public Object getValue(String columnName, Common.QLTypePB type,
                           Common.DatumMessagePB datumMessage) {
        final YbProtoCqlColumnValue columnValue = new YbProtoCqlColumnValue(datumMessage.getCqlValue());
        return ReplicationMessageColumnValueResolver.resolveValue(columnName, QLType.createFromQLTypePB(type),
                columnValue);
    }

    public CdcService.CDCSDKSchemaPB getSchema() {
        return this.rawMessage.getSchema();
    }
}<|MERGE_RESOLUTION|>--- conflicted
+++ resolved
@@ -16,11 +16,9 @@
 import org.slf4j.Logger;
 import org.slf4j.LoggerFactory;
 import org.yb.Common;
-<<<<<<< HEAD
 import org.yb.QLType;
 import org.yb.Value;
-=======
->>>>>>> 264d9a06
+
 import org.yb.cdc.CdcService;
 
 import io.debezium.connector.yugabytedb.YugabyteDBStreamingChangeEventSource.PgConnectionSupplier;
@@ -114,11 +112,8 @@
         return IntStream.range(0, messageList.size())
                 .mapToObj(index -> {
                     final Common.DatumMessagePB datum = messageList.get(index);
-<<<<<<< HEAD
-                    // For CQL, we need the decoding here.
-=======
+                    // Suranjan: For CQL, we need the decoding here.
                     final Optional<CdcService.TypeInfo> typeInfo = Optional.ofNullable(hasTypeMetadata() && typeInfoList != null ? typeInfoList.get(index) : null);
->>>>>>> 264d9a06
                     final String columnName = Strings.unquoteIdentifierPart(datum.getColumnName());
 
                     if (datum.getCqlValue() == null) {
