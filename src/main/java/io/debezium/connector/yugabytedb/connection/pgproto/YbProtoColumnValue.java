/*
 * Copyright Debezium Authors.
 *
 * Licensed under the Apache Software License version 2.0, available at http://www.apache.org/licenses/LICENSE-2.0
 */
package io.debezium.connector.yugabytedb.connection.pgproto;

import java.math.BigDecimal;
import java.nio.charset.Charset;
import java.sql.SQLException;
import java.time.Duration;
import java.time.Instant;
import java.time.LocalDate;
import java.time.OffsetDateTime;
import java.time.OffsetTime;
import java.time.ZoneOffset;
import java.time.temporal.ChronoUnit;

import org.postgresql.geometric.PGpoint;
import org.postgresql.jdbc.PgArray;
import org.postgresql.util.PGmoney;
import org.slf4j.Logger;
import org.slf4j.LoggerFactory;
<<<<<<< HEAD
import org.yb.Common.DatumMessagePB;
=======
import org.yb.Common;
>>>>>>> 8addddbc

import io.debezium.connector.yugabytedb.PgOid;
import io.debezium.connector.yugabytedb.YugabyteDBStreamingChangeEventSource.PgConnectionSupplier;
import io.debezium.connector.yugabytedb.YugabyteDBType;
import io.debezium.connector.yugabytedb.YugabyteDBTypeRegistry;
import io.debezium.connector.yugabytedb.YugabyteDBValueConverter;
import io.debezium.connector.yugabytedb.connection.AbstractColumnValue;
import io.debezium.connector.yugabytedb.connection.wal2json.DateTimeFormat;
import io.debezium.data.SpecialValueDecimal;
import io.debezium.time.Conversions;

/**
<<<<<<< HEAD
 * Replication message column.
 *
 * @author Suranjan Kumar
 */
public class YbProtoColumnValue extends AbstractColumnValue<DatumMessagePB> {
=======
 * Replication message column
 *
 * @author Suranjan Kumar
 */
public class YbProtoColumnValue extends AbstractColumnValue<Common.DatumMessagePB> {
>>>>>>> 8addddbc

    private static final Logger LOGGER = LoggerFactory.getLogger(YbProtoColumnValue.class);

    /**
     * A number used by PostgreSQL to define minimum timestamp (inclusive).
     * Defined in timestamp.h
     */
    private static final long TIMESTAMP_MIN = -211813488000000000L;

    /**
     * A number used by PostgreSQL to define maximum timestamp (exclusive).
     * Defined in timestamp.h
     */
    private static final long TIMESTAMP_MAX = 9223371331200000000L;

<<<<<<< HEAD
    private DatumMessagePB value;
    public YbProtoColumnValue(DatumMessagePB value) {
=======
    private Common.DatumMessagePB value;

    public YbProtoColumnValue(Common.DatumMessagePB value) {
>>>>>>> 8addddbc
        this.value = value;
    }

    @Override
<<<<<<< HEAD
    public DatumMessagePB getRawValue() {
=======
    public Common.DatumMessagePB getRawValue() {
>>>>>>> 8addddbc
        return value;
    }

    @Override
    public boolean isNull() {
        return value.hasDatumMissing();
    }

    @Override
    public String asString() {
        if (value.hasDatumString()) {
            return value.getDatumString();
        }
        else if (value.hasDatumBytes()) {
            return new String(asByteArray(), Charset.forName("UTF-8"));
        }
        return null;
    }

    @Override
    public Boolean asBoolean() {
        if (value.hasDatumBool()) {
            return value.getDatumBool();
        }

        final String s = asString();
        if (s != null) {
            if (s.equalsIgnoreCase("t")) {
                return Boolean.TRUE;
            }
            else if (s.equalsIgnoreCase("f")) {
                return Boolean.FALSE;
            }
        }
        return null;
    }

    @Override
    public Integer asInteger() {
        if (value.hasDatumInt32()) {
            return value.getDatumInt32();
        }

        final String s = asString();
        return s != null ? Integer.valueOf(s) : null;
    }

    @Override
    public Long asLong() {
        if (value.hasDatumInt64()) {
            return value.getDatumInt64();
        }

        final String s = asString();
        return s != null ? Long.valueOf(s) : null;
    }

    @Override
    public Float asFloat() {
        if (value.hasDatumFloat()) {
            return value.getDatumFloat();
        }

        final String s = asString();
        return s != null ? Float.valueOf(s) : null;
    }

    @Override
    public Double asDouble() {
        if (value.hasDatumDouble()) {
            return value.getDatumDouble();
        }

        final String s = asString();
        return s != null ? Double.valueOf(s) : null;
    }

    @Override
    public Object asDecimal() {
        if (value.hasDatumDouble()) {
            return value.getDatumDouble();
        }

        final String s = asString();
        if (s != null) {
            return YugabyteDBValueConverter.toSpecialValue(s).orElseGet(() -> new SpecialValueDecimal(new BigDecimal(s)));
        }
        return null;
    }

    @Override
    public byte[] asByteArray() {
        return value.hasDatumBytes() ? value.getDatumBytes().toByteArray() : null;
    }

    @Override
    public LocalDate asLocalDate() {
        if (value.hasDatumInt32()) {
            return LocalDate.ofEpochDay(value.getDatumInt32());
        }

        final String s = asString();
        return s != null ? DateTimeFormat.get().date(s) : null;
    }

    @Override
    public Object asTime() {
        if (value.hasDatumInt64()) {
            return Duration.of(value.getDatumInt64(), ChronoUnit.MICROS);
        }

        final String s = asString();
        if (s != null) {
            return DateTimeFormat.get().time(s);
        }
        return null;
    }

    @Override
    public OffsetTime asOffsetTimeUtc() {
        if (value.hasDatumDouble()) {
            return Conversions.toInstantFromMicros((long) value.getDatumDouble()).atOffset(ZoneOffset.UTC).toOffsetTime();
        }

        final String s = asString();
        return s != null ? DateTimeFormat.get().timeWithTimeZone(s) : null;
    }

    @Override
    public OffsetDateTime asOffsetDateTimeAtUtc() {
        if (value.hasDatumInt64()) {
            if (value.getDatumInt64() >= TIMESTAMP_MAX) {
                LOGGER.trace("Infinite(+) value '{}' arrived from database", value.getDatumInt64());
                return YugabyteDBValueConverter.POSITIVE_INFINITY_OFFSET_DATE_TIME;
            }
            else if (value.getDatumInt64() < TIMESTAMP_MIN) {
                LOGGER.trace("Infinite(-) value '{}' arrived from database", value.getDatumInt64());
                return YugabyteDBValueConverter.NEGATIVE_INFINITY_OFFSET_DATE_TIME;
            }
            return Conversions.toInstantFromMicros(value.getDatumInt64()).atOffset(ZoneOffset.UTC);
        }

        final String s = asString();
        return s != null ? DateTimeFormat.get().timestampWithTimeZoneToOffsetDateTime(s).withOffsetSameInstant(ZoneOffset.UTC) : null;
    }

    @Override
    public Instant asInstant() {
        if (value.hasDatumInt64()) {
            if (value.getDatumInt64() >= TIMESTAMP_MAX) {
                LOGGER.trace("Infinite(+) value '{}' arrived from database", value.getDatumInt64());
                return YugabyteDBValueConverter.POSITIVE_INFINITY_INSTANT;
            }
            else if (value.getDatumInt64() < TIMESTAMP_MIN) {
                LOGGER.trace("Infinite(-) value '{}' arrived from database", value.getDatumInt64());
                return YugabyteDBValueConverter.NEGATIVE_INFINITY_INSTANT;
            }
            return Conversions.toInstantFromMicros(value.getDatumInt64());
        }

        final String s = asString();
        return s != null ? DateTimeFormat.get().timestampToInstant(asString()) : null;
    }

    @Override
    public Object asLocalTime() {
        return asTime();
    }

    @Override
    public Object asInterval() {
        if (value.hasDatumDouble()) {
            return value.getDatumDouble();
        }

        final String s = asString();
        return s != null ? super.asInterval() : null;
    }

    @Override
    public PGmoney asMoney() {
        if (value.hasDatumInt64()) {
            return new PGmoney(value.getDatumInt64() / 100.0);
        }
        return super.asMoney();
    }

    @Override
    public PGpoint asPoint() {
        // if (value.hasDatumPoint()) {
        // PgProto.Point datumPoint = value.getDatumPoint();
        // return new PGpoint(datumPoint.getX(), datumPoint.getY());
        // }
        // else if (value.hasDatumBytes()) {
        // return super.asPoint();
        // }
        return null;
    }

    @Override
    public boolean isArray(YugabyteDBType type) {
        final int oidValue = type.getOid();
        switch (oidValue) {
            case PgOid.INT2_ARRAY:
            case PgOid.INT4_ARRAY:
            case PgOid.INT8_ARRAY:
            case PgOid.TEXT_ARRAY:
            case PgOid.NUMERIC_ARRAY:
            case PgOid.FLOAT4_ARRAY:
            case PgOid.FLOAT8_ARRAY:
            case PgOid.BOOL_ARRAY:
            case PgOid.DATE_ARRAY:
            case PgOid.TIME_ARRAY:
            case PgOid.TIMETZ_ARRAY:
            case PgOid.TIMESTAMP_ARRAY:
            case PgOid.TIMESTAMPTZ_ARRAY:
            case PgOid.BYTEA_ARRAY:
            case PgOid.VARCHAR_ARRAY:
            case PgOid.OID_ARRAY:
            case PgOid.BPCHAR_ARRAY:
            case PgOid.MONEY_ARRAY:
            case PgOid.NAME_ARRAY:
            case PgOid.INTERVAL_ARRAY:
            case PgOid.CHAR_ARRAY:
            case PgOid.VARBIT_ARRAY:
            case PgOid.UUID_ARRAY:
            case PgOid.XML_ARRAY:
            case PgOid.POINT_ARRAY:
            case PgOid.JSONB_ARRAY:
            case PgOid.JSON_ARRAY:
            case PgOid.REF_CURSOR_ARRAY:
            case PgOid.INET_ARRAY:
            case PgOid.CIDR_ARRAY:
            case PgOid.MACADDR_ARRAY:
            case PgOid.MACADDR8_ARRAY:
            case PgOid.TSRANGE_ARRAY:
            case PgOid.TSTZRANGE_ARRAY:
            case PgOid.DATERANGE_ARRAY:
            case PgOid.INT4RANGE_ARRAY:
            case PgOid.NUM_RANGE_ARRAY:
            case PgOid.INT8RANGE_ARRAY:
                return true;
            default:
                return type.isArrayType();
        }
    }

    @Override
    public Object asArray(String columnName, YugabyteDBType type, String fullType, PgConnectionSupplier connection) {
        // Currently the logical decoding plugin sends unhandled types as a byte array containing the string
        // representation (in Postgres) of the array value.
        // The approach to decode this is sub-optimal but the only way to improve this is to update the plugin.
        // Reasons for it being sub-optimal include:
        // 1. It requires a Postgres JDBC connection to deserialize
        // 2. The byte-array is a serialised string but we make the assumption its UTF-8 encoded (which it will
        // be in most cases)
        // 3. For larger arrays and especially 64-bit integers and the like it is less efficient sending string
        // representations over the wire.
        try {
            /*
             * byte[] data = asByteArray();
             * if (data == null) {
             * return null;
             * }
             */
            final String dataString = asString();
            return new PgArray(connection.get(), type.getOid(), dataString);
            /*
             * String dataString = new String(data, Charset.forName("UTF-8"));
             * PgArray arrayData = new PgArray(connection.get(), (int) value.getColumnType(), dataString);
             * Object deserializedArray = arrayData.getArray();
             * return Arrays.asList((Object[]) deserializedArray);
             */
        }
        catch (SQLException e) {
            LOGGER.warn("Unexpected exception trying to process PgArray column '{}'", value.getColumnName(), e);
        }
        return null;
    }

    @Override
    public Object asDefault(YugabyteDBTypeRegistry yugabyteDBTypeRegistry, int columnType, String columnName, String fullType, boolean includeUnknownDatatypes,
                            PgConnectionSupplier connection) {
        final YugabyteDBType type = yugabyteDBTypeRegistry.get(columnType);
        if (type.getOid() == yugabyteDBTypeRegistry.geometryOid() ||
                type.getOid() == yugabyteDBTypeRegistry.geographyOid() ||
                type.getOid() == yugabyteDBTypeRegistry.citextOid() ||
                type.getOid() == yugabyteDBTypeRegistry.hstoreOid()) {
            return asByteArray();
        }

        // unknown data type is sent by decoder as binary value
        if (includeUnknownDatatypes) {
            return asByteArray();
        }

        return asString();
    }
}<|MERGE_RESOLUTION|>--- conflicted
+++ resolved
@@ -21,11 +21,7 @@
 import org.postgresql.util.PGmoney;
 import org.slf4j.Logger;
 import org.slf4j.LoggerFactory;
-<<<<<<< HEAD
-import org.yb.Common.DatumMessagePB;
-=======
 import org.yb.Common;
->>>>>>> 8addddbc
 
 import io.debezium.connector.yugabytedb.PgOid;
 import io.debezium.connector.yugabytedb.YugabyteDBStreamingChangeEventSource.PgConnectionSupplier;
@@ -38,19 +34,11 @@
 import io.debezium.time.Conversions;
 
 /**
-<<<<<<< HEAD
- * Replication message column.
- *
- * @author Suranjan Kumar
- */
-public class YbProtoColumnValue extends AbstractColumnValue<DatumMessagePB> {
-=======
  * Replication message column
  *
  * @author Suranjan Kumar
  */
 public class YbProtoColumnValue extends AbstractColumnValue<Common.DatumMessagePB> {
->>>>>>> 8addddbc
 
     private static final Logger LOGGER = LoggerFactory.getLogger(YbProtoColumnValue.class);
 
@@ -66,23 +54,14 @@
      */
     private static final long TIMESTAMP_MAX = 9223371331200000000L;
 
-<<<<<<< HEAD
-    private DatumMessagePB value;
-    public YbProtoColumnValue(DatumMessagePB value) {
-=======
     private Common.DatumMessagePB value;
 
     public YbProtoColumnValue(Common.DatumMessagePB value) {
->>>>>>> 8addddbc
         this.value = value;
     }
 
     @Override
-<<<<<<< HEAD
-    public DatumMessagePB getRawValue() {
-=======
     public Common.DatumMessagePB getRawValue() {
->>>>>>> 8addddbc
         return value;
     }
 
