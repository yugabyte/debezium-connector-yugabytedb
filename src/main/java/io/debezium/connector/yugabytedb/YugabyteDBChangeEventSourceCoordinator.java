--- conflicted
+++ resolved
@@ -90,20 +90,13 @@
         Offsets<YBPartition, YugabyteDBOffsetContext> streamingOffsets =
             Offsets.of(new HashMap<>());
 
-<<<<<<< HEAD
-=======
         LOGGER.info("Performing the snapshot process now");
->>>>>>> 490539c1
         for (Map.Entry<YBPartition, YugabyteDBOffsetContext> entry :
                  previousOffsets.getOffsets().entrySet()) {
             YBPartition partition = entry.getKey();
             YugabyteDBOffsetContext previousOffset = entry.getValue();
 
-<<<<<<< HEAD
-            LOGGER.debug("YBPartition is {} and YugabyteDBOffsetContext for the same is {}",
-=======
             LOGGER.info("YBPartition is {} and YugabyteDBOffsetContext while snapshot is {}",
->>>>>>> 490539c1
                         partition, previousOffset);
 
             previousLogContext.set(taskContext.configureLoggingContext("snapshot", partition));
@@ -122,11 +115,7 @@
             initStreamEvents(entry.getKey(), entry.getValue());
         }
 
-<<<<<<< HEAD
-        LOGGER.info("Starting streaming now");
-=======
         LOGGER.info("Performing the streaming process now");
->>>>>>> 490539c1
 
         while (context.isRunning()) {
             for (Map.Entry<YBPartition, YugabyteDBOffsetContext> entry :
@@ -134,12 +123,9 @@
                 YBPartition partition = entry.getKey();
                 YugabyteDBOffsetContext previousOffset = entry.getValue();
 
-<<<<<<< HEAD
-=======
                 LOGGER.info("YBPartition is {} and YugabyteDBOffsetContext while streaming is {}",
                             partition, previousOffset);
 
->>>>>>> 490539c1
                 previousLogContext.set(taskContext.configureLoggingContext("streaming", partition));
 
                 if (context.isRunning()) {
