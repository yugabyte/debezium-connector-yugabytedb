/*
 * Copyright Debezium Authors.
 *
 * Licensed under the Apache Software License version 2.0, available at http://www.apache.org/licenses/LICENSE-2.0
 */
package io.debezium.connector.yugabytedb;

import java.sql.SQLException;
import java.util.HashMap;
import java.util.Map;
import java.util.concurrent.atomic.AtomicReference;

import org.apache.kafka.connect.source.SourceConnector;
import org.slf4j.Logger;
import org.slf4j.LoggerFactory;

import io.debezium.DebeziumException;
import io.debezium.config.CommonConnectorConfig;
import io.debezium.connector.common.CdcSourceTaskContext;
import io.debezium.connector.yugabytedb.spi.SlotState;
import io.debezium.connector.yugabytedb.spi.Snapshotter;
import io.debezium.pipeline.ChangeEventSourceCoordinator;
import io.debezium.pipeline.ErrorHandler;
import io.debezium.pipeline.EventDispatcher;
import io.debezium.pipeline.metrics.spi.ChangeEventSourceMetricsFactory;
import io.debezium.pipeline.source.spi.ChangeEventSource;
import io.debezium.pipeline.source.spi.ChangeEventSource.ChangeEventSourceContext;
import io.debezium.pipeline.source.spi.SnapshotChangeEventSource;
import io.debezium.pipeline.spi.Offsets;
import io.debezium.pipeline.spi.SnapshotResult;
import io.debezium.schema.DatabaseSchema;
import io.debezium.util.LoggingContext.PreviousContext;

/**
 * Coordinates one or more {@link ChangeEventSource}s and executes them in order. Extends the base
 * {@link ChangeEventSourceCoordinator} to support a pre-snapshot catch up streaming phase.
 * 
 * @author Suranjan Kumar, Rajat Venkatesh, Vaibhav Kushwaha
 */
public class YugabyteDBChangeEventSourceCoordinator extends ChangeEventSourceCoordinator<YBPartition, YugabyteDBOffsetContext> {

    private static final Logger LOGGER = LoggerFactory.getLogger(YugabyteDBChangeEventSourceCoordinator.class);

    private final Snapshotter snapshotter;
    private final SlotState slotInfo;

    private YugabyteDBSnapshotChangeEventSource snapshotSource;

    public YugabyteDBChangeEventSourceCoordinator(Offsets<YBPartition, YugabyteDBOffsetContext> previousOffsets,
                                                  ErrorHandler errorHandler,
                                                  Class<? extends SourceConnector> connectorType,
                                                  CommonConnectorConfig connectorConfig,
                                                  YugabyteDBChangeEventSourceFactory changeEventSourceFactory,
                                                  ChangeEventSourceMetricsFactory changeEventSourceMetricsFactory,
                                                  EventDispatcher<YBPartition, ?> eventDispatcher, DatabaseSchema<?> schema,
                                                  Snapshotter snapshotter, SlotState slotInfo) {
        super(previousOffsets, errorHandler, connectorType, connectorConfig, changeEventSourceFactory,
                changeEventSourceMetricsFactory, eventDispatcher, schema);
        this.snapshotter = snapshotter;
        this.slotInfo = slotInfo;
    }

    @Override
    protected CatchUpStreamingResult executeCatchUpStreaming(ChangeEventSourceContext context,
                                                             SnapshotChangeEventSource<YBPartition, YugabyteDBOffsetContext> snapshotSource,
                                                             YBPartition partition,
                                                             YugabyteDBOffsetContext previousOffset)
            throws InterruptedException {
        if (previousOffset != null && !snapshotter.shouldStreamEventsStartingFromSnapshot() && slotInfo != null) {
            try {
                setSnapshotStartLsn((YugabyteDBSnapshotChangeEventSource) snapshotSource,
                        previousOffset);
            }
            catch (SQLException e) {
                throw new DebeziumException("Failed to determine catch-up streaming stopping LSN");
            }
            LOGGER.info("Previous connector state exists and will stream events until {} then perform snapshot",
                    previousOffset.getStreamingStoppingLsn());
            streamEvents(context, partition, previousOffset);
            return new CatchUpStreamingResult(true);
        }

        return new CatchUpStreamingResult(false);
    }

    @Override
    protected void executeChangeEventSources(CdcSourceTaskContext taskContext,
      SnapshotChangeEventSource<YBPartition, YugabyteDBOffsetContext> snapshotSource,
      Offsets<YBPartition, YugabyteDBOffsetContext> previousOffsets,
      AtomicReference<PreviousContext> previousLogContext, ChangeEventSourceContext context)
      throws InterruptedException {
        Offsets<YBPartition, YugabyteDBOffsetContext> streamingOffsets =
            Offsets.of(new HashMap<>());
        this.snapshotSource = (YugabyteDBSnapshotChangeEventSource) snapshotSource;

        LOGGER.info("Performing the snapshot process now");
        for (Map.Entry<YBPartition, YugabyteDBOffsetContext> entry :
                 previousOffsets.getOffsets().entrySet()) {
            YBPartition partition = entry.getKey();
            YugabyteDBOffsetContext previousOffset = entry.getValue();

            LOGGER.info("YBPartition is {} and YugabyteDBOffsetContext while snapshot is {}",
                        partition, previousOffset);

            previousLogContext.set(taskContext.configureLoggingContext(
                String.format("snapshot|%s", taskContext.getTaskId()), partition));
            SnapshotResult<YugabyteDBOffsetContext> snapshotResult =
                doSnapshot(snapshotSource, context, partition, previousOffset);

            if (snapshotResult.isCompletedOrSkipped()) {
                streamingOffsets.getOffsets().put(partition, snapshotResult.getOffset());

                // Further down the processing unit, we are retrieving all the partitions even
                // though we pass just one at this level, so in case the snapshot gets completed
                // for one, it would be safe to break out of this loop to avoid processing things
                // again.
                break;
            }
        }

        previousLogContext.set(taskContext.configureLoggingContext(
            String.format("streaming|%s", taskContext.getTaskId())));

        for (Map.Entry<YBPartition, YugabyteDBOffsetContext> entry :
                streamingOffsets.getOffsets().entrySet()) {
            initStreamEvents(entry.getKey(), entry.getValue());
        }

        LOGGER.info("Performing the streaming process now");

        while (context.isRunning()) {
            for (Map.Entry<YBPartition, YugabyteDBOffsetContext> entry :
                     streamingOffsets.getOffsets().entrySet()) {
                YBPartition partition = entry.getKey();
                YugabyteDBOffsetContext previousOffset = entry.getValue();

                LOGGER.info("YBPartition is {} and YugabyteDBOffsetContext while streaming is {}",
                            partition, previousOffset);

                previousLogContext.set(taskContext.configureLoggingContext(
                    String.format("streaming|%s", taskContext.getTaskId()), partition));

                if (context.isRunning()) {
                    streamEvents(context, partition, previousOffset);
                }
            }
        }
    }

    @Override
    public void commitOffset(Map<String, ?> offset) {
<<<<<<< HEAD
        if (!commitOffsetLock.isLocked() && streamingSource != null && offset != null) {
            streamingSource.commitOffset(offset);
            snapshotSource.commitOffset(offset);
=======
        // Check if snapshotter is enabled, if it is not then callback should go to the
        // streaming source only. If snapshot is complete, even then the callback should go to the
        // streaming source as in case of a finished snapshot, we do not want to do a duplicate call
        // for commitOffset.
        if (!commitOffsetLock.isLocked() && snapshotter.shouldSnapshot() && !snapshotSource.isSnapshotComplete()) {
            snapshotSource.commitOffset(offset);
            return;
        }

        if (!commitOffsetLock.isLocked() && streamingSource != null && offset != null) {
            streamingSource.commitOffset(offset);
>>>>>>> a4e4f990
        }
    }

    private void setSnapshotStartLsn(YugabyteDBSnapshotChangeEventSource snapshotSource,
                                     YugabyteDBOffsetContext offsetContext)
            throws SQLException {
        snapshotSource.updateOffsetForPreSnapshotCatchUpStreaming(offsetContext);
    }

}<|MERGE_RESOLUTION|>--- conflicted
+++ resolved
@@ -149,11 +149,6 @@
 
     @Override
     public void commitOffset(Map<String, ?> offset) {
-<<<<<<< HEAD
-        if (!commitOffsetLock.isLocked() && streamingSource != null && offset != null) {
-            streamingSource.commitOffset(offset);
-            snapshotSource.commitOffset(offset);
-=======
         // Check if snapshotter is enabled, if it is not then callback should go to the
         // streaming source only. If snapshot is complete, even then the callback should go to the
         // streaming source as in case of a finished snapshot, we do not want to do a duplicate call
@@ -165,7 +160,6 @@
 
         if (!commitOffsetLock.isLocked() && streamingSource != null && offset != null) {
             streamingSource.commitOffset(offset);
->>>>>>> a4e4f990
         }
     }
 
