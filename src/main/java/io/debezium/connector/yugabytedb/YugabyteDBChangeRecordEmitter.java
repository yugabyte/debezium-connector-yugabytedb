--- conflicted
+++ resolved
@@ -101,11 +101,7 @@
 
     @Override
     protected void emitTruncateRecord(Receiver receiver, TableSchema tableSchema) throws InterruptedException {
-<<<<<<< HEAD
-        Struct envelope = tableSchema.getEnvelopeSchema().truncate(offsetContext.getSourceInfoForTablet(tabletId), getClock().currentTimeAsInstant());
-=======
         Struct envelope = tableSchema.getEnvelopeSchema().truncate(offsetContext.getSourceInfoForTablet(getPartition()), getClock().currentTimeAsInstant());
->>>>>>> a4e4f990
         receiver.changeRecord(getPartition(), tableSchema, Operation.TRUNCATE, null, envelope, getOffset(), null);
     }
 
@@ -315,19 +311,11 @@
         Object[] newColumnValues = getNewColumnValues();
         Struct newKey = tableSchema.keyFromColumnData(newColumnValues);
         Struct newValue = tableSchema.valueFromColumnData(newColumnValues);
-<<<<<<< HEAD
-        Struct envelope = tableSchema.getEnvelopeSchema().create(newValue, offsetContext.getSourceInfoForTablet(tabletId), getClock().currentTimeAsInstant());
-
-        if (skipEmptyMessages() && (newColumnValues == null || newColumnValues.length == 0)) {
-            // This case can be hit on UPDATE / DELETE when there's no primary key defined while using certain decoders
-            LOGGER.warn("no new values found for table '{}' from create message at '{}'; skipping record", tableSchema, offsetContext.getSourceInfoForTablet(tabletId));
-=======
         Struct envelope = tableSchema.getEnvelopeSchema().create(newValue, offsetContext.getSourceInfoForTablet(getPartition()), getClock().currentTimeAsInstant());
 
         if (skipEmptyMessages() && (newColumnValues == null || newColumnValues.length == 0)) {
             // This case can be hit on UPDATE / DELETE when there's no primary key defined while using certain decoders
             LOGGER.warn("no new values found for table '{}' from create message at '{}'; skipping record", tableSchema, offsetContext.getSourceInfoForTablet(getPartition()));
->>>>>>> a4e4f990
             return;
         }
         receiver.changeRecord(getPartition(), tableSchema, Operation.CREATE, newKey, envelope, getOffset(), null);
@@ -338,11 +326,7 @@
         Object[] newColumnValues = getNewColumnValues();
         Struct newKey = tableSchema.keyFromColumnData(newColumnValues);
         Struct newValue = tableSchema.valueFromColumnData(newColumnValues);
-<<<<<<< HEAD
-        Struct envelope = tableSchema.getEnvelopeSchema().read(newValue, offsetContext.getSourceInfoForTablet(tabletId), getClock().currentTimeAsInstant());
-=======
         Struct envelope = tableSchema.getEnvelopeSchema().read(newValue, offsetContext.getSourceInfoForTablet(getPartition()), getClock().currentTimeAsInstant());
->>>>>>> a4e4f990
 
         receiver.changeRecord(getPartition(), tableSchema, Operation.READ, newKey, envelope, getOffset(), null);
     }
@@ -368,11 +352,7 @@
         // some configurations does not provide old values in case of updates
         // in this case we handle all updates as regular ones
         if (oldKey == null || Objects.equals(oldKey, newKey)) {
-<<<<<<< HEAD
-            Struct envelope = tableSchema.getEnvelopeSchema().update(oldValue, newValue, offsetContext.getSourceInfoForTablet(getPartition().getTabletId()), getClock().currentTimeAsInstant());
-=======
             Struct envelope = tableSchema.getEnvelopeSchema().update(oldValue, newValue, offsetContext.getSourceInfoForTablet(getPartition()), getClock().currentTimeAsInstant());
->>>>>>> a4e4f990
             receiver.changeRecord(getPartition(), tableSchema, Operation.UPDATE, newKey, envelope, getOffset(), null);
         }
         // PK update -> emit as delete and re-insert with new key
@@ -380,21 +360,13 @@
             ConnectHeaders headers = new ConnectHeaders();
             headers.add(PK_UPDATE_NEWKEY_FIELD, newKey, tableSchema.keySchema());
 
-<<<<<<< HEAD
-            Struct envelope = tableSchema.getEnvelopeSchema().delete(oldValue, offsetContext.getSourceInfoForTablet(tabletId), getClock().currentTimeAsInstant());
-=======
             Struct envelope = tableSchema.getEnvelopeSchema().delete(oldValue, offsetContext.getSourceInfoForTablet(getPartition()), getClock().currentTimeAsInstant());
->>>>>>> a4e4f990
             receiver.changeRecord(getPartition(), tableSchema, Operation.DELETE, oldKey, envelope, getOffset(), headers);
 
             headers = new ConnectHeaders();
             headers.add(PK_UPDATE_OLDKEY_FIELD, oldKey, tableSchema.keySchema());
 
-<<<<<<< HEAD
-            envelope = tableSchema.getEnvelopeSchema().create(newValue, offsetContext.getSourceInfoForTablet(tabletId), getClock().currentTimeAsInstant());
-=======
             envelope = tableSchema.getEnvelopeSchema().create(newValue, offsetContext.getSourceInfoForTablet(getPartition()), getClock().currentTimeAsInstant());
->>>>>>> a4e4f990
             receiver.changeRecord(getPartition(), tableSchema, Operation.CREATE, newKey, envelope, getOffset(), headers);
         }
     }
@@ -406,19 +378,11 @@
         Struct oldValue = tableSchema.valueFromColumnData(oldColumnValues);
 
         if (skipEmptyMessages() && (oldColumnValues == null || oldColumnValues.length == 0)) {
-<<<<<<< HEAD
-            LOGGER.warn("no old values found for table '{}' from delete message at '{}'; skipping record", tableSchema, offsetContext.getSourceInfoForTablet(tabletId));
-            return;
-        }
-
-        Struct envelope = tableSchema.getEnvelopeSchema().delete(oldValue, offsetContext.getSourceInfoForTablet(tabletId), getClock().currentTimeAsInstant());
-=======
             LOGGER.warn("no old values found for table '{}' from delete message at '{}'; skipping record", tableSchema, offsetContext.getSourceInfoForTablet(getPartition()));
             return;
         }
 
         Struct envelope = tableSchema.getEnvelopeSchema().delete(oldValue, offsetContext.getSourceInfoForTablet(getPartition()), getClock().currentTimeAsInstant());
->>>>>>> a4e4f990
         receiver.changeRecord(getPartition(), tableSchema, Operation.DELETE, oldKey, envelope, getOffset(), null);
     }
 }