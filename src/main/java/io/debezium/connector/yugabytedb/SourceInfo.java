--- conflicted
+++ resolved
@@ -53,13 +53,8 @@
     private Instant timestamp;
     private String schemaName;
     private String tableName;
-<<<<<<< HEAD
-
     private String tableUUID;
     private String tabletId;
-=======
->>>>>>> 624f3bdb
-
     private Long commitTime;
     private Long recordTime;
 
@@ -89,11 +84,7 @@
      * @param recordTime Hybrid Time Stamp Time of the statement within the transaction.
      * @return this instance
      */
-<<<<<<< HEAD
     protected SourceInfo update(YBPartition partition, OpId lsn, long commitTime, String txId,
-=======
-    protected SourceInfo update(YBPartition partition, OpId lsn, Instant commitTime, String txId,
->>>>>>> 624f3bdb
                                 TableId tableId,
                                 Long xmin, Long recordTime) {
         this.lsn = lsn;
