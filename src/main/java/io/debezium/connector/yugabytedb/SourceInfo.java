--- conflicted
+++ resolved
@@ -31,8 +31,6 @@
     public static final String TIMESTAMP_USEC_KEY = "ts_usec";
     public static final String TXID_KEY = "txId";
     public static final String LSN_KEY = "lsn";
-<<<<<<< HEAD
-=======
 
     public static final String COMMIT_TIME = "commit_time";
 
@@ -41,7 +39,6 @@
     public static final String TABLE_ID = "table_id";
     public static final String TABLET_ID = "tablet_id";
     public static final String PARTITION_ID_KEY = "partition_id";
->>>>>>> 7ad2fdcd
 
     private static final ObjectMapper MAPPER = new ObjectMapper();
 
@@ -80,23 +77,14 @@
      * may be null indicating that this information is not available
      * @param txId the ID of the transaction that generated the transaction; may be null if this information is not available
      * @param tableId the table that should be included in the source info; may be null
-<<<<<<< HEAD
-     * @return this instance
-     */
-    protected SourceInfo update(YBPartition partition, OpId lsn, Instant commitTime, String txId,
-                                TableId tableId) {
-=======
      * @param recordTime Hybrid Time Stamp Time of the statement within the transaction.
      * @return this instance
      */
     protected SourceInfo update(YBPartition partition, OpId lsn, long commitTime, String txId,
                                 TableId tableId, Long recordTime) {
->>>>>>> 7ad2fdcd
         this.lsn = lsn;
         this.commitTime = commitTime;
         this.txId = txId;
-<<<<<<< HEAD
-=======
         this.recordTime = recordTime;
         this.tableUUID = partition.getTableId();
         this.tabletId = partition.getTabletId();
@@ -104,7 +92,6 @@
         // The commit time of the record is technically the timestamp of the record.
         this.timestamp = Conversions.toInstantFromMicros(commitTime);
 
->>>>>>> 7ad2fdcd
         if (tableId != null && tableId.schema() != null) {
             this.schemaName = tableId.schema();
         }
