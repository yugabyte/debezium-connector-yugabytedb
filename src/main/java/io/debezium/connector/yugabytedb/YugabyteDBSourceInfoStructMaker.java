/*
 * Copyright Debezium Authors.
 *
 * Licensed under the Apache Software License version 2.0, available at http://www.apache.org/licenses/LICENSE-2.0
 */
package io.debezium.connector.yugabytedb;

import org.apache.kafka.connect.data.Schema;
import org.apache.kafka.connect.data.Struct;

import io.debezium.config.CommonConnectorConfig;
import io.debezium.connector.AbstractSourceInfoStructMaker;

/**
<<<<<<< HEAD
 * * Helper class to create {@link Struct} values for the {@link SourceInfo} object for the records.
=======
 * Helper class to create {@link Struct} values for the {@link SourceInfo} object for the records.
>>>>>>> 7ad2fdcd
 *
 * @author Suranjan Kumar, Vaibhav Kushwaha
 */
public class YugabyteDBSourceInfoStructMaker extends AbstractSourceInfoStructMaker<SourceInfo> {
    private final Schema schema;

    public YugabyteDBSourceInfoStructMaker(String connector, String version, CommonConnectorConfig connectorConfig) {
        super(connector, version, connectorConfig);
        schema = commonSchemaBuilder()
                .name("io.debezium.connector.yugabytedb.Source")
                .field(SourceInfo.SCHEMA_NAME_KEY, Schema.STRING_SCHEMA)
                .field(SourceInfo.TABLE_NAME_KEY, Schema.STRING_SCHEMA)
                .field(SourceInfo.TXID_KEY, Schema.OPTIONAL_STRING_SCHEMA)
                .field(SourceInfo.LSN_KEY, Schema.OPTIONAL_STRING_SCHEMA)
<<<<<<< HEAD
=======
                .field(SourceInfo.COMMIT_TIME, Schema.OPTIONAL_INT64_SCHEMA)
                .field(SourceInfo.RECORD_TIME, Schema.INT64_SCHEMA)
                .field(SourceInfo.TABLET_ID, Schema.STRING_SCHEMA)
                .field(SourceInfo.PARTITION_ID_KEY, Schema.STRING_SCHEMA)
>>>>>>> 7ad2fdcd
                .build();
    }

    @Override
    public Schema schema() {
        return schema;
    }

    @Override
    public Struct struct(SourceInfo sourceInfo) {
        assert sourceInfo.database() != null
                && sourceInfo.schemaName() != null
                && sourceInfo.tableName() != null;

        Struct result = super.commonStruct(sourceInfo);
        result.put(SourceInfo.SCHEMA_NAME_KEY, sourceInfo.schemaName());
        result.put(SourceInfo.TABLE_NAME_KEY, sourceInfo.tableName());
        result.put(SourceInfo.RECORD_TIME, sourceInfo.recordTime());
        result.put(SourceInfo.COMMIT_TIME, sourceInfo.commitTime());

        if (sourceInfo.tabletId() != null) {
            result.put(SourceInfo.TABLET_ID, sourceInfo.tabletId());
            result.put(SourceInfo.PARTITION_ID_KEY,
                       sourceInfo.tableUUID() + "." + sourceInfo.tabletId());
        }

        if (sourceInfo.txId() != null) {
            result.put(SourceInfo.TXID_KEY, sourceInfo.txId());
        }
        if (sourceInfo.lsn() != null) {
            result.put(SourceInfo.LSN_KEY, sourceInfo.lsn().toSerString());
        }
        return result;
    }
}<|MERGE_RESOLUTION|>--- conflicted
+++ resolved
@@ -12,11 +12,7 @@
 import io.debezium.connector.AbstractSourceInfoStructMaker;
 
 /**
-<<<<<<< HEAD
- * * Helper class to create {@link Struct} values for the {@link SourceInfo} object for the records.
-=======
  * Helper class to create {@link Struct} values for the {@link SourceInfo} object for the records.
->>>>>>> 7ad2fdcd
  *
  * @author Suranjan Kumar, Vaibhav Kushwaha
  */
@@ -31,13 +27,10 @@
                 .field(SourceInfo.TABLE_NAME_KEY, Schema.STRING_SCHEMA)
                 .field(SourceInfo.TXID_KEY, Schema.OPTIONAL_STRING_SCHEMA)
                 .field(SourceInfo.LSN_KEY, Schema.OPTIONAL_STRING_SCHEMA)
-<<<<<<< HEAD
-=======
                 .field(SourceInfo.COMMIT_TIME, Schema.OPTIONAL_INT64_SCHEMA)
                 .field(SourceInfo.RECORD_TIME, Schema.INT64_SCHEMA)
                 .field(SourceInfo.TABLET_ID, Schema.STRING_SCHEMA)
                 .field(SourceInfo.PARTITION_ID_KEY, Schema.STRING_SCHEMA)
->>>>>>> 7ad2fdcd
                 .build();
     }
 
