--- conflicted
+++ resolved
@@ -12,13 +12,9 @@
 import org.apache.commons.lang3.tuple.Pair;
 import org.slf4j.Logger;
 import org.slf4j.LoggerFactory;
-<<<<<<< HEAD
 import org.yb.cdc.CdcService.TabletCheckpointPair;
 import org.yb.client.GetDBStreamInfoResponse;
 import org.yb.client.GetTabletListToPollForCDCResponse;
-=======
-import org.yb.client.GetDBStreamInfoResponse;
->>>>>>> 229272ab
 import org.yb.client.ListTablesResponse;
 import org.yb.client.YBClient;
 import org.yb.client.YBTable;
@@ -131,38 +127,22 @@
    * list in which each element is a pair like Pair<tableID, tabletId>
    * @param ybClient {@link YBClient} instance
    * @param tableIds set of table UUIDs for which to find the tablet UUIDs
-<<<<<<< HEAD
    * @param dbStreamId the stream ID for which we need to read the tablets
    * @return a list containing the pairs where tableID is mapped to tabletIDs
    */
   public static List<Pair<String, String>> getTabletListMappedToTableIds(YBClient ybClient, 
                                                                          Set<String> tableIds,
                                                                          String dbStreamId) {
-=======
-   * @return a list containing the pairs where tableID is mapped to tabletIDs
-   */
-  public static List<Pair<String, String>> getTabletListMappedToTableIds(YBClient ybClient, 
-                                                                         Set<String> tableIds) {
->>>>>>> 229272ab
     List<Pair<String, String>> tableToTabletIds = new ArrayList<>();
     try {
       for (String tableId : tableIds) {
           YBTable table = ybClient.openTableByUUID(tableId);
-<<<<<<< HEAD
           GetTabletListToPollForCDCResponse resp = ybClient.getTabletListToPollForCdc(
               table, dbStreamId, tableId);
           for (TabletCheckpointPair pair : resp.getTabletCheckpointPairList()) {
             tableToTabletIds.add(
                 new ImmutablePair<String,String>(tableId, pair.getTabletId().toStringUtf8()));
           }
-          // tableToTabletIds.addAll(ybClient.getTabletUUIDs(table).stream()
-          //         .map(tabletId -> new ImmutablePair<String, String>(tableId, tabletId))
-          //         .collect(Collectors.toList()));
-=======
-          tableToTabletIds.addAll(ybClient.getTabletUUIDs(table).stream()
-                  .map(tabletId -> new ImmutablePair<String, String>(tableId, tabletId))
-                  .collect(Collectors.toList()));
->>>>>>> 229272ab
       }
       Collections.sort(tableToTabletIds, (a, b) -> a.getRight().compareTo(b.getRight()));
     }
