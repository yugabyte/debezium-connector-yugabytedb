--- conflicted
+++ resolved
@@ -494,12 +494,8 @@
                             // This is a hack to skip tables in case of colocated tables
                             TableId tempTid = YugabyteDBSchema.parseWithSchema(message.getTable(), pgSchemaNameInRecord);
                             if (!message.isTransactionalMessage()
-<<<<<<< HEAD
-                                  && !new Filters(connectorConfig).tableFilter().isIncluded(tempTid)) {
-=======
                                   && !filters.tableFilter().isIncluded(tempTid)) {
                                 LOGGER.info("Skipping a record for table {} because it was not included", tempTid.table());
->>>>>>> 95f528ac
                                 continue;
                             }
 
