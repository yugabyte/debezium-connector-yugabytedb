--- conflicted
+++ resolved
@@ -141,18 +141,6 @@
             if (!isInPreSnapshotCatchUpStreaming(offsetContext)) {
                 // Need to see in CDCSDK what can be done.
             }
-<<<<<<< HEAD
-
-            if (syncClient != null) {
-              try {
-                LOGGER.info(" Closing the client in finally of the getChanges loop.");
-                syncClient.close();
-              } catch (Exception e) {
-                e.printStackTrace();
-              }
-            }
-=======
->>>>>>> 2c95deec
         }
     }
 
@@ -414,62 +402,6 @@
                             LOGGER.debug("Queue has {} items. Skipping", queue.totalCapacity() - queue.remainingCapacity());
                             continue;
                         }
-<<<<<<< HEAD
-                      }
-
-                      YBTable table = tableIdToTable.get(entry.getKey());
-
-                      if (LOGGER.isDebugEnabled()
-                          || (connectorConfig.logGetChanges() && System.currentTimeMillis() >= (lastLoggedTimeForGetChanges + connectorConfig.logGetChangesIntervalMs()))) {
-                        LOGGER.info("Requesting changes for tablet {} from OpId {} for table {}",
-                                    tabletId, cp, table.getName());
-                        lastLoggedTimeForGetChanges = System.currentTimeMillis();
-                      }
-
-                      if (taskContext.shouldEnableExplicitCheckpointing()) {
-                        CdcSdkCheckpoint ecp = tabletToExplicitCheckpoint.get(part.getId());
-                        if (ecp != null) {
-                            LOGGER.info("Requesting changes for tablet {}, explicit checkpointing: {}.{}.{} from_op_id: {}.{}", part.getId(), ecp.getTerm(), ecp.getIndex(), ecp.getTime(), cp.getTerm(), cp.getIndex());
-                        } else {
-                            LOGGER.info("Requesting changes for tablet {}, explicit checkpoint is null and from_op_id: {}.{}", part.getId(), cp.getTerm(), cp.getIndex());
-                        }
-                      }
-
-                      // Check again if the thread has been interrupted.
-                      if (!context.isRunning()) {
-                        LOGGER.info("Connector has been stopped");
-                        break;
-                      }
-
-                      GetChangesResponse response = null;
-
-                      if (schemaNeeded.get(part.getId())) {
-                        LOGGER.debug("Requesting schema for tablet: {}", tabletId);
-                      }
-
-                      CdcSdkCheckpoint explicitCheckpoint = null;
-                      if (taskContext.shouldEnableExplicitCheckpointing()) {
-                        explicitCheckpoint = tabletToExplicitCheckpoint.get(part.getId());
-                      }
-
-                      try {
-                        response = this.syncClient.getChangesCDCSDK(
-                            table, streamId, tabletId, cp.getTerm(), cp.getIndex(), cp.getKey(),
-                            cp.getWrite_id(), cp.getTime(), schemaNeeded.get(part.getId()),
-                            explicitCheckpoint,
-                            tabletSafeTime.getOrDefault(part.getId(), cp.getTime()), offsetContext.getWalSegmentIndex(part));
-
-                        tabletSafeTime.put(part.getId(), response.getResp().getSafeHybridTime());
-                      } catch (CDCErrorException cdcException) {
-                        // Check if exception indicates a tablet split.
-                        LOGGER.info("Code received in CDCErrorException: {}", cdcException.getCDCError().getCode());
-                        if (cdcException.getCDCError().getCode() == Code.TABLET_SPLIT || cdcException.getCDCError().getCode() == Code.INVALID_REQUEST) {
-                            LOGGER.info("Encountered a tablet split on tablet {}, handling it gracefully", tabletId);
-                            if (LOGGER.isDebugEnabled()) {
-                                cdcException.printStackTrace();
-                            }
-=======
->>>>>>> 2c95deec
 
                         for (Pair<String, String> entry : tabletPairList) {
                             final String tabletId = entry.getValue();
@@ -488,12 +420,6 @@
                                 CdcSdkCheckpoint explicitCheckpoint = tabletToExplicitCheckpoint.get(part.getId());
                                 OpId lastRecordCheckpoint = offsetContext.getSourceInfo(part).lastRecordCheckpoint();
 
-<<<<<<< HEAD
-                                // If explicit checkpointing is enabled then we should check if we have the explicit checkpoint
-                                // the same as from_op_id, if yes then handle tablet split directly, if not, add the partition ID
-                                // (table.tablet) to be processed later.
-=======
->>>>>>> 2c95deec
                                 if (explicitCheckpoint != null && (lastRecordCheckpoint == null || lastRecordCheckpoint.isLesserThanOrEqualTo(explicitCheckpoint))) {
                                     // At this position, we know we have received a callback for split tablet
                                     // handle tablet split and delete the tablet from the waiting list.
