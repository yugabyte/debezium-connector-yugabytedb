/*
 * Copyright Debezium Authors.
 *
 * Licensed under the Apache Software License version 2.0, available at http://www.apache.org/licenses/LICENSE-2.0
 */
package io.debezium.connector.yugabytedb;

import io.debezium.DebeziumException;
import io.debezium.connector.yugabytedb.connection.*;
import io.debezium.connector.yugabytedb.connection.ReplicationMessage.Operation;
import io.debezium.connector.yugabytedb.connection.pgproto.YbProtoReplicationMessage;
import io.debezium.connector.yugabytedb.spi.Snapshotter;
import io.debezium.heartbeat.Heartbeat;
import io.debezium.pipeline.ErrorHandler;
import io.debezium.pipeline.source.spi.StreamingChangeEventSource;
import io.debezium.relational.Table;
import io.debezium.relational.TableId;
import io.debezium.util.Clock;
import io.debezium.util.DelayStrategy;
import io.debezium.util.ElapsedTimeStrategy;
import io.debezium.util.Metronome;

import org.apache.commons.lang3.tuple.ImmutablePair;
import org.apache.commons.lang3.tuple.Pair;
import org.postgresql.core.BaseConnection;
import org.slf4j.Logger;
import org.slf4j.LoggerFactory;
import org.yb.cdc.CdcService;
import org.yb.cdc.CdcService.TabletCheckpointPair;
import org.yb.cdc.CdcService.CDCErrorPB.Code;
import org.yb.cdc.CdcService.RowMessage.Op;
import org.yb.client.*;

import java.io.IOException;
import java.sql.SQLException;
import java.time.Duration;
import java.util.*;
import java.util.concurrent.ConcurrentHashMap;
import java.util.stream.Collectors;
import io.debezium.connector.base.ChangeEventQueue;
import io.debezium.pipeline.DataChangeEvent;

/**
 *
 * @author Suranjan Kumar (skumar@yugabyte.com)
 */
public class YugabyteDBStreamingChangeEventSource implements
        StreamingChangeEventSource<YBPartition, YugabyteDBOffsetContext> {
    // Test only flags, DO NOT modify in the source code.
    public static boolean TEST_WAIT_BEFORE_GETTING_CHILDREN = false;

    protected static final String KEEP_ALIVE_THREAD_NAME = "keep-alive";

    /**
     * Number of received events without sending anything to Kafka which will
     * trigger a "WAL backlog growing" warning.
     */
    protected static final int GROWING_WAL_WARNING_LOG_INTERVAL = 10_000;

    private static final Logger LOGGER = LoggerFactory.getLogger(YugabyteDBStreamingChangeEventSource.class);

    // PGOUTPUT decoder sends the messages with larger time gaps than other decoders
    // We thus try to read the message multiple times before we make poll pause
    protected static final int THROTTLE_NO_MESSAGE_BEFORE_PAUSE = 5;

    protected final YugabyteDBConnection connection;
    protected final YugabyteDBEventDispatcher<TableId> dispatcher;
    protected final ErrorHandler errorHandler;
    protected final Clock clock;
    protected final YugabyteDBSchema schema;
    protected final YugabyteDBConnectorConfig connectorConfig;
    protected final YugabyteDBTaskContext taskContext;

    protected final Snapshotter snapshotter;
    protected final DelayStrategy pauseNoMessage;
    protected final ElapsedTimeStrategy connectionProbeTimer;

    /**
     * The minimum of (number of event received since the last event sent to Kafka,
     * number of event received since last WAL growing warning issued).
     */
    protected long numberOfEventsSinceLastEventSentOrWalGrowingWarning = 0;
    protected OpId lastCompletelyProcessedLsn;
    protected YugabyteDBTypeRegistry yugabyteDBTypeRegistry;
    protected final Map<String, OpId> checkPointMap;
    protected final ChangeEventQueue<DataChangeEvent> queue;

    protected Map<String, CdcSdkCheckpoint> tabletToExplicitCheckpoint;

    protected final Filters filters;

    // This set will contain the list of partition IDs for the tablets which have been split
    // and waiting for the callback from Kafka.
    protected Set<String> splitTabletsWaitingForCallback;

    public YugabyteDBStreamingChangeEventSource(YugabyteDBConnectorConfig connectorConfig, Snapshotter snapshotter,
                                                YugabyteDBConnection connection, YugabyteDBEventDispatcher<TableId> dispatcher, ErrorHandler errorHandler, Clock clock,
                                                YugabyteDBSchema schema, YugabyteDBTaskContext taskContext, ReplicationConnection replicationConnection,
                                                ChangeEventQueue<DataChangeEvent> queue) {
        this.connectorConfig = connectorConfig;
        this.connection = connection;
        this.dispatcher = dispatcher;
        this.errorHandler = errorHandler;
        this.clock = clock;
        this.schema = schema;
        pauseNoMessage = DelayStrategy.constant(taskContext.getConfig().getPollInterval().toMillis());
        this.taskContext = taskContext;
        this.snapshotter = snapshotter;
        checkPointMap = new ConcurrentHashMap<>();
        this.connectionProbeTimer = ElapsedTimeStrategy.constant(Clock.system(), connectorConfig.statusUpdateInterval());

        String masterAddress = connectorConfig.masterAddresses();
        yugabyteDBTypeRegistry = taskContext.schema().getTypeRegistry();
        this.queue = queue;
        this.tabletToExplicitCheckpoint = new ConcurrentHashMap<>();
        this.splitTabletsWaitingForCallback = new HashSet<>();
        this.filters = new Filters(connectorConfig);
    }

    @Override
    public void execute(ChangeEventSourceContext context, YBPartition partition, YugabyteDBOffsetContext offsetContext) {
        if (!snapshotter.shouldStream()) {
            LOGGER.info("Skipping streaming since it's not enabled in the configuration");
            return;
        }

        Set<YBPartition> partitions = new YBPartition.Provider(connectorConfig).getPartitions();
        boolean hasStartLsnStoredInContext = offsetContext != null && !offsetContext.getTabletSourceInfo().isEmpty();

        LOGGER.info("Starting the change streaming process now");

        if (!hasStartLsnStoredInContext) {
            LOGGER.info("No start opid found in the context.");
                offsetContext = YugabyteDBOffsetContext.initialContext(connectorConfig, connection, clock, partitions);
        }
        try {
            getChanges2(context, partition, offsetContext, hasStartLsnStoredInContext);
        } catch (Throwable e) {
            Objects.requireNonNull(e);
            errorHandler.setProducerThrowable(e);
        }
        finally {
            if (!isInPreSnapshotCatchUpStreaming(offsetContext)) {
                // Need to see in CDCSDK what can be done.
            }
        }
    }

    private void bootstrapTablet(YBClient syncClient, YBTable table, String tabletId) throws Exception {
        LOGGER.info("Bootstrapping the tablet {}", tabletId);
        syncClient.bootstrapTablet(table, connectorConfig.streamId(), tabletId, 0, 0, true, true);
        markNoSnapshotNeeded(syncClient, table, tabletId);
    }

    protected void bootstrapTabletWithRetry(YBClient syncClient, List<Pair<String,String>> tabletPairList,
                                            Map<String, YBTable> tableIdToTable) throws Exception {
        Set<String> tabletsWithoutBootstrap = new HashSet<>();
        for (Pair<String, String> entry : tabletPairList) {
            boolean shouldRetry = true;
            short retryCountForGetCheckpoint = 0;
            while (retryCountForGetCheckpoint <= connectorConfig.maxConnectorRetries() && shouldRetry) {
                try {
                    GetCheckpointResponse resp = syncClient.getCheckpoint(tableIdToTable.get(entry.getKey()), connectorConfig.streamId(), entry.getValue());
                    if (resp.getTerm() == -1 && resp.getIndex() == -1) {
                        LOGGER.info("Bootstrap required for table {} tablet {} as it has checkpoint -1.-1", entry.getKey(), entry.getValue());
                    } else {
                        LOGGER.info("No bootstrap needed for tablet {} with checkpoint {}.{}", entry.getValue(), resp.getTerm(), resp.getIndex());
                        tabletsWithoutBootstrap.add(entry.getValue() /* tabletId */ );
                    }

                    // Reset the flag to retry.
                    shouldRetry = false;
                } catch (Exception e) {
                    ++retryCountForGetCheckpoint;

                    shouldRetry = true;

                    if (retryCountForGetCheckpoint > connectorConfig.maxConnectorRetries()) {
                        LOGGER.error("Failed to get checkpoint for tablet {} after {} retries", entry.getValue(), connectorConfig.maxConnectorRetries());
                        throw e;
                    }

                    // If there are retries left, perform them after the specified delay.
                    LOGGER.warn("Error while trying to get the checkpoint for tablet {}; will attempt retry {} of {} after {} milli-seconds. Exception message: {}",
                            entry.getValue(), retryCountForGetCheckpoint, connectorConfig.maxConnectorRetries(), connectorConfig.connectorRetryDelayMs(), e.getMessage());

                    try {
                        final Metronome retryMetronome = Metronome.parker(Duration.ofMillis(connectorConfig.connectorRetryDelayMs()), Clock.SYSTEM);
                        retryMetronome.pause();
                    } catch (InterruptedException ie) {
                        LOGGER.warn("Connector retry sleep interrupted by exception: {}", ie);
                        Thread.currentThread().interrupt();
                    }
                }
            }
        }

        // The bootstrap method calls the SetCDCCheckPoint RPC, which relies on a cache to obtain a
        // list of all the tservers. In case of multi host port connection url, if one of the DB node
        // goes down, it takes some time for the cache to refresh and return correct tserver list.
        // This refresh time may be longer and hence we need additional number of retries here.
        int maxBootstrapRetries = connectorConfig.maxConnectorRetries() * 5;
        for (Pair<String, String> entry : tabletPairList) {
            // entry is a Pair<tableId, tabletId>
            boolean shouldRetry = true;
            short retryCountForBootstrapping = 0;
            while (retryCountForBootstrapping <= maxBootstrapRetries && shouldRetry) {
                try {
                    if (!tabletsWithoutBootstrap.contains(entry.getValue())) {
                        YBTable table = syncClient.openTableByUUID(entry.getKey());
                        bootstrapTablet(syncClient, table, entry.getValue());
                    } else {
                        LOGGER.info("Skipping bootstrap for table {} tablet {} as it has a checkpoint", entry.getKey(), entry.getValue());
                    }

                    // Reset the retry flag if the bootstrap was successful
                    shouldRetry = false;
                } catch (Exception e) {
                    ++retryCountForBootstrapping;

                    // The connector should go for a retry if any exception is thrown
                    shouldRetry = true;

                    if (retryCountForBootstrapping > maxBootstrapRetries) {
                        LOGGER.error("Failed to bootstrap the tablet {} after {} retries", entry.getValue(), maxBootstrapRetries);
                        throw e;
                    }

                    // If there are retries left, perform them after the specified delay.
                    LOGGER.warn("Error while trying to bootstrap tablet {}; will attempt retry {} of {} after {} milli-seconds. Exception message: {}",
                            entry.getValue(), retryCountForBootstrapping, maxBootstrapRetries, connectorConfig.connectorRetryDelayMs(), e.getMessage());

                    try {
                        final Metronome retryMetronome = Metronome.parker(Duration.ofMillis(connectorConfig.connectorRetryDelayMs()), Clock.SYSTEM);
                        retryMetronome.pause();
                    } catch (InterruptedException ie) {
                        LOGGER.warn("Connector retry sleep interrupted by exception: {}", ie);
                        Thread.currentThread().interrupt();
                    }
                }
            }
        }
    }

    protected void markNoSnapshotNeeded(YBClient syncClient, YBTable ybTable, String tabletId) throws Exception {
        short retryCount = 0;
        while (retryCount <= connectorConfig.maxConnectorRetries()) {
            try {
                LOGGER.info("Marking no snapshot on service for table {} tablet {}", ybTable.getTableId(), tabletId);
                GetChangesResponse response =
                    syncClient.getChangesCDCSDK(ybTable, connectorConfig.streamId(),
                                                    tabletId, -1, -1, YugabyteDBOffsetContext.SNAPSHOT_DONE_KEY.getBytes(),
                                                    0, 0, false /* schema is not needed since this is a dummy call */);

                // Break upon successful request.
                break;
            } catch (Exception e) {
                ++retryCount;

                if (retryCount > connectorConfig.maxConnectorRetries()) {
                LOGGER.error("Too many errors while trying to mark no snapshot on service for table {} tablet {} error: ",
                            ybTable.getTableId(), tabletId, e);
                throw e;
                }

                LOGGER.warn("Error while marking no snapshot on service for table {} tablet {}, will attempt retry {} of {} for error {}",
                            ybTable.getTableId(), tabletId, retryCount, connectorConfig.maxConnectorRetries(), e);

                try {
                    final Metronome retryMetronome = Metronome.parker(Duration.ofMillis(connectorConfig.connectorRetryDelayMs()), Clock.SYSTEM);
                    retryMetronome.pause();
                } catch (InterruptedException ie) {
                    LOGGER.warn("Connector retry sleep interrupted by exception: {}", ie);
                    Thread.currentThread().interrupt();
                }
            }
        }
    }


    protected void getChanges2(ChangeEventSourceContext context,
                             YBPartition partitionn,
                             YugabyteDBOffsetContext offsetContext,
                             boolean previousOffsetPresent)
            throws Exception {
        LOGGER.info("Processing messages");
        try (YBClient syncClient = YBClientUtils.getYbClient(this.connectorConfig)) {
            String tabletList = this.connectorConfig.getConfig().getString(YugabyteDBConnectorConfig.TABLET_LIST);
            // This tabletPairList has Pair<String, String> objects wherein the key is the table UUID
            // and the value is tablet UUID
            List<Pair<String, String>> tabletPairList = null;
            try {
                tabletPairList = (List<Pair<String, String>>) ObjectUtil.deserializeObjectFromString(tabletList);
                LOGGER.debug("The tablet list is " + tabletPairList);
            } catch (IOException | ClassNotFoundException e) {
                LOGGER.error("Exception while deserializing tablet pair list", e);
                throw new RuntimeException(e);
            }

            Map<String, YBTable> tableIdToTable = new HashMap<>();
            Map<String, GetTabletListToPollForCDCResponse> tabletListResponse = new HashMap<>();
            String streamId = connectorConfig.streamId();

            LOGGER.info("Using DB stream ID: " + streamId);

            Set<String> tIds = tabletPairList.stream().map(pair -> pair.getLeft()).collect(Collectors.toSet());
            for (String tId : tIds) {
                YBTable table = syncClient.openTableByUUID(tId);
                tableIdToTable.put(tId, table);

                GetTabletListToPollForCDCResponse resp =
                        YBClientUtils.getTabletListToPollForCDCWithRetry(table, tId, connectorConfig);
                LOGGER.info("Table: {} with number of tablets {}", tId, resp.getTabletCheckpointPairListSize());
                tabletListResponse.put(tId, resp);
            }

            LOGGER.debug("The init tabletSourceInfo before updating is " + offsetContext.getTabletSourceInfo());

            // Initialize the offsetContext and other supporting flags.
            // This schemaNeeded map here would have the elements as <tableId.tabletId>:<boolean-value>
            Map<String, Boolean> schemaNeeded = new HashMap<>();
            Map<String, Long> tabletSafeTime = new HashMap<>();
            for (Pair<String, String> entry : tabletPairList) {
                // entry.getValue() will give the tabletId
                OpId opId = YBClientUtils.getOpIdFromGetTabletListResponse(
                        tabletListResponse.get(entry.getKey()), entry.getValue());

                if (opId == null) {
                    Set<String> tabletsForTable =
                            tabletListResponse.get(entry.getKey()).getTabletCheckpointPairList().stream()
                                    .map(pair -> pair.getTabletLocations().getTabletId().toStringUtf8())
                                    .collect(Collectors.toSet());
                    LOGGER.error("No entry for tablet {} was found in the response for table {} from service, current entries {}",
                            entry.getValue(), entry.getKey(), tabletsForTable);
                    throw new RuntimeException(String.format("OpId for the given tablet %s was not found for table %s"
                                    + " in the response, restart the connector to try again",
                            entry.getValue(), entry.getKey()));
                }

                // If we are getting a term and index as -1 and -1 from the server side it means
                // that the streaming has not yet started on that tablet ID. In that case, assign a
                // starting OpId so that the connector can poll using proper checkpoints.
                LOGGER.info("Checkpoint from GetTabletListToPollForCDC for tablet {} as {}", entry.getValue(), opId);
                if (opId.getTerm() == -1 && opId.getIndex() == -1) {
                    opId = YugabyteDBOffsetContext.streamingStartLsn();
                }

                // For streaming, we do not want any colocated information and want to process the tables
                // based on just their tablet IDs - pass false as the 'colocated' flag to enforce the same.
                YBPartition p = new YBPartition(entry.getKey(), entry.getValue(), false /* colocated */);
                offsetContext.initSourceInfo(p, this.connectorConfig, opId);
                // We can initialise the explicit checkpoint for this tablet to the value returned by
                // the cdc_service through the 'GetTabletListToPollForCDC' API
                tabletToExplicitCheckpoint.put(p.getId(), opId.toCdcSdkCheckpoint());
                schemaNeeded.put(p.getId(), Boolean.TRUE);
            }

            // This will contain the tablet ID mapped to the number of records it has seen
            // in the transactional block. Note that the entry will be created only when
            // a BEGIN block is encountered.
            Map<String, Integer> recordsInTransactionalBlock = new HashMap<>();

            // This will contain the tablet ID mapped to the number of begin records observed for
            // a tablet. Consider the scenario for a colocated tablet with two tables, it is possible
            // that we can encounter BEGIN-BEGIN-COMMIT-COMMIT. To handle this scenario, we need the
            // count for the BEGIN records so that we can verify that we have equal COMMIT records
            // in the stream as well.
            Map<String, Integer> beginCountForTablet = new HashMap<>();

            LOGGER.debug("The init tabletSourceInfo after updating is " + offsetContext.getTabletSourceInfo());

            // Only bootstrap if no snapshot has been enabled - if snapshot is enabled then
            // the assumption is that there will already be some checkpoints for the tablet in
            // the cdc_state table. Avoiding additional bootstrap call in that case will also help
            // us avoid unnecessary network calls.
            if (snapshotter.shouldSnapshot()) {
                LOGGER.info("Skipping bootstrap because snapshot has been taken so streaming will resume there onwards");
            } else {
                bootstrapTabletWithRetry(syncClient, tabletPairList, tableIdToTable);
            }

            // This log while indicate that the connector has either bootstrapped the tablets or skipped
            // it so that streaming can begin now. This is added to indicate the tests or pipelines
            // waiting for the bootstrapping to finish so that they can start inserting data now.
            LOGGER.info("Beginning to poll the changes from the server");

            short retryCount = 0;

            // Helper internal variable to log GetChanges request at regular intervals.
            long lastLoggedTimeForGetChanges = System.currentTimeMillis();

            String curTabletId = "";
            while (context.isRunning() && retryCount <= connectorConfig.maxConnectorRetries()) {
                try {
                    while (context.isRunning() && (offsetContext.getStreamingStoppingLsn() == null ||
                            (lastCompletelyProcessedLsn.compareTo(offsetContext.getStreamingStoppingLsn()) < 0))) {
                        // Pause for the specified duration before asking for a new set of changes from the server
                        LOGGER.debug("Pausing for {} milliseconds before polling further", connectorConfig.cdcPollIntervalms());
                        final Metronome pollIntervalMetronome = Metronome.parker(Duration.ofMillis(connectorConfig.cdcPollIntervalms()), Clock.SYSTEM);
                        pollIntervalMetronome.pause();

                        if (this.connectorConfig.cdcLimitPollPerIteration()
                                && queue.remainingCapacity() < queue.totalCapacity()) {
                            LOGGER.debug("Queue has {} items. Skipping", queue.totalCapacity() - queue.remainingCapacity());
                            continue;
                        }

                        for (Pair<String, String> entry : tabletPairList) {
                            final String tabletId = entry.getValue();
                            curTabletId = entry.getValue();
                            YBPartition part = new YBPartition(entry.getKey() /* tableId */, tabletId, false /* colocated */);

                            OpId cp = offsetContext.lsn(part);

                            if (taskContext.shouldEnableExplicitCheckpointing()
                                    && splitTabletsWaitingForCallback.contains(part.getId())) {
                                // We do not want to process anything related to the tablets which have
                                // sent the tablet split message but we have not received an explicit
                                // callback for the tablet. At this stage, check if the explicit
                                // checkpoint is the same as from_op_id, if yes then handle the tablet
                                // for split.
                                CdcSdkCheckpoint explicitCheckpoint = tabletToExplicitCheckpoint.get(part.getId());
                                OpId lastRecordCheckpoint = offsetContext.getSourceInfo(part).lastRecordCheckpoint();

                                if (explicitCheckpoint != null && (lastRecordCheckpoint == null || lastRecordCheckpoint.isLesserThanOrEqualTo(explicitCheckpoint))) {
                                    // At this position, we know we have received a callback for split tablet
                                    // handle tablet split and delete the tablet from the waiting list.

                                    // Call getChanges to make sure checkpoint is set on the cdc_state table.
                                    LOGGER.info("Setting explicit checkpoint is set to {}.{}", explicitCheckpoint.getTerm(), explicitCheckpoint.getIndex());
                                    setCheckpointWithGetChanges(syncClient, tableIdToTable.get(part.getTableId()), part,
                                            cp, explicitCheckpoint, schemaNeeded.get(part.getId()),
                                            tabletSafeTime.get(part.getId()), offsetContext.getWalSegmentIndex(part));

                                    LOGGER.info("Handling tablet split for enqueued tablet {} as we have now received the commit callback",
                                            part.getTabletId());
                                    handleTabletSplit(syncClient, part.getTabletId(), tabletPairList, offsetContext, streamId, schemaNeeded);
                                    splitTabletsWaitingForCallback.remove(part.getId());
                                    // Break out of the loop so that processing can happen on the modified list.
                                    break;
                                } else {
                                    continue;
                                }
                            }

                            YBTable table = tableIdToTable.get(entry.getKey());

                            CdcSdkCheckpoint explicitCheckpoint = tabletToExplicitCheckpoint.get(part.getId());
                            if (explicitCheckpoint != null) {
                                LOGGER.info("Requesting changes for table {} tablet {}, explicit checkpointing: {} from_op_id: {}.{}",
                                        table.getName(), part.getId(), explicitCheckpoint.toString(), cp.getTerm(), cp.getIndex());
                            } else {
                                LOGGER.info("Requesting changes for table {} tablet {}, explicit checkpoint is null and from_op_id: {}.{}",
                                        table.getName(), part.getId(), cp.getTerm(), cp.getIndex());
                            }

                            // Check again if the thread has been interrupted.
                            if (!context.isRunning()) {
                                LOGGER.info("Connector has been stopped");
                                break;
                            }

                            GetChangesResponse response = null;

                            if (schemaNeeded.get(part.getId())) {
                                LOGGER.debug("Requesting schema for tablet: {}", tabletId);
                            }

                            try {
                                response = syncClient.getChangesCDCSDK(
                                        table, streamId, tabletId, cp.getTerm(), cp.getIndex(), cp.getKey(),
                                        cp.getWrite_id(), cp.getTime(), schemaNeeded.get(part.getId()),
                                        explicitCheckpoint,
                                        tabletSafeTime.getOrDefault(part.getId(), cp.getTime()), offsetContext.getWalSegmentIndex(part));

                                tabletSafeTime.put(part.getId(), response.getResp().getSafeHybridTime());
                            } catch (CDCErrorException cdcException) {
                                // Check if exception indicates a tablet split.
                                LOGGER.info("Code received in CDCErrorException: {}", cdcException.getCDCError().getCode());
                                if (cdcException.getCDCError().getCode() == Code.TABLET_SPLIT || cdcException.getCDCError().getCode() == Code.INVALID_REQUEST) {
                                    LOGGER.info("Encountered a tablet split on tablet {}, handling it gracefully", tabletId);
                                    if (LOGGER.isDebugEnabled()) {
                                        cdcException.printStackTrace();
                                    }

                                    if (taskContext.shouldEnableExplicitCheckpointing()) {
                                        OpId lastRecordCheckpoint = offsetContext.getSourceInfo(part).lastRecordCheckpoint();

                                        // If explicit checkpointing is enabled then we should check if we have the explicit checkpoint
                                        // the same as from_op_id, if yes then handle tablet split directly, if not, add the partition ID
                                        // (table.tablet) to be processed later.
                                        if (explicitCheckpoint != null && (lastRecordCheckpoint == null || lastRecordCheckpoint.isLesserThanOrEqualTo(explicitCheckpoint))) {
                                            LOGGER.info("Explicit checkpoint same as last seen record's checkpoint, handling tablet split immediately for partition {}, explicit checkpoint {}:{}:{} lastRecordCheckpoint: {}.{}.{}",
                                                    part.getId(), explicitCheckpoint.getTerm(), explicitCheckpoint.getIndex(), explicitCheckpoint.getTime(), lastRecordCheckpoint.getTerm(), lastRecordCheckpoint.getIndex(), lastRecordCheckpoint.getTime());

                                            handleTabletSplit(syncClient, part.getTabletId(), tabletPairList, offsetContext, streamId, schemaNeeded);
                                        } else {
                                            // Add the tablet for being processed later, this will mark the tablet as locked. There is a chance that explicit checkpoint may
                                            // be null, in that case, just to avoid NullPointerException in the log, simply log a null value.
                                            final String explicitString = (explicitCheckpoint == null) ? null : (explicitCheckpoint.getTerm() + "." + explicitCheckpoint.getIndex() + ":" + explicitCheckpoint.getTime());
                                            LOGGER.info("Adding partition {} to wait-list since the explicit checkpoint ({}) and last seen record's checkpoint ({}.{}.{}) are not the same",
                                                    part.getId(), explicitString, lastRecordCheckpoint.getTerm(), lastRecordCheckpoint.getIndex(), lastRecordCheckpoint.getTime());
                                            splitTabletsWaitingForCallback.add(part.getId());
                                        }
                                    } else {
                                        handleTabletSplit(syncClient, part.getTabletId(), tabletPairList, offsetContext, streamId, schemaNeeded);
                                    }

                                    // Break out of the loop so that the iteration can start afresh on the modified list.
                                    break;
                                } else {
                                    LOGGER.warn("Throwing error with code: {}", cdcException.getCDCError().getCode());
                                    throw cdcException;
                                }
                            }

                            LOGGER.debug("Processing {} records from getChanges call",
                                    response.getResp().getCdcSdkProtoRecordsList().size());
                            for (CdcService.CDCSDKProtoRecordPB record : response
                                    .getResp()
                                    .getCdcSdkProtoRecordsList()) {
                                CdcService.RowMessage m = record.getRowMessage();
                                YbProtoReplicationMessage message = new YbProtoReplicationMessage(
                                        m, this.yugabyteDBTypeRegistry);

                                // Ignore safepoint record as they are not meant to be processed here.
                                if (m.getOp() == Op.SAFEPOINT) {
                                    continue;
                                }

                                String pgSchemaNameInRecord = m.getPgschemaName();

                                // This is a hack to skip tables in case of colocated tables
                                TableId tempTid = YugabyteDBSchema.parseWithSchema(message.getTable(), pgSchemaNameInRecord);
                                if (!message.isTransactionalMessage()
                                        && !filters.tableFilter().isIncluded(tempTid)) {
                                    LOGGER.info("Skipping a record for table {} because it was not included", tempTid.table());
                                    continue;
                                }

                                // TODO: Rename to Checkpoint, since OpId is misleading.
                                // This is the checkpoint which will be stored in Kafka and will be used for explicit checkpointing.
                                final OpId lsn = new OpId(record.getFromOpId().getTerm(),
                                        record.getFromOpId().getIndex(),
                                        record.getFromOpId().getWriteIdKey().toByteArray(),
                                        record.getFromOpId().getWriteId(),
                                        record.getRowMessage().getCommitTime() - 1);

                                if (message.isLastEventForLsn()) {
                                    lastCompletelyProcessedLsn = lsn;
                                }

                                try {
                                    // Tx BEGIN/END event
                                    if (message.isTransactionalMessage()) {
                                        if (!connectorConfig.shouldProvideTransactionMetadata()) {
                                            LOGGER.debug("Received transactional message {}", record);
                                            // Don't skip on BEGIN message as it would flush LSN for the whole transaction
                                            // too early
                                            if (message.getOperation() == Operation.BEGIN) {
                                                LOGGER.debug("LSN in case of BEGIN is " + lsn);

                                                recordsInTransactionalBlock.put(part.getId(), 0);
                                                beginCountForTablet.merge(part.getId(), 1, Integer::sum);
                                            }
                                            if (message.getOperation() == Operation.COMMIT) {
                                                LOGGER.debug("LSN in case of COMMIT is " + lsn);
                                                offsetContext.updateRecordPosition(part, lsn, lastCompletelyProcessedLsn, message.getRawCommitTime(),
                                                        String.valueOf(message.getTransactionId()), null, message.getRecordTime());

                                                if (recordsInTransactionalBlock.containsKey(part.getId())) {
                                                    if (recordsInTransactionalBlock.get(part.getId()) == 0) {
                                                        LOGGER.debug("Records in the transactional block of transaction: {}, with LSN: {}, for tablet {} are 0",
                                                                message.getTransactionId(), lsn, part.getId());
                                                    } else {
                                                        LOGGER.debug("Records in the transactional block transaction: {}, with LSN: {}, for tablet {}: {}",
                                                                message.getTransactionId(), lsn, part.getId(), recordsInTransactionalBlock.get(part.getId()));
                                                    }
                                                } else if (beginCountForTablet.get(part.getId()).intValue() == 0) {
                                                    throw new DebeziumException("COMMIT record encountered without a preceding BEGIN record");
                                                }

                                                recordsInTransactionalBlock.remove(part.getId());
                                                beginCountForTablet.merge(part.getId(), -1, Integer::sum);
                                            }
                                            continue;
                                        }

                                        if (message.getOperation() == Operation.BEGIN) {
                                            LOGGER.debug("LSN in case of BEGIN is " + lsn);
                                            dispatcher.dispatchTransactionStartedEvent(part, message.getTransactionId(), offsetContext);

                                            recordsInTransactionalBlock.put(part.getId(), 0);
                                            beginCountForTablet.merge(part.getId(), 1, Integer::sum);
                                        } else if (message.getOperation() == Operation.COMMIT) {
                                            LOGGER.debug("LSN in case of COMMIT is " + lsn);
                                            offsetContext.updateRecordPosition(part, lsn, lastCompletelyProcessedLsn, message.getRawCommitTime(),
                                                    String.valueOf(message.getTransactionId()), null, message.getRecordTime());
                                            dispatcher.dispatchTransactionCommittedEvent(part, offsetContext);

                                            if (recordsInTransactionalBlock.containsKey(part.getId())) {
                                                if (recordsInTransactionalBlock.get(part.getId()) == 0) {
                                                    LOGGER.debug("Records in the transactional block of transaction: {}, with LSN: {}, for tablet {} are 0",
                                                            message.getTransactionId(), lsn, part.getId());
                                                } else {
                                                    LOGGER.debug("Records in the transactional block transaction: {}, with LSN: {}, for tablet {}: {}",
                                                            message.getTransactionId(), lsn, part.getId(), recordsInTransactionalBlock.get(part.getId()));
                                                }
                                            } else if (beginCountForTablet.get(part.getId()).intValue() == 0) {
                                                throw new DebeziumException("COMMIT record encountered without a preceding BEGIN record");
                                            }

                                            recordsInTransactionalBlock.remove(part.getId());
                                            beginCountForTablet.merge(part.getId(), -1, Integer::sum);
                                        }
                                        maybeWarnAboutGrowingWalBacklog(true);
                                    } else if (message.isDDLMessage()) {
                                        LOGGER.debug("Received DDL message {}", message.getSchema().toString()
                                                + " the table is " + message.getTable());

                                        // If a DDL message is received for a tablet, we do not need its schema again
                                        schemaNeeded.put(part.getId(), Boolean.FALSE);

                                        TableId tableId = null;
                                        if (message.getOperation() != Operation.NOOP) {
                                            tableId = YugabyteDBSchema.parseWithSchema(message.getTable(), pgSchemaNameInRecord);
                                            Objects.requireNonNull(tableId);
                                        }
                                        // Getting the table with the help of the schema.
                                        Table t = schema.tableForTablet(tableId, tabletId);
                                        if (YugabyteDBSchema.shouldRefreshSchema(t, message.getSchema())) {
                                            // If we fail to achieve the table, that means we have not specified correct schema information,
                                            // now try to refresh the schema.
                                            if (t == null) {
                                                LOGGER.info("Registering the schema for table {} tablet {} since it was not registered already", entry.getKey(), tabletId);
                                            } else {
                                                LOGGER.info("Refreshing the schema for table {} tablet {} because of mismatch in cached schema and received schema", entry.getKey(), tabletId);
                                            }
                                            schema.refreshSchemaWithTabletId(tableId, message.getSchema(), pgSchemaNameInRecord, tabletId);
                                        }
                                    }
                                    // DML event
                                    else {
                                        TableId tableId = null;
                                        if (message.getOperation() != Operation.NOOP) {
                                            tableId = YugabyteDBSchema.parseWithSchema(message.getTable(), pgSchemaNameInRecord);
                                            Objects.requireNonNull(tableId);
                                        }
                                        // If you need to print the received record, change debug level to info
                                        LOGGER.debug("Received DML record {}", record);

                                        offsetContext.updateRecordPosition(part, lsn, lastCompletelyProcessedLsn, message.getRawCommitTime(),
                                                String.valueOf(message.getTransactionId()), tableId, message.getRecordTime());

                                        boolean dispatched = message.getOperation() != Operation.NOOP
                                                && dispatcher.dispatchDataChangeEvent(part, tableId, new YugabyteDBChangeRecordEmitter(part, offsetContext, clock, connectorConfig,
                                                schema, connection, tableId, message, pgSchemaNameInRecord, tabletId, taskContext.isBeforeImageEnabled()));

                                        if (recordsInTransactionalBlock.containsKey(part.getId())) {
                                            recordsInTransactionalBlock.merge(part.getId(), 1, Integer::sum);
                                        }

                                        maybeWarnAboutGrowingWalBacklog(dispatched);
                                    }
                                } catch (InterruptedException ie) {
                                    LOGGER.error("Interrupted exception while processing change records", ie);
                                    Thread.currentThread().interrupt();
                                }
                            }

                            probeConnectionIfNeeded();

                            if (!isInPreSnapshotCatchUpStreaming(offsetContext)) {
                                // During catch up streaming, the streaming phase needs to hold a transaction open so that
                                // the phase can stream event up to a specific lsn and the snapshot that occurs after the catch up
                                // streaming will not lose the current view of data. Since we need to hold the transaction open
                                // for the snapshot, this block must not commit during catch up streaming.
                                // CDCSDK Find out why this fails : connection.commit();
                            }

                            OpId finalOpid = new OpId(
                                    response.getTerm(),
                                    response.getIndex(),
                                    response.getKey(),
                                    response.getWriteId(),
                                    response.getResp().getSafeHybridTime());
                            offsetContext.updateWalPosition(part, finalOpid);
                            offsetContext.updateWalSegmentIndex(part, response.getResp().getWalSegmentIndex());

                            // In cases where there is no transactions on the server, the response checkpoint can still move ahead and we should
                            // also move the explicit checkpoint forward, given that it was already greater than the lsn of the last seen valid record.
                            // Otherwise the explicit checkpoint can get stuck at older values, and upon connector restart
                            // we will resume from an older point than necessary.
                            if (taskContext.shouldEnableExplicitCheckpointing()) {
                                OpId lastRecordCheckpoint = offsetContext.getSourceInfo(part).lastRecordCheckpoint();
                                if (lastRecordCheckpoint == null || lastRecordCheckpoint.isLesserThanOrEqualTo(explicitCheckpoint)) {
                                    tabletToExplicitCheckpoint.put(part.getId(), finalOpid.toCdcSdkCheckpoint());
                                }
                            }

                            LOGGER.debug("The final opid for tablet {} is {}", part.getId(), finalOpid);
                        }
                        // Reset the retry count, because if flow reached at this point, it means that the connection
                        // has succeeded
                        retryCount = 0;
                    }
                } catch (Exception e) {
                    ++retryCount;
                    // If the retry limit is exceeded, log an error with a description and throw the exception.
                    if (retryCount > connectorConfig.maxConnectorRetries()) {
                        LOGGER.error("Too many errors while trying to get the changes from server for tablet: {}. All {} retries failed.", curTabletId, connectorConfig.maxConnectorRetries());
                        throw e;
                    }

                    // If there are retries left, perform them after the specified delay.
                    LOGGER.warn("Error while trying to get the changes from the server; will attempt retry {} of {} after {} milli-seconds. Exception: {}",
                            retryCount, connectorConfig.maxConnectorRetries(), connectorConfig.connectorRetryDelayMs(), e);

                    try {
                        final Metronome retryMetronome = Metronome.parker(Duration.ofMillis(connectorConfig.connectorRetryDelayMs()), Clock.SYSTEM);
                        retryMetronome.pause();
                    } catch (InterruptedException ie) {
                        LOGGER.warn("Connector retry sleep interrupted by exception: {}", ie);
                        Thread.currentThread().interrupt();
                    }
                }
            }
        }
    }

    private void probeConnectionIfNeeded() throws SQLException {
        // CDCSDK Find out why it fails.
        // if (connectionProbeTimer.hasElapsed()) {
        // connection.prepareQuery("SELECT 1");
        // connection.commit();
        // }
    }

    /**
     * Mark the checkpoint on the service. This method is only supposed to be used to set the
     * explicit checkpoint for the tablets who are in the wait-list.
     * @param ybTable {@link YBTable} object
     * @param partition {@link YBPartition} object
     * @param fromOpId {@link OpId} being used as from_op_id
     * @param explicitCheckpoint {@link CdcSdkCheckpoint} to be set to cdc_state table
     * @param schemaNeeded whether we need schema in the response
     * @param tabletSafeTime
     * @param walSegmentIndex
     * @throws Exception if we receive any other error than the one for tablet split upon calling
     * GetChanges
     */
    protected void setCheckpointWithGetChanges(YBClient syncClient, YBTable ybTable, YBPartition partition,
                                               OpId fromOpId, CdcSdkCheckpoint explicitCheckpoint,
                                               boolean schemaNeeded, long tabletSafeTime,
                                               int walSegmentIndex) throws Exception {
        try {
            // This will throw an error saying tablet split detected as we are calling GetChanges again on the
            // same checkpoint - handle the error and move ahead.
            GetChangesResponse resp = syncClient.getChangesCDCSDK(
              ybTable, connectorConfig.streamId(), partition.getTabletId(), fromOpId.getTerm(),
              fromOpId.getIndex(), fromOpId.getKey(), fromOpId.getWrite_id(), fromOpId.getTime(),
              schemaNeeded, explicitCheckpoint, tabletSafeTime, walSegmentIndex);

            // We do not update the tablet safetime we get from the response at this
            // point because the previous GetChanges call is supposed to throw
            // an exception which will be handled.
        } catch (CDCErrorException cdcErrorException) {
            if (cdcErrorException.getCDCError().getCode() == Code.TABLET_SPLIT) {
                LOGGER.info("Handling tablet split error gracefully for enqueued tablet {}", partition.getTabletId());
            } else {
                throw cdcErrorException;
            }
        }
    }

    /**
     * If we receive change events but all of them get filtered out, we cannot
     * commit any new offset with Apache Kafka. This in turn means no LSN is ever
     * acknowledged with the replication slot, causing any ever growing WAL backlog.
     * <p>
     * This situation typically occurs if there are changes on the database server,
     * (e.g. in an excluded database), but none of them is in table.include.list.
     * To prevent this, heartbeats can be used, as they will allow us to commit
     * offsets also when not propagating any "real" change event.
     * <p>
     * The purpose of this method is to detect this situation and log a warning
     * every {@link #GROWING_WAL_WARNING_LOG_INTERVAL} filtered events.
     *
     * @param dispatched
     *            Whether an event was sent to the broker or not
     */
    protected void maybeWarnAboutGrowingWalBacklog(boolean dispatched) {
        if (dispatched) {
            numberOfEventsSinceLastEventSentOrWalGrowingWarning = 0;
        }
        else {
            numberOfEventsSinceLastEventSentOrWalGrowingWarning++;
        }

        if (numberOfEventsSinceLastEventSentOrWalGrowingWarning > GROWING_WAL_WARNING_LOG_INTERVAL && !dispatcher.heartbeatsEnabled()) {
            LOGGER.warn("Received {} events which were all filtered out, so no offset could be committed. "
                    + "This prevents the replication slot from acknowledging the processed WAL offsets, "
                    + "causing a growing backlog of non-removeable WAL segments on the database server. "
                    + "Consider to either adjust your filter configuration or enable heartbeat events "
                    + "(via the {} option) to avoid this situation.",
                    numberOfEventsSinceLastEventSentOrWalGrowingWarning, Heartbeat.HEARTBEAT_INTERVAL_PROPERTY_NAME);

            numberOfEventsSinceLastEventSentOrWalGrowingWarning = 0;
        }
    }

    /**
     * For EXPLICIT checkpointing, the following code flow is used:<br><br>
     * 1. Kafka Connect invokes the callback {@code commit()} which further invokes
     * {@code commitOffset(offsets)} in the Debezium API <br><br>
     * 2. Both the streaming and snapshot change event source classes maintain a map
     * {@code tabletToExplicitCheckpoint} which stores the offsets sent by Kafka Connect. <br><br>
     * 3. So when the connector gets the acknowledgement back by saying that Kafka has received
     * records till certain offset, we update the value in {@code tabletToExplicitCheckpoint} <br><br>
     * 4. While making the next `GetChanges` call, we pass the value from the map
     * {@code tabletToExplicitCheckpoint} for the relevant tablet and hence the server then takes
     * care of updating those checkpointed values in the {@code cdc_state} table <br><br>
     * @param offset a map containing the {@link OpId} information for all the tablets
     */
    @Override
    public void commitOffset(Map<String, ?> offset) {
        if (!taskContext.shouldEnableExplicitCheckpointing()) {
            return;
        }

        try {
            LOGGER.info("{} | Committing offsets on server", taskContext.getTaskId());

            for (Map.Entry<String, ?> entry : offset.entrySet()) {
                // TODO: The transaction_id field is getting populated somewhere and see if it can
                // be removed or blocked from getting added to this map.
                if (!entry.getKey().equals("transaction_id")) {
                    LOGGER.debug("Tablet: {} OpId: {}", entry.getKey(), entry.getValue());

                    // Parse the string to get the OpId object.
                    OpId tempOpId = OpId.valueOf((String) entry.getValue());
                    // We should check if the received OpId is less than the checkpoint already present
                    // in the map. If this is so, then we don't update the checkpoint. Updating to a lesser value
                    // than one already present would throw the error: CDCSDK: Trying to fetch already GCed intents
                    if (this.tabletToExplicitCheckpoint.get(entry.getKey()) != null &&
                            tempOpId.getIndex() < this.tabletToExplicitCheckpoint.get(entry.getKey()).getIndex()) {
                        LOGGER.warn("The received OpId {} is less than the older checkpoint {} for tablet {}",
                                    tempOpId.getIndex(), this.tabletToExplicitCheckpoint.get(entry.getKey()).getIndex(), entry.getKey());
                        continue;
                    }
                    this.tabletToExplicitCheckpoint.put(entry.getKey(), tempOpId.toCdcSdkCheckpoint());

                    LOGGER.debug("Committed checkpoint on server for stream ID {} tablet {} with term {} index {}",
                                this.connectorConfig.streamId(), entry.getKey(), tempOpId.getTerm(), tempOpId.getIndex());
                }
            }
        } catch (Exception e) {
            LOGGER.warn("{} | Unable to update the explicit checkpoint map {}", taskContext.getTaskId(), e);
        }
    }

    /**
     * Returns whether the current streaming phase is running a catch up streaming
     * phase that runs before a snapshot. This is useful for transaction
     * management.
     *
     * During pre-snapshot catch up streaming, we open the snapshot transaction
     * early and hold the transaction open throughout the pre snapshot catch up
     * streaming phase so that we know where to stop streaming and can start the
     * snapshot phase at a consistent location. This is opposed the regular streaming,
     * where we do not a lingering open transaction.
     *
     * @return true if the current streaming phase is performing catch up streaming
     */
    protected boolean isInPreSnapshotCatchUpStreaming(YugabyteDBOffsetContext offsetContext) {
        return offsetContext.getStreamingStoppingLsn() != null;
    }

    @FunctionalInterface
    public static interface PgConnectionSupplier {
        BaseConnection get() throws SQLException;
    }

    /**
     * Get the entry from the tablet pair list corresponding to the given tablet ID. This function
     * is helpful at the time of tablet split where we know the tablet ID of the tablet which has
     * been split and now we want to remove the corresponding pair from the polling list of
     * table-tablet pairs.
     * @param tabletPairList list of table-tablet pair to poll from
     * @param tabletId the tablet ID to match with
     * @return a pair of table-tablet IDs which matches the provided tablet ID
     */
    private Pair<String, String> getEntryToDelete(List<Pair<String,String>> tabletPairList, String tabletId) {
        for (Pair<String, String> entry : tabletPairList) {
            if (entry.getValue().equals(tabletId)) {
                return entry;
            }
        }

        return null;
    }

    /**
     * Add the tablet from the provided tablet checkpoint pair to the list of tablets to poll from
     * if it is not present there
     * @param tabletPairList the list of tablets to poll from - list having Pair<tableId, tabletId>
     * @param pair the tablet checkpoint pair
     * @param tableId table UUID of the table to which the tablet belongs
     * @param offsetContext the offset context having the lsn info
     * @param schemaNeeded map of flags indicating whether we need the schema for a tablet or not
     */
    private void addTabletIfNotPresent(List<Pair<String,String>> tabletPairList,
                                       TabletCheckpointPair pair,
                                       String tableId,
                                       YugabyteDBOffsetContext offsetContext,
                                       Map<String, Boolean> schemaNeeded) {
        String tabletId = pair.getTabletLocations().getTabletId().toStringUtf8();
        ImmutablePair<String, String> tableTabletPair =
          new ImmutablePair<String, String>(tableId, tabletId);

        if (!tabletPairList.contains(tableTabletPair)) {
            tabletPairList.add(tableTabletPair);

            // This flow will be executed in case of tablet split only and since tablet split
            // is not possible on colocated tables, it is safe to assume that the tablets here
            // would be all non-colocated.
            YBPartition p = new YBPartition(tableId, tabletId, false /* colocated */);

            // Get the checkpoint for child tablet and unset its time.
            OpId checkpoint = OpId.from(pair.getCdcSdkCheckpoint());
            checkpoint.unsetTime();

            offsetContext.initSourceInfo(p, this.connectorConfig, checkpoint);

            tabletToExplicitCheckpoint.put(p.getId(), checkpoint.toCdcSdkCheckpoint());

            LOGGER.info("Initialized offset context for tablet {} with OpId {}", tabletId, checkpoint);

            // Add the flag to indicate that we need the schema for the new tablets so that the schema can be registered.
            schemaNeeded.put(p.getId(), Boolean.TRUE);
        }
    }

    protected void handleTabletSplit(YBClient syncClient, String splitTabletId,
                                     List<Pair<String,String>> tabletPairList,
                                     YugabyteDBOffsetContext offsetContext,
                                     String streamId,
                                     Map<String, Boolean> schemaNeeded) throws Exception {
        LOGGER.info("Removing the tablet {} from the list to get the changes since it has been split", splitTabletId);

        Pair<String, String> entryToBeDeleted = getEntryToDelete(tabletPairList, splitTabletId);
        Objects.requireNonNull(entryToBeDeleted);

        String tableId = entryToBeDeleted.getKey();
<<<<<<< HEAD
        YBTable ybTable = syncClient.openTableByUUID(tableId);
=======

        if (TEST_WAIT_BEFORE_GETTING_CHILDREN) {
            final int secondsToWait = 60;
            LOGGER.info("[TEST ONLY] Waiting for {} seconds before getting children for tablet {}",
                        secondsToWait, splitTabletId);
            final Metronome waitMetronome = Metronome.parker(Duration.ofSeconds(secondsToWait), Clock.SYSTEM);
            waitMetronome.pause();
        }

>>>>>>> 5da9e5bb
        GetTabletListToPollForCDCResponse getTabletListResponse =
          getTabletListResponseWithRetry(syncClient,
              ybTable,
              streamId,
              tableId,
              splitTabletId);
        Objects.requireNonNull(getTabletListResponse);

        // Remove the entry with the tablet which has been split.
        boolean removeSuccessful = tabletPairList.remove(entryToBeDeleted);

        // Remove the corresponding entry to indicate that we don't need the schema now.
        schemaNeeded.remove(entryToBeDeleted.getValue());

        // Remove the entry for the tablet which has been split from: 'tabletToExplicitCheckpoint'.
        tabletToExplicitCheckpoint.remove(splitTabletId);

        // Log a warning if the element cannot be removed from the list.
        if (!removeSuccessful) {
            LOGGER.warn("Failed to remove the entry table {} - tablet {} from tablet pair list after split, will try once again", entryToBeDeleted.getKey(), entryToBeDeleted.getValue());

            if (!tabletPairList.remove(entryToBeDeleted)) {
                String exceptionMessageFormat = "Failed to remove the entry table {} - tablet {} from the tablet pair list after split";
                throw new RuntimeException(String.format(exceptionMessageFormat, entryToBeDeleted.getKey(), entryToBeDeleted.getValue()));
            }
        }

        if (getTabletListResponse.getTabletCheckpointPairListSize() != 2) {
            LOGGER.warn("Received response with unexpected children count: {}", getTabletListResponse.getTabletCheckpointPairListSize());
            for (TabletCheckpointPair p : getTabletListResponse.getTabletCheckpointPairList()) {
                LOGGER.warn("Tablet {}", p.getTabletLocations().getTabletId().toStringUtf8());
            }
        }

        for (TabletCheckpointPair pair : getTabletListResponse.getTabletCheckpointPairList()) {
            addTabletIfNotPresent(tabletPairList, pair, tableId, offsetContext, schemaNeeded);
        }
    }

    /**
     * Get the children tablets of the specified tablet which has been split. This API will retry
     * until the retry limit has been hit.
     * @param ybTable the {@link YBTable} object to which the split tablet belongs
     * @param streamId the DB stream ID being used for polling
     * @param tableId table UUID of the table to which the split tablet belongs
     * @param splitTabletId tablet UUID of the split tablet
     * @return {@link GetTabletListToPollForCDCResponse} containing the list of child tablets
     * @throws Exception when the retry limit has been hit or the metronome pause is interrupted
     */
    private GetTabletListToPollForCDCResponse getTabletListResponseWithRetry(YBClient syncClient,
        YBTable ybTable, String streamId, String tableId, String splitTabletId) throws Exception {
        short retryCount = 0;
        while (retryCount <= connectorConfig.maxConnectorRetries()) {
            try {
                // Note that YBClient also retries internally if it encounters an error which can
                // be retried.
                GetTabletListToPollForCDCResponse response =
                    syncClient.getTabletListToPollForCdc(
                        ybTable,
                        streamId,
                        tableId,
                        splitTabletId);

                if (response.getTabletCheckpointPairListSize() != 2) {
                    LOGGER.warn("Found {} tablets for the parent tablet {}",
                            response.getTabletCheckpointPairListSize(), splitTabletId);
                    throw new Exception("Found unexpected ("
                            + response.getTabletCheckpointPairListSize()
                            + ") number of tablets while trying to fetch the children of parent "
                            + splitTabletId);
                }

                retryCount = 0;
                return response;
            } catch (Exception e) {
                ++retryCount;
                if (retryCount > connectorConfig.maxConnectorRetries()) {
                    LOGGER.error("Too many errors while trying to get children for split tablet {}", splitTabletId);
                    LOGGER.error("Error", e);
                    throw e;
                }

                LOGGER.warn("Error while trying to get the children for the split tablet {}, will retry attempt {} of {} after {} milliseconds",
                            splitTabletId, retryCount, connectorConfig.maxConnectorRetries(), connectorConfig.connectorRetryDelayMs());
                LOGGER.warn("Stacktrace", e);

                try {
                    final Metronome retryMetronome = Metronome.parker(Duration.ofMillis(connectorConfig.connectorRetryDelayMs()), Clock.SYSTEM);
                    retryMetronome.pause();
                }
                catch (InterruptedException ie) {
                    LOGGER.warn("Connector retry sleep while pausing to get the children tablets for parent {} interrupted", splitTabletId);
                    LOGGER.warn("Exception for interruption", ie);
                    Thread.currentThread().interrupt();
                }
            }
        }

        // In ideal scenarios, this should NEVER be returned from this function.
        return null;
    }
}<|MERGE_RESOLUTION|>--- conflicted
+++ resolved
@@ -952,9 +952,7 @@
         Objects.requireNonNull(entryToBeDeleted);
 
         String tableId = entryToBeDeleted.getKey();
-<<<<<<< HEAD
         YBTable ybTable = syncClient.openTableByUUID(tableId);
-=======
 
         if (TEST_WAIT_BEFORE_GETTING_CHILDREN) {
             final int secondsToWait = 60;
@@ -964,7 +962,6 @@
             waitMetronome.pause();
         }
 
->>>>>>> 5da9e5bb
         GetTabletListToPollForCDCResponse getTabletListResponse =
           getTabletListResponseWithRetry(syncClient,
               ybTable,
