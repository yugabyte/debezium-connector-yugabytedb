/*
 * Copyright Debezium Authors.
 *
 * Licensed under the Apache Software License version 2.0, available at http://www.apache.org/licenses/LICENSE-2.0
 */
package io.debezium.connector.yugabytedb;

import io.debezium.DebeziumException;
import io.debezium.connector.yugabytedb.connection.*;
import io.debezium.connector.yugabytedb.connection.ReplicationMessage.Operation;
import io.debezium.connector.yugabytedb.connection.pgproto.YbProtoReplicationMessage;
import io.debezium.connector.yugabytedb.spi.Snapshotter;
import io.debezium.heartbeat.Heartbeat;
import io.debezium.pipeline.ErrorHandler;
import io.debezium.pipeline.source.spi.StreamingChangeEventSource;
import io.debezium.relational.Table;
import io.debezium.relational.TableId;
import io.debezium.util.Clock;
import io.debezium.util.DelayStrategy;
import io.debezium.util.ElapsedTimeStrategy;
import io.debezium.util.Metronome;

import org.apache.commons.lang3.tuple.ImmutablePair;
import org.apache.commons.lang3.tuple.Pair;
import org.postgresql.core.BaseConnection;
import org.slf4j.Logger;
import org.slf4j.LoggerFactory;
import org.yb.cdc.CdcService;
import org.yb.cdc.CdcService.TabletCheckpointPair;
import org.yb.cdc.CdcService.CDCErrorPB.Code;
import org.yb.cdc.CdcService.RowMessage.Op;
import org.yb.client.*;

import java.io.IOException;
import java.sql.SQLException;
import java.time.Duration;
import java.util.*;
import java.util.concurrent.ConcurrentHashMap;
<<<<<<< HEAD
import java.util.concurrent.atomic.AtomicReference;
=======
>>>>>>> 8addddbc
import java.util.stream.Collectors;
import io.debezium.connector.base.ChangeEventQueue;
import io.debezium.pipeline.DataChangeEvent;

/**
 *
 * @author Suranjan Kumar (skumar@yugabyte.com)
 */
public class YugabyteDBStreamingChangeEventSource implements
        StreamingChangeEventSource<YBPartition, YugabyteDBOffsetContext> {

    protected static final String KEEP_ALIVE_THREAD_NAME = "keep-alive";

    /**
     * Number of received events without sending anything to Kafka which will
     * trigger a "WAL backlog growing" warning.
     */
    protected static final int GROWING_WAL_WARNING_LOG_INTERVAL = 10_000;

    private static final Logger LOGGER = LoggerFactory.getLogger(YugabyteDBStreamingChangeEventSource.class);

    // PGOUTPUT decoder sends the messages with larger time gaps than other decoders
    // We thus try to read the message multiple times before we make poll pause
    protected static final int THROTTLE_NO_MESSAGE_BEFORE_PAUSE = 5;

    protected final YugabyteDBConnection connection;
    protected final YugabyteDBEventDispatcher<TableId> dispatcher;
    protected final ErrorHandler errorHandler;
    protected final Clock clock;
    protected final YugabyteDBSchema schema;
    protected final YugabyteDBConnectorConfig connectorConfig;
    protected final YugabyteDBTaskContext taskContext;

    protected final Snapshotter snapshotter;
    protected final DelayStrategy pauseNoMessage;
    protected final ElapsedTimeStrategy connectionProbeTimer;

    /**
     * The minimum of (number of event received since the last event sent to Kafka,
     * number of event received since last WAL growing warning issued).
     */
    protected long numberOfEventsSinceLastEventSentOrWalGrowingWarning = 0;
    protected OpId lastCompletelyProcessedLsn;

    protected final AsyncYBClient asyncYBClient;
    protected final YBClient syncClient;
    protected YugabyteDBTypeRegistry yugabyteDBTypeRegistry;
    protected final Map<String, OpId> checkPointMap;
    protected final ChangeEventQueue<DataChangeEvent> queue;

    protected Map<String, CdcSdkCheckpoint> tabletToExplicitCheckpoint;

    // This set will contain the list of partition IDs for the tablets which have been split
    // and waiting for the callback from Kafka.
    protected Set<String> splitTabletsWaitingForCallback;

    public YugabyteDBStreamingChangeEventSource(YugabyteDBConnectorConfig connectorConfig, Snapshotter snapshotter,
                                                YugabyteDBConnection connection, YugabyteDBEventDispatcher<TableId> dispatcher, ErrorHandler errorHandler, Clock clock,
                                                YugabyteDBSchema schema, YugabyteDBTaskContext taskContext, ReplicationConnection replicationConnection,
                                                ChangeEventQueue<DataChangeEvent> queue) {
        this.connectorConfig = connectorConfig;
        this.connection = connection;
        this.dispatcher = dispatcher;
        this.errorHandler = errorHandler;
        this.clock = clock;
        this.schema = schema;
        pauseNoMessage = DelayStrategy.constant(taskContext.getConfig().getPollInterval().toMillis());
        this.taskContext = taskContext;
        this.snapshotter = snapshotter;
        checkPointMap = new ConcurrentHashMap<>();
        this.connectionProbeTimer = ElapsedTimeStrategy.constant(Clock.system(), connectorConfig.statusUpdateInterval());

        String masterAddress = connectorConfig.masterAddresses();
        asyncYBClient = new AsyncYBClient.AsyncYBClientBuilder(masterAddress)
                .defaultAdminOperationTimeoutMs(connectorConfig.adminOperationTimeoutMs())
                .defaultOperationTimeoutMs(connectorConfig.operationTimeoutMs())
                .defaultSocketReadTimeoutMs(connectorConfig.socketReadTimeoutMs())
                .numTablets(connectorConfig.maxNumTablets())
                .sslCertFile(connectorConfig.sslRootCert())
                .sslClientCertFiles(connectorConfig.sslClientCert(), connectorConfig.sslClientKey())
                .build();

        syncClient = new YBClient(asyncYBClient);
        yugabyteDBTypeRegistry = taskContext.schema().getTypeRegistry();
        this.queue = queue;
        this.tabletToExplicitCheckpoint = new HashMap<>();
        this.splitTabletsWaitingForCallback = new HashSet<>();
    }

    @Override
    public void execute(ChangeEventSourceContext context, YBPartition partition, YugabyteDBOffsetContext offsetContext) {
        if (!snapshotter.shouldStream()) {
            LOGGER.info("Skipping streaming since it's not enabled in the configuration");
            return;
        }

        Set<YBPartition> partitions = new YBPartition.Provider(connectorConfig).getPartitions();
        boolean hasStartLsnStoredInContext = offsetContext != null && !offsetContext.getTabletSourceInfo().isEmpty();

        LOGGER.info("Starting the change streaming process now");

        if (!hasStartLsnStoredInContext) {
            LOGGER.info("No start opid found in the context.");
                offsetContext = YugabyteDBOffsetContext.initialContext(connectorConfig, connection, clock, partitions);
        }

        try {
            getChanges2(context, partition, offsetContext, hasStartLsnStoredInContext);
        } catch (Throwable e) {
            Objects.requireNonNull(e);
            errorHandler.setProducerThrowable(e);
        }
        finally {

            if (!isInPreSnapshotCatchUpStreaming(offsetContext)) {
                // Need to see in CDCSDK what can be done.
            }
            if (asyncYBClient != null) {
              try {
                asyncYBClient.close();
              } catch (Exception e) {
                e.printStackTrace();
              }
            }
            if (syncClient != null) {
              try {
                syncClient.close();
              } catch (Exception e) {
                e.printStackTrace();
              }
            }
        }
    }

    private void bootstrapTablet(YBTable table, String tabletId) throws Exception {
        GetCheckpointResponse getCheckpointResponse = this.syncClient.getCheckpoint(table, connectorConfig.streamId(), tabletId);

        long term = getCheckpointResponse.getTerm();
        long index = getCheckpointResponse.getIndex();
        LOGGER.info("Checkpoint for tablet {} before going to bootstrap: {}.{}", tabletId, term, index);
        if (term == -1 && index == -1) {
            LOGGER.info("Bootstrapping the tablet {}", tabletId);
            this.syncClient.bootstrapTablet(table, connectorConfig.streamId(), tabletId, 0, 0, true, true);
        }
        else {
            LOGGER.info("Skipping bootstrap for table {} tablet {} as it has a checkpoint {}.{}", table.getTableId(), tabletId, term, index);
        }
    }

    protected void bootstrapTabletWithRetry(List<Pair<String,String>> tabletPairList) throws Exception {
        short retryCountForBootstrapping = 0;
        for (Pair<String, String> entry : tabletPairList) {
            // entry is a Pair<tableId, tabletId>
            boolean shouldRetry = true;
            while (retryCountForBootstrapping <= connectorConfig.maxConnectorRetries() && shouldRetry) {
                try {
                    bootstrapTablet(this.syncClient.openTableByUUID(entry.getKey()), entry.getValue());

                    // Reset the retry flag if the bootstrap was successful
                    shouldRetry = false;
                } catch (Exception e) {
                    ++retryCountForBootstrapping;

                    // The connector should go for a retry if any exception is thrown
                    shouldRetry = true;

                    if (retryCountForBootstrapping > connectorConfig.maxConnectorRetries()) {
                        LOGGER.error("Failed to bootstrap the tablet {} after {} retries", entry.getValue(), connectorConfig.maxConnectorRetries());
                        throw e;
                    }

                    // If there are retries left, perform them after the specified delay.
                    LOGGER.warn("Error while trying to bootstrap tablet {}; will attempt retry {} of {} after {} milli-seconds. Exception message: {}",
                            entry.getValue(), retryCountForBootstrapping, connectorConfig.maxConnectorRetries(), connectorConfig.connectorRetryDelayMs(), e.getMessage());

                    try {
                        final Metronome retryMetronome = Metronome.parker(Duration.ofMillis(connectorConfig.connectorRetryDelayMs()), Clock.SYSTEM);
                        retryMetronome.pause();
                    } catch (InterruptedException ie) {
                        LOGGER.warn("Connector retry sleep interrupted by exception: {}", ie);
                        Thread.currentThread().interrupt();
                    }
                }
            }
        }
    }


    protected void getChanges2(ChangeEventSourceContext context,
                             YBPartition partitionn,
                             YugabyteDBOffsetContext offsetContext,
                             boolean previousOffsetPresent)
            throws Exception {
        LOGGER.info("Processing messages");

        String tabletList = this.connectorConfig.getConfig().getString(YugabyteDBConnectorConfig.TABLET_LIST);

        // This tabletPairList has Pair<String, String> objects wherein the key is the table UUID
        // and the value is tablet UUID
        List<Pair<String, String>> tabletPairList = null;
        try {
            tabletPairList = (List<Pair<String, String>>) ObjectUtil.deserializeObjectFromString(tabletList);
            LOGGER.debug("The tablet list is " + tabletPairList);
        } catch (IOException | ClassNotFoundException e) {
            LOGGER.error("Exception while deserializing tablet pair list", e);
            throw new RuntimeException(e);
        }

        Map<String, YBTable> tableIdToTable = new HashMap<>();
        Map<String, GetTabletListToPollForCDCResponse> tabletListResponse = new HashMap<>();
        String streamId = connectorConfig.streamId();

        LOGGER.info("Using DB stream ID: " + streamId);

        Set<String> tIds = tabletPairList.stream().map(pair -> pair.getLeft()).collect(Collectors.toSet());
        for (String tId : tIds) {
            LOGGER.debug("Table UUID: " + tIds);
            YBTable table = this.syncClient.openTableByUUID(tId);
            tableIdToTable.put(tId, table);

            GetTabletListToPollForCDCResponse resp =
                this.syncClient.getTabletListToPollForCdc(table, streamId, tId);
            tabletListResponse.put(tId, resp);
        }

        LOGGER.debug("The init tabletSourceInfo before updating is " + offsetContext.getTabletSourceInfo());

        // Initialize the offsetContext and other supporting flags.
        // This schemaNeeded map here would have the elements as <tableId.tabletId>:<boolean-value>
        Map<String, Boolean> schemaNeeded = new HashMap<>();
        Map<String, Long> tabletSafeTime = new HashMap<>();
        for (Pair<String, String> entry : tabletPairList) {
            // entry.getValue() will give the tabletId
            OpId opId = YBClientUtils.getOpIdFromGetTabletListResponse(
                            tabletListResponse.get(entry.getKey()), entry.getValue());

            // If we are getting a term and index as -1 and -1 from the server side it means
            // that the streaming has not yet started on that tablet ID. In that case, assign a
            // starting OpId so that the connector can poll using proper checkpoints.
            if (opId.getTerm() == -1 && opId.getIndex() == -1) {
                opId = YugabyteDBOffsetContext.streamingStartLsn();
            }

            // For streaming, we do not want any colocated information and want to process the tables
            // based on just their tablet IDs - pass false as the 'colocated' flag to enforce the same.
            YBPartition p = new YBPartition(entry.getKey(), entry.getValue(), false /* colocated */);
            offsetContext.initSourceInfo(p, this.connectorConfig, opId);
            schemaNeeded.put(p.getId(), Boolean.TRUE);
        }

        // This will contain the tablet ID mapped to the number of records it has seen
        // in the transactional block. Note that the entry will be created only when
        // a BEGIN block is encountered.
        Map<String, Integer> recordsInTransactionalBlock = new HashMap<>();

        // This will contain the tablet ID mapped to the number of begin records observed for
        // a tablet. Consider the scenario for a colocated tablet with two tables, it is possible
        // that we can encounter BEGIN-BEGIN-COMMIT-COMMIT. To handle this scenario, we need the
        // count for the BEGIN records so that we can verify that we have equal COMMIT records
        // in the stream as well.
        Map<String, Integer> beginCountForTablet = new HashMap<>();

        LOGGER.debug("The init tabletSourceInfo after updating is " + offsetContext.getTabletSourceInfo());

        // Only bootstrap if no snapshot has been enabled - if snapshot is enabled then
        // the assumption is that there will already be some checkpoints for the tablet in
        // the cdc_state table. Avoiding additional bootstrap call in that case will also help
        // us avoid unnecessary network calls.
        if (snapshotter.shouldSnapshot()) {
            LOGGER.info("Skipping bootstrap because snapshot has been taken so streaming will resume there onwards");
        } else {
            bootstrapTabletWithRetry(tabletPairList);
        }

        // This log while indicate that the connector has either bootstrapped the tablets or skipped
        // it so that streaming can begin now. This is added to indicate the tests or pipelines
        // waiting for the bootstrapping to finish so that they can start inserting data now.
        LOGGER.info("Beginning to poll the changes from the server");

        short retryCount = 0;

        // Helper internal variable to log GetChanges request at regular intervals.
        long lastLoggedTimeForGetChanges = System.currentTimeMillis();

        String curTabletId = "";
        while (context.isRunning() && retryCount <= connectorConfig.maxConnectorRetries()) {
            try {
                while (context.isRunning() && (offsetContext.getStreamingStoppingLsn() == null ||
                        (lastCompletelyProcessedLsn.compareTo(offsetContext.getStreamingStoppingLsn()) < 0))) {
                    // Pause for the specified duration before asking for a new set of changes from the server
                    LOGGER.debug("Pausing for {} milliseconds before polling further", connectorConfig.cdcPollIntervalms());
                    final Metronome pollIntervalMetronome = Metronome.parker(Duration.ofMillis(connectorConfig.cdcPollIntervalms()), Clock.SYSTEM);
                    pollIntervalMetronome.pause();

                    if (this.connectorConfig.cdcLimitPollPerIteration()
                            && queue.remainingCapacity() < queue.totalCapacity()) {
                        LOGGER.debug("Queue has {} items. Skipping", queue.totalCapacity() - queue.remainingCapacity());
                        continue;
                    }

                    for (Pair<String, String> entry : tabletPairList) {
                        final String tabletId = entry.getValue();
                        curTabletId = entry.getValue();
                        YBPartition part = new YBPartition(entry.getKey() /* tableId */, tabletId, false /* colocated */);

                      OpId cp = offsetContext.lsn(part);

                      if (taskContext.shouldEnableExplicitCheckpointing()
                            && splitTabletsWaitingForCallback.contains(part.getId())) {
                        // We do not want to process anything related to the tablets which have
                        // sent the tablet split message but we have not received an explicit
                        // callback for the tablet. At this stage, check if the explicit
                        // checkpoint is the same as from_op_id, if yes then handle the tablet
                        // for split.
                        CdcSdkCheckpoint explicitCheckpoint = tabletToExplicitCheckpoint.get(part.getId());
                        if (explicitCheckpoint != null
                              && (explicitCheckpoint.getTerm() == cp.getTerm())
                              && (explicitCheckpoint.getIndex() == cp.getIndex())) {
                            // At this position, we know we have received a callback for split tablet
                            // handle tablet split and delete the tablet from the waiting list.

                            // Call getChanges to make sure checkpoint is set on the cdc_state table.
                            LOGGER.info("Calling GetChanges to ensure explicit checkpoint is set to {}.{}", explicitCheckpoint.getTerm(), explicitCheckpoint.getIndex());
                            try {
                                // This will throw an error saying tablet split detected as we are calling GetChanges again on the
                                // same checkpoint - handle the error and move ahead.
                                GetChangesResponse resp = this.syncClient.getChangesCDCSDK(
                                  tableIdToTable.get(part.getTableId()), streamId, tabletId, cp.getTerm(), cp.getIndex(), cp.getKey(),
                                  cp.getWrite_id(), cp.getTime(), schemaNeeded.get(part.getId()), explicitCheckpoint,
                                  tabletSafeTime.getOrDefault(part.getId(), -1L), offsetContext.getWalSegmentIndex(part));

                                // We do not update the tablet safetime we get from the response at this
                                // point because the previous GetChanges call is supposed to throw
                                // an exception which will be handled further.
                            } catch (CDCErrorException cdcErrorException) {
                                if (cdcErrorException.getCDCError().getCode() == Code.TABLET_SPLIT) {
                                    LOGGER.debug("Handling tablet split error gracefully for enqueued tablet {}", part.getTabletId());
                                } else {
                                    throw cdcErrorException;
                                }
                            }

                            LOGGER.info("Handling tablet split for enqueued tablet {} as we have now received the commit callback",
                                        part.getTabletId());
                            handleTabletSplit(part.getTabletId(), tabletPairList, offsetContext, streamId, schemaNeeded);
                            splitTabletsWaitingForCallback.remove(part.getId());

                            // Break out of the loop so that processing can happen on the modified list.
                            break;
                        } else {
                            continue;
                        }
                      }

                      YBTable table = tableIdToTable.get(entry.getKey());

                      if (LOGGER.isDebugEnabled()
                          || (connectorConfig.logGetChanges() && System.currentTimeMillis() >= (lastLoggedTimeForGetChanges + connectorConfig.logGetChangesIntervalMs()))) {
                        LOGGER.info("Requesting changes for tablet {} from OpId {} for table {}",
                                    tabletId, cp, table.getName());
                        lastLoggedTimeForGetChanges = System.currentTimeMillis();
                      }

                      if (taskContext.shouldEnableExplicitCheckpointing()) {
                        CdcSdkCheckpoint ecp = tabletToExplicitCheckpoint.get(part.getId());
                        if (ecp != null) {
                            LOGGER.info("Requesting changes for tablet {}, explicit checkpointing: {}.{} from_op_id: {}.{}", part.getId(), ecp.getTerm(), ecp.getIndex(), cp.getTerm(), cp.getIndex());
                        } else {
                            LOGGER.info("Requesting changes for tablet {}, explicit checkpoint is null and from_op_id: {}.{}", part.getId(), cp.getTerm(), cp.getIndex());
                        }
                      }

                      // Check again if the thread has been interrupted.
                      if (!context.isRunning()) {
                        LOGGER.info("Connector has been stopped");
                        break;
                      }

                      GetChangesResponse response = null;

                      if (schemaNeeded.get(part.getId())) {
                        LOGGER.debug("Requesting schema for tablet: {}", tabletId);
                      }

                      try {
                        response = this.syncClient.getChangesCDCSDK(
                            table, streamId, tabletId, cp.getTerm(), cp.getIndex(), cp.getKey(),
                            cp.getWrite_id(), cp.getTime(), schemaNeeded.get(part.getId()),
                            taskContext.shouldEnableExplicitCheckpointing() ? tabletToExplicitCheckpoint.get(part.getId()) : null,
                            tabletSafeTime.getOrDefault(part.getId(), -1L), offsetContext.getWalSegmentIndex(part));

                        tabletSafeTime.put(part.getId(), response.getResp().getSafeHybridTime());
                      } catch (CDCErrorException cdcException) {
                        // Check if exception indicates a tablet split.
                        LOGGER.debug("Code received in CDCErrorException: {}", cdcException.getCDCError().getCode());
                        if (cdcException.getCDCError().getCode() == Code.TABLET_SPLIT || cdcException.getCDCError().getCode() == Code.INVALID_REQUEST) {
                            LOGGER.info("Encountered a tablet split on tablet {}, handling it gracefully", tabletId);
                            if (LOGGER.isDebugEnabled()) {
                                cdcException.printStackTrace();
                            }

                            if (taskContext.shouldEnableExplicitCheckpointing()) {
                                // If explicit checkpointing is enabled then we should check if we have the explicit checkpoint
                                // the same as from_op_id, if yes then handle tablet split directly, if not, add the partition ID
                                // (table.tablet) to be processed later.
                                CdcSdkCheckpoint explicitCheckpoint = tabletToExplicitCheckpoint.get(part.getId());
                                if (explicitCheckpoint != null
                                      && (cp.getTerm() == explicitCheckpoint.getTerm())
                                      && (cp.getIndex() == explicitCheckpoint.getIndex())) {
                                    LOGGER.info("Explicit checkpoint same as from_op_id, handling tablet split immediately for partition {}, explicit checkpoint {}:{} from_op_id: {}.{}",
                                                part.getId(), explicitCheckpoint.getTerm(), explicitCheckpoint.getIndex(), cp.getTerm(), cp.getIndex());
                                    handleTabletSplit(cdcException, tabletPairList, offsetContext, streamId, schemaNeeded);
                                } else {
                                    // Add the tablet for being processed later, this will mark the tablet as locked. There is a chance that explicit checkpoint may
                                    // be null, in that case, just to avoid NullPointerException in the log, simply log a null value.
                                    final String explicitString = (explicitCheckpoint == null) ? null : (explicitCheckpoint.getTerm() + "." + explicitCheckpoint.getIndex());
                                    LOGGER.info("Adding partition {} to wait-list since the explicit checkpoint ({}) and from_op_id ({}.{}) are not the same",
                                                part.getId(), explicitString, cp.getTerm(), cp.getIndex());
                                    splitTabletsWaitingForCallback.add(part.getId());
                                }
                            } else {
                                // TODO Vaibhav: Since we have access to tablet ID at this stage, and we can assume that we will only receive
                                // tablet split error message on the tablet we will call GetChanges on, then instead of passing the exception
                                // we can directly pass the tablet ID of the split tablet.
                                handleTabletSplit(cdcException, tabletPairList, offsetContext, streamId, schemaNeeded);
                            }

                            // Break out of the loop so that the iteration can start afresh on the modified list.
                            break;
                        } else {
                            LOGGER.warn("Throwing error because error code did not match. Code received: {}", cdcException.getCDCError().getCode());
                            throw cdcException;
                        }
                      }

                        LOGGER.debug("Processing {} records from getChanges call",
                                response.getResp().getCdcSdkProtoRecordsList().size());
                        for (CdcService.CDCSDKProtoRecordPB record : response
                                .getResp()
                                .getCdcSdkProtoRecordsList()) {
                            CdcService.RowMessage m = record.getRowMessage();
                            YbProtoReplicationMessage message = new YbProtoReplicationMessage(
                                    m, this.yugabyteDBTypeRegistry);

                            // Ignore safepoint record as they are not meant to be processed here.
                            if (m.getOp() == Op.SAFEPOINT) {
                                continue;
                            }

                            String pgSchemaNameInRecord = m.getPgschemaName();

                            // This is a hack to skip tables in case of colocated tables
                            TableId tempTid = YugabyteDBSchema.parseWithSchema(message.getTable(), pgSchemaNameInRecord);
                            if (!message.isDDLMessage() && !message.isTransactionalMessage()
                                  && !new Filters(connectorConfig).tableFilter().isIncluded(tempTid)) {
                                continue;
                            }

                            final OpId lsn = new OpId(record.getCdcSdkOpId().getTerm(),
                                    record.getCdcSdkOpId().getIndex(),
                                    record.getCdcSdkOpId().getWriteIdKey().toByteArray(),
                                    record.getCdcSdkOpId().getWriteId(),
                                    response.getSnapshotTime());

                            if (message.isLastEventForLsn()) {
                                lastCompletelyProcessedLsn = lsn;
                            }

                            try {
                                // Tx BEGIN/END event
                                if (message.isTransactionalMessage()) {
                                    if (!connectorConfig.shouldProvideTransactionMetadata()) {
                                        LOGGER.debug("Received transactional message {}", record);
                                        // Don't skip on BEGIN message as it would flush LSN for the whole transaction
                                        // too early
                                        if (message.getOperation() == Operation.BEGIN) {
                                            LOGGER.debug("LSN in case of BEGIN is " + lsn);

                                            recordsInTransactionalBlock.put(part.getId(), 0);
                                            beginCountForTablet.merge(part.getId(), 1, Integer::sum);
                                        }
                                        if (message.getOperation() == Operation.COMMIT) {
                                            LOGGER.debug("LSN in case of COMMIT is " + lsn);
<<<<<<< HEAD
                                            offsetContext.updateRecordPosition(part, lsn, lastCompletelyProcessedLsn, message.getRawCommitTime(),
                                                    String.valueOf(message.getTransactionId()), null, message.getRecordTime());
=======
                                            offsetContext.updateRecordPosition(part, lsn, lastCompletelyProcessedLsn, message.getCommitTime(),
                                                    String.valueOf(message.getTransactionId()), null);
>>>>>>> 8addddbc

                                            if (recordsInTransactionalBlock.containsKey(part.getId())) {
                                                if (recordsInTransactionalBlock.get(part.getId()) == 0) {
                                                    LOGGER.debug("Records in the transactional block of transaction: {}, with LSN: {}, for tablet {} are 0",
                                                                message.getTransactionId(), lsn, part.getId());
                                                } else {
                                                    LOGGER.debug("Records in the transactional block transaction: {}, with LSN: {}, for tablet {}: {}",
                                                                 message.getTransactionId(), lsn, part.getId(), recordsInTransactionalBlock.get(part.getId()));
                                                }
                                            } else if (beginCountForTablet.get(part.getId()).intValue() == 0) {
                                                throw new DebeziumException("COMMIT record encountered without a preceding BEGIN record");
                                            }

                                            recordsInTransactionalBlock.remove(part.getId());
                                            beginCountForTablet.merge(part.getId(), -1, Integer::sum);
                                        }
                                        continue;
                                    }

                                    if (message.getOperation() == Operation.BEGIN) {
                                        LOGGER.debug("LSN in case of BEGIN is " + lsn);
                                        dispatcher.dispatchTransactionStartedEvent(part, message.getTransactionId(), offsetContext);

                                        recordsInTransactionalBlock.put(part.getId(), 0);
                                        beginCountForTablet.merge(part.getId(), 1, Integer::sum);
                                    }
                                    else if (message.getOperation() == Operation.COMMIT) {
                                        LOGGER.debug("LSN in case of COMMIT is " + lsn);
<<<<<<< HEAD
                                        offsetContext.updateRecordPosition(part, lsn, lastCompletelyProcessedLsn, message.getRawCommitTime(),
                                                String.valueOf(message.getTransactionId()), null, message.getRecordTime());
=======
                                        offsetContext.updateRecordPosition(part, lsn, lastCompletelyProcessedLsn, message.getCommitTime(),
                                                String.valueOf(message.getTransactionId()), null);
>>>>>>> 8addddbc
                                        dispatcher.dispatchTransactionCommittedEvent(part, offsetContext);

                                        if (recordsInTransactionalBlock.containsKey(part.getId())) {
                                            if (recordsInTransactionalBlock.get(part.getId()) == 0) {
                                                LOGGER.debug("Records in the transactional block of transaction: {}, with LSN: {}, for tablet {} are 0",
                                                            message.getTransactionId(), lsn, part.getId());
                                            } else {
                                                LOGGER.debug("Records in the transactional block transaction: {}, with LSN: {}, for tablet {}: {}",
                                                             message.getTransactionId(), lsn, part.getId(), recordsInTransactionalBlock.get(part.getId()));
                                            }
                                        } else if (beginCountForTablet.get(part.getId()).intValue() == 0) {
                                            throw new DebeziumException("COMMIT record encountered without a preceding BEGIN record");
                                        }

                                        recordsInTransactionalBlock.remove(part.getId());
                                        beginCountForTablet.merge(part.getId(), -1, Integer::sum);
                                    }
                                    maybeWarnAboutGrowingWalBacklog(true);
                                }
                                else if (message.isDDLMessage()) {
                                    LOGGER.debug("Received DDL message {}", message.getSchema().toString()
                                            + " the table is " + message.getTable());

                                    // If a DDL message is received for a tablet, we do not need its schema again
                                    schemaNeeded.put(part.getId(), Boolean.FALSE);

                                    TableId tableId = null;
                                    if (message.getOperation() != Operation.NOOP) {
                                        tableId = YugabyteDBSchema.parseWithSchema(message.getTable(), pgSchemaNameInRecord);
                                        Objects.requireNonNull(tableId);
                                    }
                                    // Getting the table with the help of the schema.
                                    Table t = schema.tableForTablet(tableId, tabletId);
                                    if (YugabyteDBSchema.shouldRefreshSchema(t, message.getSchema())) {
                                        // If we fail to achieve the table, that means we have not specified correct schema information,
                                        // now try to refresh the schema.
                                        if (t == null) {
                                            LOGGER.info("Registering the schema for table {} tablet {} since it was not registered already", entry.getKey(), tabletId);
                                        } else {
                                            LOGGER.info("Refreshing the schema for table {} tablet {} because of mismatch in cached schema and received schema", entry.getKey(), tabletId);
                                        }
                                        schema.refreshSchemaWithTabletId(tableId, message.getSchema(), pgSchemaNameInRecord, tabletId);
                                    }
                                }
                                // DML event
                                else {
                                    TableId tableId = null;
                                    if (message.getOperation() != Operation.NOOP) {
                                        tableId = YugabyteDBSchema.parseWithSchema(message.getTable(), pgSchemaNameInRecord);
                                        Objects.requireNonNull(tableId);
                                    }
                                    // If you need to print the received record, change debug level to info
                                    LOGGER.debug("Received DML record {}", record);

<<<<<<< HEAD
                                    offsetContext.updateRecordPosition(part, lsn, lastCompletelyProcessedLsn, message.getRawCommitTime(),
                                            String.valueOf(message.getTransactionId()), tableId, message.getRecordTime());
=======
                                    offsetContext.updateRecordPosition(part, lsn, lastCompletelyProcessedLsn, message.getCommitTime(),
                                            String.valueOf(message.getTransactionId()), tableId);
>>>>>>> 8addddbc

                                    boolean dispatched = message.getOperation() != Operation.NOOP
                                            && dispatcher.dispatchDataChangeEvent(part, tableId, new YugabyteDBChangeRecordEmitter(part, offsetContext, clock, connectorConfig,
                                                    schema, connection, tableId, message, pgSchemaNameInRecord, tabletId, taskContext.isBeforeImageEnabled()));

                                    if (recordsInTransactionalBlock.containsKey(part.getId())) {
                                        recordsInTransactionalBlock.merge(part.getId(), 1, Integer::sum);
                                    }

                                    maybeWarnAboutGrowingWalBacklog(dispatched);
                                }
                            } catch (InterruptedException ie) {
                                LOGGER.error("Interrupted exception while processing change records", ie);
                                Thread.currentThread().interrupt();
                            }
                        }

                        probeConnectionIfNeeded();

                        if (!isInPreSnapshotCatchUpStreaming(offsetContext)) {
                            // During catch up streaming, the streaming phase needs to hold a transaction open so that
                            // the phase can stream event up to a specific lsn and the snapshot that occurs after the catch up
                            // streaming will not lose the current view of data. Since we need to hold the transaction open
                            // for the snapshot, this block must not commit during catch up streaming.
                            // CDCSDK Find out why this fails : connection.commit();
                        }

                        OpId finalOpid = new OpId(
                                response.getTerm(),
                                response.getIndex(),
                                response.getKey(),
                                response.getWriteId(),
                                response.getSnapshotTime());
                        offsetContext.updateWalPosition(part, finalOpid);
<<<<<<< HEAD

                        offsetContext.updateWalSegmentIndex(part, response.getWalSegmentIndex());
=======
                        offsetContext.updateWalSegmentIndex(part, response.getResp().getWalSegmentIndex());
>>>>>>> 8addddbc

                        LOGGER.debug("The final opid for tablet {} is {}", part.getId(), finalOpid);
                    }
                    // Reset the retry count, because if flow reached at this point, it means that the connection
                    // has succeeded
                    retryCount = 0;
                }
            } catch (Exception e) {
                ++retryCount;
                // If the retry limit is exceeded, log an error with a description and throw the exception.
                if (retryCount > connectorConfig.maxConnectorRetries()) {
                    LOGGER.error("Too many errors while trying to get the changes from server for tablet: {}. All {} retries failed.", curTabletId, connectorConfig.maxConnectorRetries());
                    throw e;
                }

                // If there are retries left, perform them after the specified delay.
                LOGGER.warn("Error while trying to get the changes from the server; will attempt retry {} of {} after {} milli-seconds. Exception: {}",
                        retryCount, connectorConfig.maxConnectorRetries(), connectorConfig.connectorRetryDelayMs(), e);

                try {
                    final Metronome retryMetronome = Metronome.parker(Duration.ofMillis(connectorConfig.connectorRetryDelayMs()), Clock.SYSTEM);
                    retryMetronome.pause();
                }
                catch (InterruptedException ie) {
                    LOGGER.warn("Connector retry sleep interrupted by exception: {}", ie);
                    Thread.currentThread().interrupt();
                }
            }
        }
    }

<<<<<<< HEAD
    private void searchWalPosition(ChangeEventSourceContext context, final ReplicationStream stream, final WalPositionLocator walPosition)
            throws SQLException, InterruptedException {
        AtomicReference<OpId> resumeLsn = new AtomicReference<>();
        int noMessageIterations = 0;

        LOGGER.info("Searching for WAL resume position");
        while (context.isRunning() && resumeLsn.get() == null) {

            boolean receivedMessage = stream.readPending(message -> {
                final OpId lsn = stream.lastReceivedLsn();
                resumeLsn.set(walPosition.resumeFromLsn(lsn, message).orElse(null));
            });

            if (receivedMessage) {
                noMessageIterations = 0;
            }
            else {
                noMessageIterations++;
                if (noMessageIterations >= THROTTLE_NO_MESSAGE_BEFORE_PAUSE) {
                    noMessageIterations = 0;
                    pauseNoMessage.sleepWhen(true);
                }
            }

            probeConnectionIfNeeded();
        }
        LOGGER.info("WAL resume position '{}' discovered", resumeLsn.get());
    }

    protected void probeConnectionIfNeeded() throws SQLException {
=======
    private void probeConnectionIfNeeded() throws SQLException {
>>>>>>> 8addddbc
        // CDCSDK Find out why it fails.
        // if (connectionProbeTimer.hasElapsed()) {
        // connection.prepareQuery("SELECT 1");
        // connection.commit();
        // }
    }

<<<<<<< HEAD
    protected void commitMessage(YBPartition partition, YugabyteDBOffsetContext offsetContext,
                               final OpId lsn)
            throws SQLException, InterruptedException {
        lastCompletelyProcessedLsn = lsn;
        maybeWarnAboutGrowingWalBacklog(false);
    }

=======
>>>>>>> 8addddbc
    /**
     * If we receive change events but all of them get filtered out, we cannot
     * commit any new offset with Apache Kafka. This in turn means no LSN is ever
     * acknowledged with the replication slot, causing any ever growing WAL backlog.
     * <p>
     * This situation typically occurs if there are changes on the database server,
     * (e.g. in an excluded database), but none of them is in table.include.list.
     * To prevent this, heartbeats can be used, as they will allow us to commit
     * offsets also when not propagating any "real" change event.
     * <p>
     * The purpose of this method is to detect this situation and log a warning
     * every {@link #GROWING_WAL_WARNING_LOG_INTERVAL} filtered events.
     *
     * @param dispatched
     *            Whether an event was sent to the broker or not
     */
    protected void maybeWarnAboutGrowingWalBacklog(boolean dispatched) {
        if (dispatched) {
            numberOfEventsSinceLastEventSentOrWalGrowingWarning = 0;
        }
        else {
            numberOfEventsSinceLastEventSentOrWalGrowingWarning++;
        }

        if (numberOfEventsSinceLastEventSentOrWalGrowingWarning > GROWING_WAL_WARNING_LOG_INTERVAL && !dispatcher.heartbeatsEnabled()) {
            LOGGER.warn("Received {} events which were all filtered out, so no offset could be committed. "
                    + "This prevents the replication slot from acknowledging the processed WAL offsets, "
                    + "causing a growing backlog of non-removeable WAL segments on the database server. "
                    + "Consider to either adjust your filter configuration or enable heartbeat events "
                    + "(via the {} option) to avoid this situation.",
                    numberOfEventsSinceLastEventSentOrWalGrowingWarning, Heartbeat.HEARTBEAT_INTERVAL_PROPERTY_NAME);

            numberOfEventsSinceLastEventSentOrWalGrowingWarning = 0;
        }
    }

    /**
     * For EXPLICIT checkpointing, the following code flow is used:<br><br>
     * 1. Kafka Connect invokes the callback {@code commit()} which further invokes
     * {@code commitOffset(offsets)} in the Debezium API <br><br>
     * 2. Both the streaming and snapshot change event source classes maintain a map
     * {@code tabletToExplicitCheckpoint} which stores the offsets sent by Kafka Connect. <br><br>
     * 3. So when the connector gets the acknowledgement back by saying that Kafka has received
     * records till certain offset, we update the value in {@code tabletToExplicitCheckpoint} <br><br>
     * 4. While making the next `GetChanges` call, we pass the value from the map
     * {@code tabletToExplicitCheckpoint} for the relevant tablet and hence the server then takes
     * care of updating those checkpointed values in the {@code cdc_state} table <br><br>
     * @param offset a map containing the {@link OpId} information for all the tablets
     */
    @Override
    public void commitOffset(Map<String, ?> offset) {
        if (!taskContext.shouldEnableExplicitCheckpointing()) {
            return;
        }

        try {
            LOGGER.info("Committing offsets on server");

            for (Map.Entry<String, ?> entry : offset.entrySet()) {
                // TODO: The transaction_id field is getting populated somewhere and see if it can
                // be removed or blocked from getting added to this map.
                if (!entry.getKey().equals("transaction_id")) {
                    LOGGER.debug("Tablet: {} OpId: {}", entry.getKey(), entry.getValue());

                    // Parse the string to get the OpId object.
                    OpId tempOpId = OpId.valueOf((String) entry.getValue());
                    this.tabletToExplicitCheckpoint.put(entry.getKey(), tempOpId.toCdcSdkCheckpoint());

                    LOGGER.debug("Committed checkpoint on server for stream ID {} tablet {} with term {} index {}",
                                this.connectorConfig.streamId(), entry.getKey(), tempOpId.getTerm(), tempOpId.getIndex());
                }
            }
        } catch (Exception e) {
            LOGGER.warn("Unable to update the explicit checkpoint map", e);
        }
    }

    /**
     * Returns whether the current streaming phase is running a catch up streaming
     * phase that runs before a snapshot. This is useful for transaction
     * management.
     *
     * During pre-snapshot catch up streaming, we open the snapshot transaction
     * early and hold the transaction open throughout the pre snapshot catch up
     * streaming phase so that we know where to stop streaming and can start the
     * snapshot phase at a consistent location. This is opposed the regular streaming,
     * where we do not a lingering open transaction.
     *
     * @return true if the current streaming phase is performing catch up streaming
     */
    protected boolean isInPreSnapshotCatchUpStreaming(YugabyteDBOffsetContext offsetContext) {
        return offsetContext.getStreamingStoppingLsn() != null;
    }

    @FunctionalInterface
    public static interface PgConnectionSupplier {
        BaseConnection get() throws SQLException;
    }

    /**
     * Get the entry from the tablet pair list corresponding to the given tablet ID. This function
     * is helpful at the time of tablet split where we know the tablet ID of the tablet which has
     * been split and now we want to remove the corresponding pair from the polling list of
     * table-tablet pairs.
     * @param tabletPairList list of table-tablet pair to poll from
     * @param tabletId the tablet ID to match with
     * @return a pair of table-tablet IDs which matches the provided tablet ID
     */
    private Pair<String, String> getEntryToDelete(List<Pair<String,String>> tabletPairList, String tabletId) {
        for (Pair<String, String> entry : tabletPairList) {
            if (entry.getValue().equals(tabletId)) {
                return entry;
            }
        }

        return null;
    }

    /**
     * Parse the message from the {@link CDCErrorException} to obtain the tablet ID of the tablet.
     * which has been split
     * @param message the exception message to parse
     * @return the tablet UUID of the tablet which has been split
     */
    private String getTabletIdFromSplitMessage(String message) {
        // Note that the message is of the form: Tablet Split detected on <tablet-ID>
        // So the last element is the tablet ID to be split.
        String[] splitWords = message.split("\\s+");
        return splitWords[splitWords.length - 1];
    }

    /**
     * Add the tablet from the provided tablet checkpoint pair to the list of tablets to poll from
     * if it is not present there
     * @param tabletPairList the list of tablets to poll from - list having Pair<tableId, tabletId>
     * @param pair the tablet checkpoint pair
     * @param tableId table UUID of the table to which the tablet belongs
     * @param offsetContext the offset context having the lsn info
     * @param schemaNeeded map of flags indicating whether we need the schema for a tablet or not
     */
    private void addTabletIfNotPresent(List<Pair<String,String>> tabletPairList,
                                       TabletCheckpointPair pair,
                                       String tableId,
                                       YugabyteDBOffsetContext offsetContext,
                                       Map<String, Boolean> schemaNeeded) {
        String tabletId = pair.getTabletLocations().getTabletId().toStringUtf8();
        ImmutablePair<String, String> tableTabletPair =
          new ImmutablePair<String, String>(tableId, tabletId);

        if (!tabletPairList.contains(tableTabletPair)) {
            tabletPairList.add(tableTabletPair);

            // This flow will be executed in case of tablet split only and since tablet split
            // is not possible on colocated tables, it is safe to assume that the tablets here
            // would be all non-colocated.
            YBPartition p = new YBPartition(tableId, tabletId, false /* colocated */);
            offsetContext.initSourceInfo(p, this.connectorConfig,
                                         OpId.from(pair.getCdcSdkCheckpoint()));

            LOGGER.info("Initialized offset context for tablet {} with OpId {}", tabletId, OpId.from(pair.getCdcSdkCheckpoint()));

            // Add the flag to indicate that we need the schema for the new tablets so that the schema can be registered.
            schemaNeeded.put(p.getId(), Boolean.TRUE);
        }
    }

    protected void handleTabletSplit(
      CDCErrorException cdcErrorException, List<Pair<String,String>> tabletPairList,
      YugabyteDBOffsetContext offsetContext, String streamId,
      Map<String, Boolean> schemaNeeded) throws Exception {
        // Obtain the tablet ID of the split tablet from the exception.
        String splitTabletId = getTabletIdFromSplitMessage(cdcErrorException.getMessage());
        handleTabletSplit(splitTabletId, tabletPairList, offsetContext, streamId, schemaNeeded);
    }

    protected void handleTabletSplit(String splitTabletId,
                                     List<Pair<String,String>> tabletPairList,
                                     YugabyteDBOffsetContext offsetContext,
                                     String streamId,
                                     Map<String, Boolean> schemaNeeded) throws Exception {
        LOGGER.info("Removing the tablet {} from the list to get the changes since it has been split", splitTabletId);

        Pair<String, String> entryToBeDeleted = getEntryToDelete(tabletPairList, splitTabletId);
        Objects.requireNonNull(entryToBeDeleted);

        String tableId = entryToBeDeleted.getKey();

        GetTabletListToPollForCDCResponse getTabletListResponse =
          getTabletListResponseWithRetry(
              this.syncClient.openTableByUUID(tableId),
              streamId,
              tableId,
              splitTabletId);
        
        Objects.requireNonNull(getTabletListResponse);

        // Remove the entry with the tablet which has been split.
        boolean removeSuccessful = tabletPairList.remove(entryToBeDeleted);

        // Remove the corresponding entry to indicate that we don't need the schema now.
        schemaNeeded.remove(entryToBeDeleted.getValue());

        // Log a warning if the element cannot be removed from the list.
        if (!removeSuccessful) {
            LOGGER.warn("Failed to remove the entry table {} - tablet {} from tablet pair list after split, will try once again", entryToBeDeleted.getKey(), entryToBeDeleted.getValue());

            if (!tabletPairList.remove(entryToBeDeleted)) {
                String exceptionMessageFormat = "Failed to remove the entry table {} - tablet {} from the tablet pair list after split";
                throw new RuntimeException(String.format(exceptionMessageFormat, entryToBeDeleted.getKey(), entryToBeDeleted.getValue()));
            }
        }

        for (TabletCheckpointPair pair : getTabletListResponse.getTabletCheckpointPairList()) {
            addTabletIfNotPresent(tabletPairList, pair, tableId, offsetContext, schemaNeeded);
        }
    }

    /**
     * Get the children tablets of the specified tablet which has been split. This API will retry
     * until the retry limit has been hit.
     * @param ybTable the {@link YBTable} object to which the split tablet belongs
     * @param streamId the DB stream ID being used for polling
     * @param tableId table UUID of the table to which the split tablet belongs
     * @param splitTabletId tablet UUID of the split tablet
     * @return {@link GetTabletListToPollForCDCResponse} containing the list of child tablets
     * @throws Exception when the retry limit has been hit or the metronome pause is interrupted
     */
    private GetTabletListToPollForCDCResponse getTabletListResponseWithRetry(
        YBTable ybTable, String streamId, String tableId, String splitTabletId) throws Exception {
        short retryCount = 0;
        while (retryCount <= connectorConfig.maxConnectorRetries()) {
            try {
                // Note that YBClient also retries internally if it encounters an error which can
                // be retried.
                GetTabletListToPollForCDCResponse response =
                    this.syncClient.getTabletListToPollForCdc(
                        ybTable,
                        streamId,
                        tableId,
                        splitTabletId);

                if (response.getTabletCheckpointPairListSize() != 2) {
                    LOGGER.warn("Found {} tablets for the parent tablet {}",
                            response.getTabletCheckpointPairListSize(), splitTabletId);
                    throw new Exception("Found unexpected ("
                            + response.getTabletCheckpointPairListSize()
                            + ") number of tablets while trying to fetch the children of parent "
                            + splitTabletId);
                }

                retryCount = 0;
                return response;
            } catch (Exception e) {
                ++retryCount;
                if (retryCount > connectorConfig.maxConnectorRetries()) {
                    LOGGER.error("Too many errors while trying to get children for split tablet {}", splitTabletId);
                    LOGGER.error("Error", e);
                    throw e;
                }

                LOGGER.warn("Error while trying to get the children for the split tablet {}, will retry attempt {} of {} after {} milliseconds",
                            splitTabletId, retryCount, connectorConfig.maxConnectorRetries(), connectorConfig.connectorRetryDelayMs());
                LOGGER.warn("Stacktrace", e);

                try {
                    final Metronome retryMetronome = Metronome.parker(Duration.ofMillis(connectorConfig.connectorRetryDelayMs()), Clock.SYSTEM);
                    retryMetronome.pause();
                }
                catch (InterruptedException ie) {
                    LOGGER.warn("Connector retry sleep while pausing to get the children tablets for parent {} interrupted", splitTabletId);
                    LOGGER.warn("Exception for interruption", ie);
                    Thread.currentThread().interrupt();
                }
            }
        }

        // In ideal scenarios, this should NEVER be returned from this function.
        return null;
    }
}<|MERGE_RESOLUTION|>--- conflicted
+++ resolved
@@ -36,10 +36,7 @@
 import java.time.Duration;
 import java.util.*;
 import java.util.concurrent.ConcurrentHashMap;
-<<<<<<< HEAD
 import java.util.concurrent.atomic.AtomicReference;
-=======
->>>>>>> 8addddbc
 import java.util.stream.Collectors;
 import io.debezium.connector.base.ChangeEventQueue;
 import io.debezium.pipeline.DataChangeEvent;
@@ -523,13 +520,8 @@
                                         }
                                         if (message.getOperation() == Operation.COMMIT) {
                                             LOGGER.debug("LSN in case of COMMIT is " + lsn);
-<<<<<<< HEAD
                                             offsetContext.updateRecordPosition(part, lsn, lastCompletelyProcessedLsn, message.getRawCommitTime(),
                                                     String.valueOf(message.getTransactionId()), null, message.getRecordTime());
-=======
-                                            offsetContext.updateRecordPosition(part, lsn, lastCompletelyProcessedLsn, message.getCommitTime(),
-                                                    String.valueOf(message.getTransactionId()), null);
->>>>>>> 8addddbc
 
                                             if (recordsInTransactionalBlock.containsKey(part.getId())) {
                                                 if (recordsInTransactionalBlock.get(part.getId()) == 0) {
@@ -558,13 +550,8 @@
                                     }
                                     else if (message.getOperation() == Operation.COMMIT) {
                                         LOGGER.debug("LSN in case of COMMIT is " + lsn);
-<<<<<<< HEAD
                                         offsetContext.updateRecordPosition(part, lsn, lastCompletelyProcessedLsn, message.getRawCommitTime(),
                                                 String.valueOf(message.getTransactionId()), null, message.getRecordTime());
-=======
-                                        offsetContext.updateRecordPosition(part, lsn, lastCompletelyProcessedLsn, message.getCommitTime(),
-                                                String.valueOf(message.getTransactionId()), null);
->>>>>>> 8addddbc
                                         dispatcher.dispatchTransactionCommittedEvent(part, offsetContext);
 
                                         if (recordsInTransactionalBlock.containsKey(part.getId())) {
@@ -619,13 +606,8 @@
                                     // If you need to print the received record, change debug level to info
                                     LOGGER.debug("Received DML record {}", record);
 
-<<<<<<< HEAD
                                     offsetContext.updateRecordPosition(part, lsn, lastCompletelyProcessedLsn, message.getRawCommitTime(),
                                             String.valueOf(message.getTransactionId()), tableId, message.getRecordTime());
-=======
-                                    offsetContext.updateRecordPosition(part, lsn, lastCompletelyProcessedLsn, message.getCommitTime(),
-                                            String.valueOf(message.getTransactionId()), tableId);
->>>>>>> 8addddbc
 
                                     boolean dispatched = message.getOperation() != Operation.NOOP
                                             && dispatcher.dispatchDataChangeEvent(part, tableId, new YugabyteDBChangeRecordEmitter(part, offsetContext, clock, connectorConfig,
@@ -660,12 +642,7 @@
                                 response.getWriteId(),
                                 response.getSnapshotTime());
                         offsetContext.updateWalPosition(part, finalOpid);
-<<<<<<< HEAD
-
-                        offsetContext.updateWalSegmentIndex(part, response.getWalSegmentIndex());
-=======
                         offsetContext.updateWalSegmentIndex(part, response.getResp().getWalSegmentIndex());
->>>>>>> 8addddbc
 
                         LOGGER.debug("The final opid for tablet {} is {}", part.getId(), finalOpid);
                     }
@@ -697,40 +674,7 @@
         }
     }
 
-<<<<<<< HEAD
-    private void searchWalPosition(ChangeEventSourceContext context, final ReplicationStream stream, final WalPositionLocator walPosition)
-            throws SQLException, InterruptedException {
-        AtomicReference<OpId> resumeLsn = new AtomicReference<>();
-        int noMessageIterations = 0;
-
-        LOGGER.info("Searching for WAL resume position");
-        while (context.isRunning() && resumeLsn.get() == null) {
-
-            boolean receivedMessage = stream.readPending(message -> {
-                final OpId lsn = stream.lastReceivedLsn();
-                resumeLsn.set(walPosition.resumeFromLsn(lsn, message).orElse(null));
-            });
-
-            if (receivedMessage) {
-                noMessageIterations = 0;
-            }
-            else {
-                noMessageIterations++;
-                if (noMessageIterations >= THROTTLE_NO_MESSAGE_BEFORE_PAUSE) {
-                    noMessageIterations = 0;
-                    pauseNoMessage.sleepWhen(true);
-                }
-            }
-
-            probeConnectionIfNeeded();
-        }
-        LOGGER.info("WAL resume position '{}' discovered", resumeLsn.get());
-    }
-
-    protected void probeConnectionIfNeeded() throws SQLException {
-=======
     private void probeConnectionIfNeeded() throws SQLException {
->>>>>>> 8addddbc
         // CDCSDK Find out why it fails.
         // if (connectionProbeTimer.hasElapsed()) {
         // connection.prepareQuery("SELECT 1");
@@ -738,16 +682,6 @@
         // }
     }
 
-<<<<<<< HEAD
-    protected void commitMessage(YBPartition partition, YugabyteDBOffsetContext offsetContext,
-                               final OpId lsn)
-            throws SQLException, InterruptedException {
-        lastCompletelyProcessedLsn = lsn;
-        maybeWarnAboutGrowingWalBacklog(false);
-    }
-
-=======
->>>>>>> 8addddbc
     /**
      * If we receive change events but all of them get filtered out, we cannot
      * commit any new offset with Apache Kafka. This in turn means no LSN is ever
