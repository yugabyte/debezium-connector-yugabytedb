/*
 * Copyright Debezium Authors.
 *
 * Licensed under the Apache Software License version 2.0, available at http://www.apache.org/licenses/LICENSE-2.0
 */
package io.debezium.connector.yugabytedb;

import io.debezium.DebeziumException;
import io.debezium.connector.yugabytedb.connection.*;
import io.debezium.connector.yugabytedb.connection.ReplicationMessage.Operation;
import io.debezium.connector.yugabytedb.connection.pgproto.YbProtoReplicationMessage;
import io.debezium.connector.yugabytedb.spi.Snapshotter;
import io.debezium.heartbeat.Heartbeat;
import io.debezium.pipeline.ErrorHandler;
import io.debezium.pipeline.source.spi.StreamingChangeEventSource;
import io.debezium.relational.Table;
import io.debezium.relational.TableId;
import io.debezium.util.Clock;
import io.debezium.util.DelayStrategy;
import io.debezium.util.ElapsedTimeStrategy;
import io.debezium.util.Metronome;

import org.apache.commons.lang3.tuple.ImmutablePair;
import org.apache.commons.lang3.tuple.Pair;
import org.postgresql.core.BaseConnection;
import org.slf4j.Logger;
import org.slf4j.LoggerFactory;
import org.yb.cdc.CdcService;
import org.yb.cdc.CdcService.TabletCheckpointPair;
import org.yb.cdc.CdcService.CDCErrorPB.Code;
import org.yb.cdc.CdcService.RowMessage.Op;
import org.yb.client.*;

import java.io.IOException;
import java.sql.SQLException;
import java.time.Duration;
import java.util.*;
import java.util.concurrent.ConcurrentHashMap;
import java.util.concurrent.atomic.AtomicReference;
import java.util.stream.Collectors;
import io.debezium.connector.base.ChangeEventQueue;
import io.debezium.pipeline.DataChangeEvent;

/**
 *
 * @author Suranjan Kumar (skumar@yugabyte.com)
 */
public class YugabyteDBStreamingChangeEventSource implements
        StreamingChangeEventSource<YBPartition, YugabyteDBOffsetContext> {

    protected static final String KEEP_ALIVE_THREAD_NAME = "keep-alive";

    /**
     * Number of received events without sending anything to Kafka which will
     * trigger a "WAL backlog growing" warning.
     */
    protected static final int GROWING_WAL_WARNING_LOG_INTERVAL = 10_000;

    private static final Logger LOGGER = LoggerFactory.getLogger(YugabyteDBStreamingChangeEventSource.class);

    // PGOUTPUT decoder sends the messages with larger time gaps than other decoders
    // We thus try to read the message multiple times before we make poll pause
    protected static final int THROTTLE_NO_MESSAGE_BEFORE_PAUSE = 5;

    protected final YugabyteDBConnection connection;
    protected final YugabyteDBEventDispatcher<TableId> dispatcher;
    protected final ErrorHandler errorHandler;
    protected final Clock clock;
    protected final YugabyteDBSchema schema;
    protected final YugabyteDBConnectorConfig connectorConfig;
    protected final YugabyteDBTaskContext taskContext;

    protected final Snapshotter snapshotter;
    protected final DelayStrategy pauseNoMessage;
    protected final ElapsedTimeStrategy connectionProbeTimer;

    /**
     * The minimum of (number of event received since the last event sent to Kafka,
     * number of event received since last WAL growing warning issued).
     */
    protected long numberOfEventsSinceLastEventSentOrWalGrowingWarning = 0;
    protected OpId lastCompletelyProcessedLsn;

    protected final AsyncYBClient asyncYBClient;
    protected final YBClient syncClient;
    protected YugabyteDBTypeRegistry yugabyteDBTypeRegistry;
    protected final Map<String, OpId> checkPointMap;
    protected final ChangeEventQueue<DataChangeEvent> queue;

    protected Map<String, CdcSdkCheckpoint> tabletToExplicitCheckpoint;

    // This set will contain the list of partition IDs for the tablets which have been split
    // and waiting for the callback from Kafka.
    protected Set<String> splitTabletsWaitingForCallback;

    public YugabyteDBStreamingChangeEventSource(YugabyteDBConnectorConfig connectorConfig, Snapshotter snapshotter,
                                                YugabyteDBConnection connection, YugabyteDBEventDispatcher<TableId> dispatcher, ErrorHandler errorHandler, Clock clock,
                                                YugabyteDBSchema schema, YugabyteDBTaskContext taskContext, ReplicationConnection replicationConnection,
                                                ChangeEventQueue<DataChangeEvent> queue) {
        this.connectorConfig = connectorConfig;
        this.connection = connection;
        this.dispatcher = dispatcher;
        this.errorHandler = errorHandler;
        this.clock = clock;
        this.schema = schema;
        pauseNoMessage = DelayStrategy.constant(taskContext.getConfig().getPollInterval().toMillis());
        this.taskContext = taskContext;
        this.snapshotter = snapshotter;
        checkPointMap = new ConcurrentHashMap<>();
        this.connectionProbeTimer = ElapsedTimeStrategy.constant(Clock.system(), connectorConfig.statusUpdateInterval());

        String masterAddress = connectorConfig.masterAddresses();
        asyncYBClient = new AsyncYBClient.AsyncYBClientBuilder(masterAddress)
                .defaultAdminOperationTimeoutMs(connectorConfig.adminOperationTimeoutMs())
                .defaultOperationTimeoutMs(connectorConfig.operationTimeoutMs())
                .defaultSocketReadTimeoutMs(connectorConfig.socketReadTimeoutMs())
                .numTablets(connectorConfig.maxNumTablets())
                .sslCertFile(connectorConfig.sslRootCert())
                .sslClientCertFiles(connectorConfig.sslClientCert(), connectorConfig.sslClientKey())
                .build();

        syncClient = new YBClient(asyncYBClient);
        yugabyteDBTypeRegistry = taskContext.schema().getTypeRegistry();
        this.queue = queue;
        this.tabletToExplicitCheckpoint = new HashMap<>();
        this.splitTabletsWaitingForCallback = new HashSet<>();
    }

    @Override
    public void execute(ChangeEventSourceContext context, YBPartition partition, YugabyteDBOffsetContext offsetContext) {
        if (!snapshotter.shouldStream()) {
            LOGGER.info("Skipping streaming since it's not enabled in the configuration");
            return;
        }

        Set<YBPartition> partitions = new YBPartition.Provider(connectorConfig).getPartitions();
        boolean hasStartLsnStoredInContext = offsetContext != null && !offsetContext.getTabletSourceInfo().isEmpty();

        LOGGER.info("Starting the change streaming process now");

        if (!hasStartLsnStoredInContext) {
            LOGGER.info("No start opid found in the context.");
                offsetContext = YugabyteDBOffsetContext.initialContext(connectorConfig, connection, clock, partitions);
        }

        try {
            getChanges2(context, partition, offsetContext, hasStartLsnStoredInContext);
        } catch (Throwable e) {
            Objects.requireNonNull(e);
            errorHandler.setProducerThrowable(e);
        }
        finally {

            if (!isInPreSnapshotCatchUpStreaming(offsetContext)) {
                // Need to see in CDCSDK what can be done.
            }
            if (asyncYBClient != null) {
              try {
                asyncYBClient.close();
              } catch (Exception e) {
                e.printStackTrace();
              }
            }
            if (syncClient != null) {
              try {
                syncClient.close();
              } catch (Exception e) {
                e.printStackTrace();
              }
            }
        }
    }

    private void bootstrapTablet(YBTable table, String tabletId) throws Exception {
        GetCheckpointResponse getCheckpointResponse = this.syncClient.getCheckpoint(table, connectorConfig.streamId(), tabletId);

        long term = getCheckpointResponse.getTerm();
        long index = getCheckpointResponse.getIndex();
        LOGGER.info("Checkpoint for tablet {} before going to bootstrap: {}.{}", tabletId, term, index);
        if (term == -1 && index == -1) {
            LOGGER.info("Bootstrapping the tablet {}", tabletId);
            this.syncClient.bootstrapTablet(table, connectorConfig.streamId(), tabletId, 0, 0, true, true);
        }
        else {
            LOGGER.info("Skipping bootstrap for table {} tablet {} as it has a checkpoint {}.{}", table.getTableId(), tabletId, term, index);
        }
    }

    protected void bootstrapTabletWithRetry(List<Pair<String,String>> tabletPairList) throws Exception {
        short retryCountForBootstrapping = 0;
        for (Pair<String, String> entry : tabletPairList) {
            // entry is a Pair<tableId, tabletId>
            boolean shouldRetry = true;
            while (retryCountForBootstrapping <= connectorConfig.maxConnectorRetries() && shouldRetry) {
                try {
                    bootstrapTablet(this.syncClient.openTableByUUID(entry.getKey()), entry.getValue());

                    // Reset the retry flag if the bootstrap was successful
                    shouldRetry = false;
                } catch (Exception e) {
                    ++retryCountForBootstrapping;

                    // The connector should go for a retry if any exception is thrown
                    shouldRetry = true;

                    if (retryCountForBootstrapping > connectorConfig.maxConnectorRetries()) {
                        LOGGER.error("Failed to bootstrap the tablet {} after {} retries", entry.getValue(), connectorConfig.maxConnectorRetries());
                        throw e;
                    }

                    // If there are retries left, perform them after the specified delay.
                    LOGGER.warn("Error while trying to bootstrap tablet {}; will attempt retry {} of {} after {} milli-seconds. Exception message: {}",
                            entry.getValue(), retryCountForBootstrapping, connectorConfig.maxConnectorRetries(), connectorConfig.connectorRetryDelayMs(), e.getMessage());

                    try {
                        final Metronome retryMetronome = Metronome.parker(Duration.ofMillis(connectorConfig.connectorRetryDelayMs()), Clock.SYSTEM);
                        retryMetronome.pause();
                    } catch (InterruptedException ie) {
                        LOGGER.warn("Connector retry sleep interrupted by exception: {}", ie);
                        Thread.currentThread().interrupt();
                    }
                }
            }
        }
    }


    protected void getChanges2(ChangeEventSourceContext context,
                             YBPartition partitionn,
                             YugabyteDBOffsetContext offsetContext,
                             boolean previousOffsetPresent)
            throws Exception {
        LOGGER.info("Processing messages");

        String tabletList = this.connectorConfig.getConfig().getString(YugabyteDBConnectorConfig.TABLET_LIST);

        // This tabletPairList has Pair<String, String> objects wherein the key is the table UUID
        // and the value is tablet UUID
        List<Pair<String, String>> tabletPairList = null;
        try {
            tabletPairList = (List<Pair<String, String>>) ObjectUtil.deserializeObjectFromString(tabletList);
            LOGGER.debug("The tablet list is " + tabletPairList);
        } catch (IOException | ClassNotFoundException e) {
            LOGGER.error("Exception while deserializing tablet pair list", e);
            throw new RuntimeException(e);
        }

        Map<String, YBTable> tableIdToTable = new HashMap<>();
        Map<String, GetTabletListToPollForCDCResponse> tabletListResponse = new HashMap<>();
        String streamId = connectorConfig.streamId();

        LOGGER.info("Using DB stream ID: " + streamId);

        Set<String> tIds = tabletPairList.stream().map(pair -> pair.getLeft()).collect(Collectors.toSet());
        for (String tId : tIds) {
            LOGGER.debug("Table UUID: " + tIds);
            YBTable table = this.syncClient.openTableByUUID(tId);
            tableIdToTable.put(tId, table);

            GetTabletListToPollForCDCResponse resp =
                this.syncClient.getTabletListToPollForCdc(table, streamId, tId);
            tabletListResponse.put(tId, resp);
        }

        LOGGER.debug("The init tabletSourceInfo before updating is " + offsetContext.getTabletSourceInfo());

        // Initialize the offsetContext and other supporting flags.
        // This schemaNeeded map here would have the elements as <tableId.tabletId>:<boolean-value>
        Map<String, Boolean> schemaNeeded = new HashMap<>();
        Map<String, Long> tabletSafeTime = new HashMap<>();
        for (Pair<String, String> entry : tabletPairList) {
            // entry.getValue() will give the tabletId
            OpId opId = YBClientUtils.getOpIdFromGetTabletListResponse(
                            tabletListResponse.get(entry.getKey()), entry.getValue());

            // If we are getting a term and index as -1 and -1 from the server side it means
            // that the streaming has not yet started on that tablet ID. In that case, assign a
            // starting OpId so that the connector can poll using proper checkpoints.
            if (opId.getTerm() == -1 && opId.getIndex() == -1) {
                opId = YugabyteDBOffsetContext.streamingStartLsn();
            }

            // For streaming, we do not want any colocated information and want to process the tables
            // based on just their tablet IDs - pass false as the 'colocated' flag to enforce the same.
            YBPartition p = new YBPartition(entry.getKey(), entry.getValue(), false /* colocated */);
            offsetContext.initSourceInfo(p, this.connectorConfig, opId);
            schemaNeeded.put(p.getId(), Boolean.TRUE);
        }

        // This will contain the tablet ID mapped to the number of records it has seen
        // in the transactional block. Note that the entry will be created only when
        // a BEGIN block is encountered.
        Map<String, Integer> recordsInTransactionalBlock = new HashMap<>();

        // This will contain the tablet ID mapped to the number of begin records observed for
        // a tablet. Consider the scenario for a colocated tablet with two tables, it is possible
        // that we can encounter BEGIN-BEGIN-COMMIT-COMMIT. To handle this scenario, we need the
        // count for the BEGIN records so that we can verify that we have equal COMMIT records
        // in the stream as well.
        Map<String, Integer> beginCountForTablet = new HashMap<>();

        LOGGER.debug("The init tabletSourceInfo after updating is " + offsetContext.getTabletSourceInfo());

        // Only bootstrap if no snapshot has been enabled - if snapshot is enabled then
        // the assumption is that there will already be some checkpoints for the tablet in
        // the cdc_state table. Avoiding additional bootstrap call in that case will also help
        // us avoid unnecessary network calls.
        if (snapshotter.shouldSnapshot()) {
            LOGGER.info("Skipping bootstrap because snapshot has been taken so streaming will resume there onwards");
        } else {
            bootstrapTabletWithRetry(tabletPairList);
        }

        // This log while indicate that the connector has either bootstrapped the tablets or skipped
        // it so that streaming can begin now. This is added to indicate the tests or pipelines
        // waiting for the bootstrapping to finish so that they can start inserting data now.
        LOGGER.info("Beginning to poll the changes from the server");

        short retryCount = 0;

        // Helper internal variable to log GetChanges request at regular intervals.
        long lastLoggedTimeForGetChanges = System.currentTimeMillis();

        String curTabletId = "";
        while (context.isRunning() && retryCount <= connectorConfig.maxConnectorRetries()) {
            try {
                while (context.isRunning() && (offsetContext.getStreamingStoppingLsn() == null ||
                        (lastCompletelyProcessedLsn.compareTo(offsetContext.getStreamingStoppingLsn()) < 0))) {
                    // Pause for the specified duration before asking for a new set of changes from the server
                    LOGGER.debug("Pausing for {} milliseconds before polling further", connectorConfig.cdcPollIntervalms());
                    final Metronome pollIntervalMetronome = Metronome.parker(Duration.ofMillis(connectorConfig.cdcPollIntervalms()), Clock.SYSTEM);
                    pollIntervalMetronome.pause();

                    if (this.connectorConfig.cdcLimitPollPerIteration()
                            && queue.remainingCapacity() < queue.totalCapacity()) {
                        LOGGER.debug("Queue has {} items. Skipping", queue.totalCapacity() - queue.remainingCapacity());
                        continue;
                    }

                    for (Pair<String, String> entry : tabletPairList) {
                        final String tabletId = entry.getValue();
                        curTabletId = entry.getValue();
                        YBPartition part = new YBPartition(entry.getKey() /* tableId */, tabletId, false /* colocated */);

                      OpId cp = offsetContext.lsn(part);

                      if (taskContext.shouldEnableExplicitCheckpointing()
                            && splitTabletsWaitingForCallback.contains(part.getId())) {
                        // We do not want to process anything related to the tablets which have
                        // sent the tablet split message but we have not received an explicit
                        // callback for the tablet. At this stage, check if the explicit
                        // checkpoint is the same as from_op_id, if yes then handle the tablet
                        // for split.
                        CdcSdkCheckpoint explicitCheckpoint = tabletToExplicitCheckpoint.get(part.getId());
                        if (explicitCheckpoint != null
                              && (explicitCheckpoint.getTerm() == cp.getTerm())
                              && (explicitCheckpoint.getIndex() == cp.getIndex())) {
                            // At this position, we know we have received a callback for split tablet
                            // handle tablet split and delete the tablet from the waiting list.

                            // Call getChanges to make sure checkpoint is set on the cdc_state table.
                            LOGGER.info("Calling GetChanges to ensure explicit checkpoint is set to {}.{}", explicitCheckpoint.getTerm(), explicitCheckpoint.getIndex());
                            try {
                                // This will throw an error saying tablet split detected as we are calling GetChanges again on the
                                // same checkpoint - handle the error and move ahead.
                                GetChangesResponse resp = this.syncClient.getChangesCDCSDK(
                                  tableIdToTable.get(part.getTableId()), streamId, tabletId, cp.getTerm(), cp.getIndex(), cp.getKey(),
<<<<<<< HEAD
                                  cp.getWrite_id(), cp.getTime(), schemaNeeded.get(part.getId()), explicitCheckpoint);
=======
                                  cp.getWrite_id(), cp.getTime(), schemaNeeded.get(part.getId()), explicitCheckpoint,
                                  tabletSafeTime.get(part.getId()));
>>>>>>> 5feabdb3
                            } catch (CDCErrorException cdcErrorException) {
                                if (cdcErrorException.getCDCError().getCode() == Code.TABLET_SPLIT) {
                                    LOGGER.debug("Handling tablet split error gracefully for enqueued tablet {}", part.getTabletId());
                                } else {
                                    throw cdcErrorException;
                                }
                            }
<<<<<<< HEAD

                            LOGGER.info("Handling tablet split for enqueued tablet {} as we have now received the commit callback",
                                        part.getTabletId());
                            handleTabletSplit(part.getTabletId(), tabletPairList, offsetContext, streamId, schemaNeeded);
                            splitTabletsWaitingForCallback.remove(part.getId());

=======

                            LOGGER.info("Handling tablet split for enqueued tablet {} as we have now received the commit callback",
                                        part.getTabletId());
                            handleTabletSplit(part.getTabletId(), tabletPairList, offsetContext, streamId, schemaNeeded);
                            splitTabletsWaitingForCallback.remove(part.getId());

>>>>>>> 5feabdb3
                            // Break out of the loop so that processing can happen on the modified list.
                            break;
                        } else {
                            continue;
                        }
                      }

                      YBTable table = tableIdToTable.get(entry.getKey());

                      if (LOGGER.isDebugEnabled()
                          || (connectorConfig.logGetChanges() && System.currentTimeMillis() >= (lastLoggedTimeForGetChanges + connectorConfig.logGetChangesIntervalMs()))) {
                        LOGGER.info("Requesting changes for tablet {} from OpId {} for table {}",
                                    tabletId, cp, table.getName());
                        lastLoggedTimeForGetChanges = System.currentTimeMillis();
                      }

                      if (taskContext.shouldEnableExplicitCheckpointing()) {
                        CdcSdkCheckpoint ecp = tabletToExplicitCheckpoint.get(part.getId());
                        if (ecp != null) {
                            LOGGER.info("Requesting changes, explicit checkpointing: {}.{} from_op_id: {}.{}", ecp.getTerm(), ecp.getIndex(), cp.getTerm(), cp.getIndex());
                        } else {
                            LOGGER.info("Requesting changes, explicit checkpoint is null and from_op_id: {}.{}", cp.getTerm(), cp.getIndex());
                        }
                      }

                      // Check again if the thread has been interrupted.
                      if (!context.isRunning()) {
                        LOGGER.info("Connector has been stopped");
                        break;
                      }

                      GetChangesResponse response = null;

                      if (schemaNeeded.get(part.getId())) {
                        LOGGER.debug("Requesting schema for tablet: {}", tabletId);
                      }

                      try {
                        response = this.syncClient.getChangesCDCSDK(
                            table, streamId, tabletId, cp.getTerm(), cp.getIndex(), cp.getKey(),
                            cp.getWrite_id(), cp.getTime(), schemaNeeded.get(part.getId()),
<<<<<<< HEAD
                            taskContext.shouldEnableExplicitCheckpointing() ? tabletToExplicitCheckpoint.get(part.getId()) : null);
=======
                            taskContext.shouldEnableExplicitCheckpointing() ? tabletToExplicitCheckpoint.get(part.getId()) : null,
                            tabletSafeTime.get(part.getId()));

                        tabletSafeTime.put(part.getId(), response.getResp().getSafeHybridTime());
>>>>>>> 5feabdb3
                      } catch (CDCErrorException cdcException) {
                        // Check if exception indicates a tablet split.
                        LOGGER.debug("Code received in CDCErrorException: {}", cdcException.getCDCError().getCode());
                        if (cdcException.getCDCError().getCode() == Code.TABLET_SPLIT || cdcException.getCDCError().getCode() == Code.INVALID_REQUEST) {
                            LOGGER.info("Encountered a tablet split on tablet {}, handling it gracefully", tabletId);
                            if (LOGGER.isDebugEnabled()) {
                                cdcException.printStackTrace();
                            }

                            if (taskContext.shouldEnableExplicitCheckpointing()) {
                                // If explicit checkpointing is enabled then we should check if we have the explicit checkpoint
                                // the same as from_op_id, if yes then handle tablet split directly, if not, add the partition ID
                                // (table.tablet) to be processed later.
                                CdcSdkCheckpoint explicitCheckpoint = tabletToExplicitCheckpoint.get(part.getId());
                                if (explicitCheckpoint != null
                                      && (cp.getTerm() == explicitCheckpoint.getTerm())
                                      && (cp.getIndex() == explicitCheckpoint.getIndex())) {
                                    LOGGER.info("Explicit checkpoint same as from_op_id, handling tablet split immediately for partition {}, explicit checkpoint {}:{} from_op_id: {}.{}",
                                                part.getId(), explicitCheckpoint.getTerm(), explicitCheckpoint.getIndex(), cp.getTerm(), cp.getIndex());
                                    handleTabletSplit(cdcException, tabletPairList, offsetContext, streamId, schemaNeeded);
                                } else {
                                    // Add the tablet for being processed later, this will mark the tablet as locked. There is a chance that explicit checkpoint may
                                    // be null, in that case, just to avoid NullPointerException in the log, simply log a null value.
                                    final String explicitString = (explicitCheckpoint == null) ? null : (explicitCheckpoint.getTerm() + "." + explicitCheckpoint.getIndex());
                                    LOGGER.info("Adding partition {} to wait-list since the explicit checkpoint ({}) and from_op_id ({}.{}) are not the same",
                                                part.getId(), explicitString, cp.getTerm(), cp.getIndex());
                                    splitTabletsWaitingForCallback.add(part.getId());
                                }
                            } else {
                                // TODO Vaibhav: Since we have access to tablet ID at this stage, and we can assume that we will only receive
                                // tablet split error message on the tablet we will call GetChanges on, then instead of passing the exception
                                // we can directly pass the tablet ID of the split tablet.
                                handleTabletSplit(cdcException, tabletPairList, offsetContext, streamId, schemaNeeded);
                            }

                            // Break out of the loop so that the iteration can start afresh on the modified list.
                            break;
                        } else {
                            LOGGER.warn("Throwing error because error code did not match. Code received: {}", cdcException.getCDCError().getCode());
                            throw cdcException;
                        }
                      }

                        LOGGER.debug("Processing {} records from getChanges call",
                                response.getResp().getCdcSdkProtoRecordsList().size());
                        for (CdcService.CDCSDKProtoRecordPB record : response
                                .getResp()
                                .getCdcSdkProtoRecordsList()) {
                            CdcService.RowMessage m = record.getRowMessage();
                            YbProtoReplicationMessage message = new YbProtoReplicationMessage(
                                    m, this.yugabyteDBTypeRegistry);

                            // Ignore safepoint record as they are not meant to be processed here.
                            if (m.getOp() == Op.SAFEPOINT) {
                                continue;
                            }

                            String pgSchemaNameInRecord = m.getPgschemaName();

                            // This is a hack to skip tables in case of colocated tables
                            TableId tempTid = YugabyteDBSchema.parseWithSchema(message.getTable(), pgSchemaNameInRecord);
                            if (!message.isDDLMessage() && !message.isTransactionalMessage()
                                  && !new Filters(connectorConfig).tableFilter().isIncluded(tempTid)) {
                                continue;
                            }

                            final OpId lsn = new OpId(record.getCdcSdkOpId().getTerm(),
                                    record.getCdcSdkOpId().getIndex(),
                                    record.getCdcSdkOpId().getWriteIdKey().toByteArray(),
                                    record.getCdcSdkOpId().getWriteId(),
                                    response.getSnapshotTime());

                            if (message.isLastEventForLsn()) {
                                lastCompletelyProcessedLsn = lsn;
                            }

                            try {
                                // Tx BEGIN/END event
                                if (message.isTransactionalMessage()) {
                                    if (!connectorConfig.shouldProvideTransactionMetadata()) {
                                        LOGGER.debug("Received transactional message {}", record);
                                        // Don't skip on BEGIN message as it would flush LSN for the whole transaction
                                        // too early
                                        if (message.getOperation() == Operation.BEGIN) {
                                            LOGGER.debug("LSN in case of BEGIN is " + lsn);

                                            recordsInTransactionalBlock.put(part.getId(), 0);
                                            beginCountForTablet.merge(part.getId(), 1, Integer::sum);
                                        }
                                        if (message.getOperation() == Operation.COMMIT) {
                                            LOGGER.debug("LSN in case of COMMIT is " + lsn);
                                            offsetContext.updateWalPosition(part, lsn, lastCompletelyProcessedLsn, message.getRawCommitTime(),
                                                    String.valueOf(message.getTransactionId()), null, null/* taskContext.getSlotXmin(connection) */, message.getRecordTime());
                                            commitMessage(part, offsetContext, lsn);

                                            if (recordsInTransactionalBlock.containsKey(part.getId())) {
                                                if (recordsInTransactionalBlock.get(part.getId()) == 0) {
                                                    LOGGER.debug("Records in the transactional block of transaction: {}, with LSN: {}, for tablet {} are 0",
                                                                message.getTransactionId(), lsn, part.getId());
                                                } else {
                                                    LOGGER.debug("Records in the transactional block transaction: {}, with LSN: {}, for tablet {}: {}",
                                                                 message.getTransactionId(), lsn, part.getId(), recordsInTransactionalBlock.get(part.getId()));
                                                }
                                            } else if (beginCountForTablet.get(part.getId()).intValue() == 0) {
                                                throw new DebeziumException("COMMIT record encountered without a preceding BEGIN record");
                                            }

                                            recordsInTransactionalBlock.remove(part.getId());
                                            beginCountForTablet.merge(part.getId(), -1, Integer::sum);
                                        }
                                        continue;
                                    }

                                    if (message.getOperation() == Operation.BEGIN) {
                                        LOGGER.debug("LSN in case of BEGIN is " + lsn);
                                        dispatcher.dispatchTransactionStartedEvent(part, message.getTransactionId(), offsetContext);

                                        recordsInTransactionalBlock.put(part.getId(), 0);
                                        beginCountForTablet.merge(part.getId(), 1, Integer::sum);
                                    }
                                    else if (message.getOperation() == Operation.COMMIT) {
                                        LOGGER.debug("LSN in case of COMMIT is " + lsn);
                                        offsetContext.updateWalPosition(part, lsn, lastCompletelyProcessedLsn, message.getRawCommitTime(),
                                                String.valueOf(message.getTransactionId()), null, null/* taskContext.getSlotXmin(connection) */, message.getRecordTime());
                                        commitMessage(part, offsetContext, lsn);
                                        dispatcher.dispatchTransactionCommittedEvent(part, offsetContext);

                                        if (recordsInTransactionalBlock.containsKey(part.getId())) {
                                            if (recordsInTransactionalBlock.get(part.getId()) == 0) {
                                                LOGGER.debug("Records in the transactional block of transaction: {}, with LSN: {}, for tablet {} are 0",
                                                            message.getTransactionId(), lsn, part.getId());
                                            } else {
                                                LOGGER.debug("Records in the transactional block transaction: {}, with LSN: {}, for tablet {}: {}",
                                                             message.getTransactionId(), lsn, part.getId(), recordsInTransactionalBlock.get(part.getId()));
                                            }
                                        } else if (beginCountForTablet.get(part.getId()).intValue() == 0) {
                                            throw new DebeziumException("COMMIT record encountered without a preceding BEGIN record");
                                        }

                                        recordsInTransactionalBlock.remove(part.getId());
                                        beginCountForTablet.merge(part.getId(), -1, Integer::sum);
                                    }
                                    maybeWarnAboutGrowingWalBacklog(true);
                                }
                                else if (message.isDDLMessage()) {
                                    LOGGER.debug("Received DDL message {}", message.getSchema().toString()
                                            + " the table is " + message.getTable());

                                    // If a DDL message is received for a tablet, we do not need its schema again
                                    schemaNeeded.put(part.getId(), Boolean.FALSE);

                                    TableId tableId = null;
                                    if (message.getOperation() != Operation.NOOP) {
                                        tableId = YugabyteDBSchema.parseWithSchema(message.getTable(), pgSchemaNameInRecord);
                                        Objects.requireNonNull(tableId);
                                    }
                                    // Getting the table with the help of the schema.
                                    Table t = schema.tableForTablet(tableId, tabletId);
                                    if (YugabyteDBSchema.shouldRefreshSchema(t, message.getSchema())) {
                                        // If we fail to achieve the table, that means we have not specified correct schema information,
                                        // now try to refresh the schema.
                                        if (t == null) {
                                            LOGGER.info("Registering the schema for table {} tablet {} since it was not registered already", entry.getKey(), tabletId);
                                        } else {
                                            LOGGER.info("Refreshing the schema for table {} tablet {} because of mismatch in cached schema and received schema", entry.getKey(), tabletId);
                                        }
                                        schema.refreshSchemaWithTabletId(tableId, message.getSchema(), pgSchemaNameInRecord, tabletId);
                                    }
                                }
                                // DML event
                                else {
                                    TableId tableId = null;
                                    if (message.getOperation() != Operation.NOOP) {
                                        tableId = YugabyteDBSchema.parseWithSchema(message.getTable(), pgSchemaNameInRecord);
                                        Objects.requireNonNull(tableId);
                                    }
                                    // If you need to print the received record, change debug level to info
                                    LOGGER.debug("Received DML record {}", record);

                                    offsetContext.updateWalPosition(part, lsn, lastCompletelyProcessedLsn, message.getRawCommitTime(),
                                            String.valueOf(message.getTransactionId()), tableId, null/* taskContext.getSlotXmin(connection) */, message.getRecordTime());

                                    boolean dispatched = message.getOperation() != Operation.NOOP
                                            && dispatcher.dispatchDataChangeEvent(part, tableId, new YugabyteDBChangeRecordEmitter(part, offsetContext, clock, connectorConfig,
                                                    schema, connection, tableId, message, pgSchemaNameInRecord, tabletId, taskContext.isBeforeImageEnabled()));

                                    if (recordsInTransactionalBlock.containsKey(part.getId())) {
                                        recordsInTransactionalBlock.merge(part.getId(), 1, Integer::sum);
                                    }

                                    maybeWarnAboutGrowingWalBacklog(dispatched);
                                }
                            } catch (InterruptedException ie) {
                                LOGGER.error("Interrupted exception while processing change records", ie);
                                Thread.currentThread().interrupt();
                            }
                        }

                        probeConnectionIfNeeded();

                        if (!isInPreSnapshotCatchUpStreaming(offsetContext)) {
                            // During catch up streaming, the streaming phase needs to hold a transaction open so that
                            // the phase can stream event up to a specific lsn and the snapshot that occurs after the catch up
                            // streaming will not lose the current view of data. Since we need to hold the transaction open
                            // for the snapshot, this block must not commit during catch up streaming.
                            // CDCSDK Find out why this fails : connection.commit();
                        }
                        OpId finalOpid = new OpId(
                                response.getTerm(),
                                response.getIndex(),
                                response.getKey(),
                                response.getWriteId(),
                                response.getSnapshotTime());
                        offsetContext.getSourceInfo(part).updateLastCommit(finalOpid);

                        LOGGER.debug("The final opid is " + finalOpid);
                    }
                    // Reset the retry count, because if flow reached at this point, it means that the connection
                    // has succeeded
                    retryCount = 0;
                }
            } catch (Exception e) {
                ++retryCount;
                // If the retry limit is exceeded, log an error with a description and throw the exception.
                if (retryCount > connectorConfig.maxConnectorRetries()) {
                    LOGGER.error("Too many errors while trying to get the changes from server for tablet: {}. All {} retries failed.", curTabletId, connectorConfig.maxConnectorRetries());
                    throw e;
                }

                // If there are retries left, perform them after the specified delay.
                LOGGER.warn("Error while trying to get the changes from the server; will attempt retry {} of {} after {} milli-seconds. Exception message: {}",
                        retryCount, connectorConfig.maxConnectorRetries(), connectorConfig.connectorRetryDelayMs(), e.getMessage());
                LOGGER.warn("Stacktrace", e);

                try {
                    final Metronome retryMetronome = Metronome.parker(Duration.ofMillis(connectorConfig.connectorRetryDelayMs()), Clock.SYSTEM);
                    retryMetronome.pause();
                }
                catch (InterruptedException ie) {
                    LOGGER.warn("Connector retry sleep interrupted by exception: {}", ie);
                    Thread.currentThread().interrupt();
                }
            }
        }
    }

    private void searchWalPosition(ChangeEventSourceContext context, final ReplicationStream stream, final WalPositionLocator walPosition)
            throws SQLException, InterruptedException {
        AtomicReference<OpId> resumeLsn = new AtomicReference<>();
        int noMessageIterations = 0;

        LOGGER.info("Searching for WAL resume position");
        while (context.isRunning() && resumeLsn.get() == null) {

            boolean receivedMessage = stream.readPending(message -> {
                final OpId lsn = stream.lastReceivedLsn();
                resumeLsn.set(walPosition.resumeFromLsn(lsn, message).orElse(null));
            });

            if (receivedMessage) {
                noMessageIterations = 0;
            }
            else {
                noMessageIterations++;
                if (noMessageIterations >= THROTTLE_NO_MESSAGE_BEFORE_PAUSE) {
                    noMessageIterations = 0;
                    pauseNoMessage.sleepWhen(true);
                }
            }

            probeConnectionIfNeeded();
        }
        LOGGER.info("WAL resume position '{}' discovered", resumeLsn.get());
    }

    protected void probeConnectionIfNeeded() throws SQLException {
        // CDCSDK Find out why it fails.
        // if (connectionProbeTimer.hasElapsed()) {
        // connection.prepareQuery("SELECT 1");
        // connection.commit();
        // }
    }

    protected void commitMessage(YBPartition partition, YugabyteDBOffsetContext offsetContext,
                               final OpId lsn)
            throws SQLException, InterruptedException {
        lastCompletelyProcessedLsn = lsn;
        offsetContext.updateCommitPosition(lsn, lastCompletelyProcessedLsn);
        maybeWarnAboutGrowingWalBacklog(false);
        // dispatcher.dispatchHeartbeatEvent(partition, offsetContext);
    }

    /**
     * If we receive change events but all of them get filtered out, we cannot
     * commit any new offset with Apache Kafka. This in turn means no LSN is ever
     * acknowledged with the replication slot, causing any ever growing WAL backlog.
     * <p>
     * This situation typically occurs if there are changes on the database server,
     * (e.g. in an excluded database), but none of them is in table.include.list.
     * To prevent this, heartbeats can be used, as they will allow us to commit
     * offsets also when not propagating any "real" change event.
     * <p>
     * The purpose of this method is to detect this situation and log a warning
     * every {@link #GROWING_WAL_WARNING_LOG_INTERVAL} filtered events.
     *
     * @param dispatched
     *            Whether an event was sent to the broker or not
     */
    protected void maybeWarnAboutGrowingWalBacklog(boolean dispatched) {
        if (dispatched) {
            numberOfEventsSinceLastEventSentOrWalGrowingWarning = 0;
        }
        else {
            numberOfEventsSinceLastEventSentOrWalGrowingWarning++;
        }

        if (numberOfEventsSinceLastEventSentOrWalGrowingWarning > GROWING_WAL_WARNING_LOG_INTERVAL && !dispatcher.heartbeatsEnabled()) {
            LOGGER.warn("Received {} events which were all filtered out, so no offset could be committed. "
                    + "This prevents the replication slot from acknowledging the processed WAL offsets, "
                    + "causing a growing backlog of non-removeable WAL segments on the database server. "
                    + "Consider to either adjust your filter configuration or enable heartbeat events "
                    + "(via the {} option) to avoid this situation.",
                    numberOfEventsSinceLastEventSentOrWalGrowingWarning, Heartbeat.HEARTBEAT_INTERVAL_PROPERTY_NAME);

            numberOfEventsSinceLastEventSentOrWalGrowingWarning = 0;
        }
    }

    /**
     * For EXPLICIT checkpointing, the following code flow is used:<br><br>
     * 1. Kafka Connect invokes the callback {@code commit()} which further invokes
     * {@code commitOffset(offsets)} in the Debezium API <br><br>
     * 2. Both the streaming and snapshot change event source classes maintain a map
     * {@code tabletToExplicitCheckpoint} which stores the offsets sent by Kafka Connect. <br><br>
     * 3. So when the connector gets the acknowledgement back by saying that Kafka has received
     * records till certain offset, we update the value in {@code tabletToExplicitCheckpoint} <br><br>
     * 4. While making the next `GetChanges` call, we pass the value from the map
     * {@code tabletToExplicitCheckpoint} for the relevant tablet and hence the server then takes
     * care of updating those checkpointed values in the {@code cdc_state} table <br><br>
     * @param offset a map containing the {@link OpId} information for all the tablets
     */
    @Override
    public void commitOffset(Map<String, ?> offset) {
        if (!taskContext.shouldEnableExplicitCheckpointing()) {
            return;
        }

        try {
            LOGGER.info("Committing offsets on server");

            for (Map.Entry<String, ?> entry : offset.entrySet()) {
                // TODO: The transaction_id field is getting populated somewhere and see if it can
                // be removed or blocked from getting added to this map.
                if (!entry.getKey().equals("transaction_id")) {
                    LOGGER.debug("Tablet: {} OpId: {}", entry.getKey(), entry.getValue());

                    // Parse the string to get the OpId object.
                    OpId tempOpId = OpId.valueOf((String) entry.getValue());
                    this.tabletToExplicitCheckpoint.put(entry.getKey(), tempOpId.toCdcSdkCheckpoint());

                    LOGGER.debug("Committed checkpoint on server for stream ID {} tablet {} with term {} index {}",
                                this.connectorConfig.streamId(), entry.getKey(), tempOpId.getTerm(), tempOpId.getIndex());
                }
            }
        } catch (Exception e) {
            LOGGER.warn("Unable to update the explicit checkpoint map", e);
        }
    }

    /**
     * Returns whether the current streaming phase is running a catch up streaming
     * phase that runs before a snapshot. This is useful for transaction
     * management.
     *
     * During pre-snapshot catch up streaming, we open the snapshot transaction
     * early and hold the transaction open throughout the pre snapshot catch up
     * streaming phase so that we know where to stop streaming and can start the
     * snapshot phase at a consistent location. This is opposed the regular streaming,
     * where we do not a lingering open transaction.
     *
     * @return true if the current streaming phase is performing catch up streaming
     */
    protected boolean isInPreSnapshotCatchUpStreaming(YugabyteDBOffsetContext offsetContext) {
        return offsetContext.getStreamingStoppingLsn() != null;
    }

    @FunctionalInterface
    public static interface PgConnectionSupplier {
        BaseConnection get() throws SQLException;
    }

    /**
     * Get the entry from the tablet pair list corresponding to the given tablet ID. This function
     * is helpful at the time of tablet split where we know the tablet ID of the tablet which has
     * been split and now we want to remove the corresponding pair from the polling list of
     * table-tablet pairs.
     * @param tabletPairList list of table-tablet pair to poll from
     * @param tabletId the tablet ID to match with
     * @return a pair of table-tablet IDs which matches the provided tablet ID
     */
    private Pair<String, String> getEntryToDelete(List<Pair<String,String>> tabletPairList, String tabletId) {
        for (Pair<String, String> entry : tabletPairList) {
            if (entry.getValue().equals(tabletId)) {
                return entry;
            }
        }

        return null;
    }

    /**
     * Parse the message from the {@link CDCErrorException} to obtain the tablet ID of the tablet.
     * which has been split
     * @param message the exception message to parse
     * @return the tablet UUID of the tablet which has been split
     */
    private String getTabletIdFromSplitMessage(String message) {
        // Note that the message is of the form: Tablet Split detected on <tablet-ID>
        // So the last element is the tablet ID to be split.
        String[] splitWords = message.split("\\s+");
        return splitWords[splitWords.length - 1];
    }

    /**
     * Add the tablet from the provided tablet checkpoint pair to the list of tablets to poll from
     * if it is not present there
     * @param tabletPairList the list of tablets to poll from - list having Pair<tableId, tabletId>
     * @param pair the tablet checkpoint pair
     * @param tableId table UUID of the table to which the tablet belongs
     * @param offsetContext the offset context having the lsn info
     * @param schemaNeeded map of flags indicating whether we need the schema for a tablet or not
     */
    private void addTabletIfNotPresent(List<Pair<String,String>> tabletPairList,
                                       TabletCheckpointPair pair,
                                       String tableId,
                                       YugabyteDBOffsetContext offsetContext,
                                       Map<String, Boolean> schemaNeeded) {
        String tabletId = pair.getTabletLocations().getTabletId().toStringUtf8();
        ImmutablePair<String, String> tableTabletPair =
          new ImmutablePair<String, String>(tableId, tabletId);

        if (!tabletPairList.contains(tableTabletPair)) {
            tabletPairList.add(tableTabletPair);

            // This flow will be executed in case of tablet split only and since tablet split
            // is not possible on colocated tables, it is safe to assume that the tablets here
            // would be all non-colocated.
            YBPartition p = new YBPartition(tableId, tabletId, false /* colocated */);
            offsetContext.initSourceInfo(p, this.connectorConfig,
                                         OpId.from(pair.getCdcSdkCheckpoint()));

            LOGGER.info("Initialized offset context for tablet {} with OpId {}", tabletId, OpId.from(pair.getCdcSdkCheckpoint()));

            // Add the flag to indicate that we need the schema for the new tablets so that the schema can be registered.
            schemaNeeded.put(p.getId(), Boolean.TRUE);
        }
    }

    protected void handleTabletSplit(
      CDCErrorException cdcErrorException, List<Pair<String,String>> tabletPairList,
      YugabyteDBOffsetContext offsetContext, String streamId,
      Map<String, Boolean> schemaNeeded) throws Exception {
        // Obtain the tablet ID of the split tablet from the exception.
        String splitTabletId = getTabletIdFromSplitMessage(cdcErrorException.getMessage());
        handleTabletSplit(splitTabletId, tabletPairList, offsetContext, streamId, schemaNeeded);
    }

    protected void handleTabletSplit(String splitTabletId,
                                     List<Pair<String,String>> tabletPairList,
                                     YugabyteDBOffsetContext offsetContext,
                                     String streamId,
                                     Map<String, Boolean> schemaNeeded) throws Exception {
        LOGGER.info("Removing the tablet {} from the list to get the changes since it has been split", splitTabletId);

        Pair<String, String> entryToBeDeleted = getEntryToDelete(tabletPairList, splitTabletId);
        Objects.requireNonNull(entryToBeDeleted);

        String tableId = entryToBeDeleted.getKey();

        GetTabletListToPollForCDCResponse getTabletListResponse =
          getTabletListResponseWithRetry(
              this.syncClient.openTableByUUID(tableId),
              streamId,
              tableId,
              splitTabletId);
        
        Objects.requireNonNull(getTabletListResponse);

        // Remove the entry with the tablet which has been split.
        boolean removeSuccessful = tabletPairList.remove(entryToBeDeleted);

        // Remove the corresponding entry to indicate that we don't need the schema now.
        schemaNeeded.remove(entryToBeDeleted.getValue());

        // Log a warning if the element cannot be removed from the list.
        if (!removeSuccessful) {
            LOGGER.warn("Failed to remove the entry table {} - tablet {} from tablet pair list after split, will try once again", entryToBeDeleted.getKey(), entryToBeDeleted.getValue());

            if (!tabletPairList.remove(entryToBeDeleted)) {
                String exceptionMessageFormat = "Failed to remove the entry table {} - tablet {} from the tablet pair list after split";
                throw new RuntimeException(String.format(exceptionMessageFormat, entryToBeDeleted.getKey(), entryToBeDeleted.getValue()));
            }
        }

        for (TabletCheckpointPair pair : getTabletListResponse.getTabletCheckpointPairList()) {
            addTabletIfNotPresent(tabletPairList, pair, tableId, offsetContext, schemaNeeded);
        }
    }

    /**
     * Get the children tablets of the specified tablet which has been split. This API will retry
     * until the retry limit has been hit.
     * @param ybTable the {@link YBTable} object to which the split tablet belongs
     * @param streamId the DB stream ID being used for polling
     * @param tableId table UUID of the table to which the split tablet belongs
     * @param splitTabletId tablet UUID of the split tablet
     * @return {@link GetTabletListToPollForCDCResponse} containing the list of child tablets
     * @throws Exception when the retry limit has been hit or the metronome pause is interrupted
     */
    private GetTabletListToPollForCDCResponse getTabletListResponseWithRetry(
        YBTable ybTable, String streamId, String tableId, String splitTabletId) throws Exception {
        short retryCount = 0;
        while (retryCount <= connectorConfig.maxConnectorRetries()) {
            try {
                // Note that YBClient also retries internally if it encounters an error which can
                // be retried.
                GetTabletListToPollForCDCResponse response =
                    this.syncClient.getTabletListToPollForCdc(
                        ybTable,
                        streamId,
                        tableId,
                        splitTabletId);

                if (response.getTabletCheckpointPairListSize() != 2) {
                    LOGGER.warn("Found {} tablets for the parent tablet {}",
                            response.getTabletCheckpointPairListSize(), splitTabletId);
                    throw new Exception("Found unexpected ("
                            + response.getTabletCheckpointPairListSize()
                            + ") number of tablets while trying to fetch the children of parent "
                            + splitTabletId);
                }

                retryCount = 0;
                return response;
            } catch (Exception e) {
                ++retryCount;
                if (retryCount > connectorConfig.maxConnectorRetries()) {
                    LOGGER.error("Too many errors while trying to get children for split tablet {}", splitTabletId);
                    LOGGER.error("Error", e);
                    throw e;
                }

                LOGGER.warn("Error while trying to get the children for the split tablet {}, will retry attempt {} of {} after {} milliseconds",
                            splitTabletId, retryCount, connectorConfig.maxConnectorRetries(), connectorConfig.connectorRetryDelayMs());
                LOGGER.warn("Stacktrace", e);

                try {
                    final Metronome retryMetronome = Metronome.parker(Duration.ofMillis(connectorConfig.connectorRetryDelayMs()), Clock.SYSTEM);
                    retryMetronome.pause();
                }
                catch (InterruptedException ie) {
                    LOGGER.warn("Connector retry sleep while pausing to get the children tablets for parent {} interrupted", splitTabletId);
                    LOGGER.warn("Exception for interruption", ie);
                    Thread.currentThread().interrupt();
                }
            }
        }

        // In ideal scenarios, this should NEVER be returned from this function.
        return null;
    }
}<|MERGE_RESOLUTION|>--- conflicted
+++ resolved
@@ -365,12 +365,8 @@
                                 // same checkpoint - handle the error and move ahead.
                                 GetChangesResponse resp = this.syncClient.getChangesCDCSDK(
                                   tableIdToTable.get(part.getTableId()), streamId, tabletId, cp.getTerm(), cp.getIndex(), cp.getKey(),
-<<<<<<< HEAD
-                                  cp.getWrite_id(), cp.getTime(), schemaNeeded.get(part.getId()), explicitCheckpoint);
-=======
                                   cp.getWrite_id(), cp.getTime(), schemaNeeded.get(part.getId()), explicitCheckpoint,
                                   tabletSafeTime.get(part.getId()));
->>>>>>> 5feabdb3
                             } catch (CDCErrorException cdcErrorException) {
                                 if (cdcErrorException.getCDCError().getCode() == Code.TABLET_SPLIT) {
                                     LOGGER.debug("Handling tablet split error gracefully for enqueued tablet {}", part.getTabletId());
@@ -378,21 +374,12 @@
                                     throw cdcErrorException;
                                 }
                             }
-<<<<<<< HEAD
 
                             LOGGER.info("Handling tablet split for enqueued tablet {} as we have now received the commit callback",
                                         part.getTabletId());
                             handleTabletSplit(part.getTabletId(), tabletPairList, offsetContext, streamId, schemaNeeded);
                             splitTabletsWaitingForCallback.remove(part.getId());
 
-=======
-
-                            LOGGER.info("Handling tablet split for enqueued tablet {} as we have now received the commit callback",
-                                        part.getTabletId());
-                            handleTabletSplit(part.getTabletId(), tabletPairList, offsetContext, streamId, schemaNeeded);
-                            splitTabletsWaitingForCallback.remove(part.getId());
-
->>>>>>> 5feabdb3
                             // Break out of the loop so that processing can happen on the modified list.
                             break;
                         } else {
@@ -434,14 +421,9 @@
                         response = this.syncClient.getChangesCDCSDK(
                             table, streamId, tabletId, cp.getTerm(), cp.getIndex(), cp.getKey(),
                             cp.getWrite_id(), cp.getTime(), schemaNeeded.get(part.getId()),
-<<<<<<< HEAD
-                            taskContext.shouldEnableExplicitCheckpointing() ? tabletToExplicitCheckpoint.get(part.getId()) : null);
-=======
                             taskContext.shouldEnableExplicitCheckpointing() ? tabletToExplicitCheckpoint.get(part.getId()) : null,
                             tabletSafeTime.get(part.getId()));
-
                         tabletSafeTime.put(part.getId(), response.getResp().getSafeHybridTime());
->>>>>>> 5feabdb3
                       } catch (CDCErrorException cdcException) {
                         // Check if exception indicates a tablet split.
                         LOGGER.debug("Code received in CDCErrorException: {}", cdcException.getCDCError().getCode());
