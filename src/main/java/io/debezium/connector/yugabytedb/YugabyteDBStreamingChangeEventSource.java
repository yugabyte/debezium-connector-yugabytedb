--- conflicted
+++ resolved
@@ -400,23 +400,18 @@
                       }
 
                       YBTable table = tableIdToTable.get(entry.getKey());
-                      OpId cp = snapshotter.shouldSnapshot()? offsetContext.snapshotLSN(tabletId): offsetContext.lsn(tabletId);
-
-                        // GetChangesResponse response = getChangeResponse(offsetContext);
-<<<<<<< HEAD
-                        LOGGER.info("Going to fetch for tablet " + tabletId + " from OpId " + cp + " " +
-                                "table " + table.getName());
-=======
-                        LOGGER.debug("Going to fetch for tablet " + tabletId + " from OpId " + cp + " " +
-                                "table " + table.getName() + " Running:" + context.isRunning());
-
-                        // Check again if the thread has been interrupted.
-                        if (!context.isRunning()) {
-                            LOGGER.info("Connector has been stopped");
-                            break;
-                        }
->>>>>>> a217c9dc
-
+                      OpId cp = snapshotter.shouldSnapshot() ? offsetContext.snapshotLSN(tabletId) : offsetContext.lsn(tabletId);
+
+                      // GetChangesResponse response = getChangeResponse(offsetContext);
+
+                      LOGGER.debug("Going to fetch for tablet " + tabletId + " from OpId " + cp + " " +
+                        "table " + table.getName() + " Running:" + context.isRunning());
+
+                      // Check again if the thread has been interrupted.
+                      if (!context.isRunning()) {
+                        LOGGER.info("Connector has been stopped");
+                        break;
+                      }
                         GetChangesResponse response = this.syncClient.getChangesCDCSDK(
                                 table, streamId, tabletId,
                                 cp.getTerm(), cp.getIndex(), cp.getKey(), cp.getWrite_id(), cp.getTime(), schemaStreamed.get(tabletId));
