/*
 * Copyright Debezium Authors.
 *
 * Licensed under the Apache Software License version 2.0, available at http://www.apache.org/licenses/LICENSE-2.0
 */
package io.debezium.connector.yugabytedb;

import io.debezium.DebeziumException;
import io.debezium.connector.yugabytedb.connection.*;
import io.debezium.connector.yugabytedb.connection.ReplicationMessage.Operation;
import io.debezium.connector.yugabytedb.connection.pgproto.YbProtoReplicationMessage;
import io.debezium.connector.yugabytedb.spi.Snapshotter;
import io.debezium.heartbeat.Heartbeat;
import io.debezium.pipeline.ErrorHandler;
import io.debezium.pipeline.source.spi.StreamingChangeEventSource;
import io.debezium.relational.Table;
import io.debezium.relational.TableId;
import io.debezium.util.Clock;
import io.debezium.util.DelayStrategy;
import io.debezium.util.ElapsedTimeStrategy;
import io.debezium.util.Metronome;

import org.apache.commons.lang3.tuple.ImmutablePair;
import org.apache.commons.lang3.tuple.Pair;
import org.postgresql.core.BaseConnection;
import org.slf4j.Logger;
import org.slf4j.LoggerFactory;
import org.yb.cdc.CdcService;
import org.yb.cdc.CdcService.TabletCheckpointPair;
import org.yb.cdc.CdcService.CDCErrorPB.Code;
import org.yb.cdc.CdcService.RowMessage.Op;
import org.yb.client.*;

import java.io.IOException;
import java.sql.SQLException;
import java.time.Duration;
import java.util.*;
import java.util.concurrent.ConcurrentHashMap;
<<<<<<< HEAD
=======
import java.util.concurrent.atomic.AtomicReference;
>>>>>>> 7ad2fdcd
import java.util.stream.Collectors;
import io.debezium.connector.base.ChangeEventQueue;
import io.debezium.pipeline.DataChangeEvent;

/**
 *
 * @author Suranjan Kumar (skumar@yugabyte.com)
 */
public class YugabyteDBStreamingChangeEventSource implements
        StreamingChangeEventSource<YBPartition, YugabyteDBOffsetContext> {

    protected static final String KEEP_ALIVE_THREAD_NAME = "keep-alive";

    /**
     * Number of received events without sending anything to Kafka which will
     * trigger a "WAL backlog growing" warning.
     */
    protected static final int GROWING_WAL_WARNING_LOG_INTERVAL = 10_000;

    private static final Logger LOGGER = LoggerFactory.getLogger(YugabyteDBStreamingChangeEventSource.class);

    // PGOUTPUT decoder sends the messages with larger time gaps than other decoders
    // We thus try to read the message multiple times before we make poll pause
    protected static final int THROTTLE_NO_MESSAGE_BEFORE_PAUSE = 5;

    protected final YugabyteDBConnection connection;
    protected final YugabyteDBEventDispatcher<TableId> dispatcher;
    protected final ErrorHandler errorHandler;
    protected final Clock clock;
    protected final YugabyteDBSchema schema;
    protected final YugabyteDBConnectorConfig connectorConfig;
    protected final YugabyteDBTaskContext taskContext;

    protected final Snapshotter snapshotter;
    protected final DelayStrategy pauseNoMessage;
    protected final ElapsedTimeStrategy connectionProbeTimer;

    /**
     * The minimum of (number of event received since the last event sent to Kafka,
     * number of event received since last WAL growing warning issued).
     */
    protected long numberOfEventsSinceLastEventSentOrWalGrowingWarning = 0;
    protected OpId lastCompletelyProcessedLsn;

    protected final AsyncYBClient asyncYBClient;
    protected final YBClient syncClient;
    protected YugabyteDBTypeRegistry yugabyteDBTypeRegistry;
    protected final Map<String, OpId> checkPointMap;
    protected final ChangeEventQueue<DataChangeEvent> queue;

    protected Map<String, CdcSdkCheckpoint> tabletToExplicitCheckpoint;

    // This set will contain the list of partition IDs for the tablets which have been split
    // and waiting for the callback from Kafka.
    protected Set<String> splitTabletsWaitingForCallback;

    public YugabyteDBStreamingChangeEventSource(YugabyteDBConnectorConfig connectorConfig, Snapshotter snapshotter,
                                                YugabyteDBConnection connection, YugabyteDBEventDispatcher<TableId> dispatcher, ErrorHandler errorHandler, Clock clock,
                                                YugabyteDBSchema schema, YugabyteDBTaskContext taskContext, ReplicationConnection replicationConnection,
                                                ChangeEventQueue<DataChangeEvent> queue) {
        this.connectorConfig = connectorConfig;
        this.connection = connection;
        this.dispatcher = dispatcher;
        this.errorHandler = errorHandler;
        this.clock = clock;
        this.schema = schema;
        pauseNoMessage = DelayStrategy.constant(taskContext.getConfig().getPollInterval().toMillis());
        this.taskContext = taskContext;
        this.snapshotter = snapshotter;
        checkPointMap = new ConcurrentHashMap<>();
        this.connectionProbeTimer = ElapsedTimeStrategy.constant(Clock.system(), connectorConfig.statusUpdateInterval());

        String masterAddress = connectorConfig.masterAddresses();
        asyncYBClient = new AsyncYBClient.AsyncYBClientBuilder(masterAddress)
                .defaultAdminOperationTimeoutMs(connectorConfig.adminOperationTimeoutMs())
                .defaultOperationTimeoutMs(connectorConfig.operationTimeoutMs())
                .defaultSocketReadTimeoutMs(connectorConfig.socketReadTimeoutMs())
                .numTablets(connectorConfig.maxNumTablets())
                .sslCertFile(connectorConfig.sslRootCert())
                .sslClientCertFiles(connectorConfig.sslClientCert(), connectorConfig.sslClientKey())
                .build();

        syncClient = new YBClient(asyncYBClient);
        yugabyteDBTypeRegistry = taskContext.schema().getTypeRegistry();
        this.queue = queue;
        this.tabletToExplicitCheckpoint = new HashMap<>();
        this.splitTabletsWaitingForCallback = new HashSet<>();
    }

    @Override
    public void execute(ChangeEventSourceContext context, YBPartition partition, YugabyteDBOffsetContext offsetContext) {
        if (!snapshotter.shouldStream()) {
            LOGGER.info("Skipping streaming since it's not enabled in the configuration");
            return;
        }

        Set<YBPartition> partitions = new YBPartition.Provider(connectorConfig).getPartitions();
        boolean hasStartLsnStoredInContext = offsetContext != null && !offsetContext.getTabletSourceInfo().isEmpty();

        LOGGER.info("Starting the change streaming process now");

        if (!hasStartLsnStoredInContext) {
            LOGGER.info("No start opid found in the context.");
                offsetContext = YugabyteDBOffsetContext.initialContext(connectorConfig, connection, clock, partitions);
        }

        try {
            getChanges2(context, partition, offsetContext, hasStartLsnStoredInContext);
        } catch (Throwable e) {
            Objects.requireNonNull(e);
            errorHandler.setProducerThrowable(e);
        }
        finally {

            if (!isInPreSnapshotCatchUpStreaming(offsetContext)) {
                // Need to see in CDCSDK what can be done.
            }
            if (asyncYBClient != null) {
              try {
                asyncYBClient.close();
              } catch (Exception e) {
                e.printStackTrace();
              }
            }
            if (syncClient != null) {
              try {
                syncClient.close();
              } catch (Exception e) {
                e.printStackTrace();
              }
            }
        }
    }

    private void bootstrapTablet(YBTable table, String tabletId) throws Exception {
        GetCheckpointResponse getCheckpointResponse = this.syncClient.getCheckpoint(table, connectorConfig.streamId(), tabletId);

        long term = getCheckpointResponse.getTerm();
        long index = getCheckpointResponse.getIndex();
        LOGGER.info("Checkpoint for tablet {} before going to bootstrap: {}.{}", tabletId, term, index);
        if (term == -1 && index == -1) {
            LOGGER.info("Bootstrapping the tablet {}", tabletId);
            this.syncClient.bootstrapTablet(table, connectorConfig.streamId(), tabletId, 0, 0, true, true);
        }
        else {
            LOGGER.info("Skipping bootstrap for table {} tablet {} as it has a checkpoint {}.{}", table.getTableId(), tabletId, term, index);
        }
    }

    protected void bootstrapTabletWithRetry(List<Pair<String,String>> tabletPairList) throws Exception {
        short retryCountForBootstrapping = 0;
        for (Pair<String, String> entry : tabletPairList) {
            // entry is a Pair<tableId, tabletId>
            boolean shouldRetry = true;
            while (retryCountForBootstrapping <= connectorConfig.maxConnectorRetries() && shouldRetry) {
                try {
                    bootstrapTablet(this.syncClient.openTableByUUID(entry.getKey()), entry.getValue());

                    // Reset the retry flag if the bootstrap was successful
                    shouldRetry = false;
                } catch (Exception e) {
                    ++retryCountForBootstrapping;

                    // The connector should go for a retry if any exception is thrown
                    shouldRetry = true;

                    if (retryCountForBootstrapping > connectorConfig.maxConnectorRetries()) {
                        LOGGER.error("Failed to bootstrap the tablet {} after {} retries", entry.getValue(), connectorConfig.maxConnectorRetries());
                        throw e;
                    }

                    // If there are retries left, perform them after the specified delay.
                    LOGGER.warn("Error while trying to bootstrap tablet {}; will attempt retry {} of {} after {} milli-seconds. Exception message: {}",
                            entry.getValue(), retryCountForBootstrapping, connectorConfig.maxConnectorRetries(), connectorConfig.connectorRetryDelayMs(), e.getMessage());

                    try {
                        final Metronome retryMetronome = Metronome.parker(Duration.ofMillis(connectorConfig.connectorRetryDelayMs()), Clock.SYSTEM);
                        retryMetronome.pause();
                    } catch (InterruptedException ie) {
                        LOGGER.warn("Connector retry sleep interrupted by exception: {}", ie);
                        Thread.currentThread().interrupt();
                    }
                }
            }
        }
    }


    protected void getChanges2(ChangeEventSourceContext context,
                             YBPartition partitionn,
                             YugabyteDBOffsetContext offsetContext,
                             boolean previousOffsetPresent)
            throws Exception {
        LOGGER.info("Processing messages");

        String tabletList = this.connectorConfig.getConfig().getString(YugabyteDBConnectorConfig.TABLET_LIST);

        // This tabletPairList has Pair<String, String> objects wherein the key is the table UUID
        // and the value is tablet UUID
        List<Pair<String, String>> tabletPairList = null;
        try {
            tabletPairList = (List<Pair<String, String>>) ObjectUtil.deserializeObjectFromString(tabletList);
            LOGGER.debug("The tablet list is " + tabletPairList);
        } catch (IOException | ClassNotFoundException e) {
            LOGGER.error("Exception while deserializing tablet pair list", e);
            throw new RuntimeException(e);
        }

        Map<String, YBTable> tableIdToTable = new HashMap<>();
        Map<String, GetTabletListToPollForCDCResponse> tabletListResponse = new HashMap<>();
        String streamId = connectorConfig.streamId();

        LOGGER.info("Using DB stream ID: " + streamId);

        Set<String> tIds = tabletPairList.stream().map(pair -> pair.getLeft()).collect(Collectors.toSet());
        for (String tId : tIds) {
            LOGGER.debug("Table UUID: " + tIds);
            YBTable table = this.syncClient.openTableByUUID(tId);
            tableIdToTable.put(tId, table);

            GetTabletListToPollForCDCResponse resp =
                this.syncClient.getTabletListToPollForCdc(table, streamId, tId);
            tabletListResponse.put(tId, resp);
        }

        LOGGER.debug("The init tabletSourceInfo before updating is " + offsetContext.getTabletSourceInfo());

        // Initialize the offsetContext and other supporting flags.
        // This schemaNeeded map here would have the elements as <tableId.tabletId>:<boolean-value>
        Map<String, Boolean> schemaNeeded = new HashMap<>();
        Map<String, Long> tabletSafeTime = new HashMap<>();
        for (Pair<String, String> entry : tabletPairList) {
            // entry.getValue() will give the tabletId
            OpId opId = YBClientUtils.getOpIdFromGetTabletListResponse(
                            tabletListResponse.get(entry.getKey()), entry.getValue());

            // If we are getting a term and index as -1 and -1 from the server side it means
            // that the streaming has not yet started on that tablet ID. In that case, assign a
            // starting OpId so that the connector can poll using proper checkpoints.
            if (opId.getTerm() == -1 && opId.getIndex() == -1) {
                opId = YugabyteDBOffsetContext.streamingStartLsn();
            }

            // For streaming, we do not want any colocated information and want to process the tables
            // based on just their tablet IDs - pass false as the 'colocated' flag to enforce the same.
            YBPartition p = new YBPartition(entry.getKey(), entry.getValue(), false /* colocated */);
            offsetContext.initSourceInfo(p, this.connectorConfig, opId);
            schemaNeeded.put(p.getId(), Boolean.TRUE);
        }

        // This will contain the tablet ID mapped to the number of records it has seen
        // in the transactional block. Note that the entry will be created only when
        // a BEGIN block is encountered.
        Map<String, Integer> recordsInTransactionalBlock = new HashMap<>();

        // This will contain the tablet ID mapped to the number of begin records observed for
        // a tablet. Consider the scenario for a colocated tablet with two tables, it is possible
        // that we can encounter BEGIN-BEGIN-COMMIT-COMMIT. To handle this scenario, we need the
        // count for the BEGIN records so that we can verify that we have equal COMMIT records
        // in the stream as well.
        Map<String, Integer> beginCountForTablet = new HashMap<>();

        LOGGER.debug("The init tabletSourceInfo after updating is " + offsetContext.getTabletSourceInfo());

        // Only bootstrap if no snapshot has been enabled - if snapshot is enabled then
        // the assumption is that there will already be some checkpoints for the tablet in
        // the cdc_state table. Avoiding additional bootstrap call in that case will also help
        // us avoid unnecessary network calls.
        if (snapshotter.shouldSnapshot()) {
            LOGGER.info("Skipping bootstrap because snapshot has been taken so streaming will resume there onwards");
        } else {
            bootstrapTabletWithRetry(tabletPairList);
        }

        // This log while indicate that the connector has either bootstrapped the tablets or skipped
        // it so that streaming can begin now. This is added to indicate the tests or pipelines
        // waiting for the bootstrapping to finish so that they can start inserting data now.
        LOGGER.info("Beginning to poll the changes from the server");

        short retryCount = 0;

        // Helper internal variable to log GetChanges request at regular intervals.
        long lastLoggedTimeForGetChanges = System.currentTimeMillis();

        String curTabletId = "";
        while (context.isRunning() && retryCount <= connectorConfig.maxConnectorRetries()) {
            try {
                while (context.isRunning() && (offsetContext.getStreamingStoppingLsn() == null ||
                        (lastCompletelyProcessedLsn.compareTo(offsetContext.getStreamingStoppingLsn()) < 0))) {
                    // Pause for the specified duration before asking for a new set of changes from the server
                    LOGGER.debug("Pausing for {} milliseconds before polling further", connectorConfig.cdcPollIntervalms());
                    final Metronome pollIntervalMetronome = Metronome.parker(Duration.ofMillis(connectorConfig.cdcPollIntervalms()), Clock.SYSTEM);
                    pollIntervalMetronome.pause();

                    if (this.connectorConfig.cdcLimitPollPerIteration()
                            && queue.remainingCapacity() < queue.totalCapacity()) {
                        LOGGER.debug("Queue has {} items. Skipping", queue.totalCapacity() - queue.remainingCapacity());
                        continue;
                    }

                    for (Pair<String, String> entry : tabletPairList) {
                        final String tabletId = entry.getValue();
                        curTabletId = entry.getValue();
                        YBPartition part = new YBPartition(entry.getKey() /* tableId */, tabletId, false /* colocated */);

                      OpId cp = offsetContext.lsn(part);

                      if (taskContext.shouldEnableExplicitCheckpointing()
                            && splitTabletsWaitingForCallback.contains(part.getId())) {
                        // We do not want to process anything related to the tablets which have
                        // sent the tablet split message but we have not received an explicit
                        // callback for the tablet. At this stage, check if the explicit
                        // checkpoint is the same as from_op_id, if yes then handle the tablet
                        // for split.
                        CdcSdkCheckpoint explicitCheckpoint = tabletToExplicitCheckpoint.get(part.getId());
                        if (explicitCheckpoint != null
                              && (explicitCheckpoint.getTerm() == cp.getTerm())
                              && (explicitCheckpoint.getIndex() == cp.getIndex())) {
                            // At this position, we know we have received a callback for split tablet
                            // handle tablet split and delete the tablet from the waiting list.

                            // Call getChanges to make sure checkpoint is set on the cdc_state table.
                            LOGGER.info("Calling GetChanges to ensure explicit checkpoint is set to {}.{}", explicitCheckpoint.getTerm(), explicitCheckpoint.getIndex());
                            try {
                                // This will throw an error saying tablet split detected as we are calling GetChanges again on the
                                // same checkpoint - handle the error and move ahead.
                                GetChangesResponse resp = this.syncClient.getChangesCDCSDK(
                                  tableIdToTable.get(part.getTableId()), streamId, tabletId, cp.getTerm(), cp.getIndex(), cp.getKey(),
                                  cp.getWrite_id(), cp.getTime(), schemaNeeded.get(part.getId()), explicitCheckpoint,
                                  tabletSafeTime.getOrDefault(part.getId(), -1L), offsetContext.getWalSegmentIndex(part));

                                // We do not update the tablet safetime we get from the response at this
                                // point because the previous GetChanges call is supposed to throw
                                // an exception which will be handled further.
                            } catch (CDCErrorException cdcErrorException) {
                                if (cdcErrorException.getCDCError().getCode() == Code.TABLET_SPLIT) {
                                    LOGGER.debug("Handling tablet split error gracefully for enqueued tablet {}", part.getTabletId());
                                } else {
                                    throw cdcErrorException;
                                }
                            }

                            LOGGER.info("Handling tablet split for enqueued tablet {} as we have now received the commit callback",
                                        part.getTabletId());
                            handleTabletSplit(part.getTabletId(), tabletPairList, offsetContext, streamId, schemaNeeded);
                            splitTabletsWaitingForCallback.remove(part.getId());

                            // Break out of the loop so that processing can happen on the modified list.
                            break;
                        } else {
                            continue;
                        }
                      }

                      YBTable table = tableIdToTable.get(entry.getKey());

                      if (LOGGER.isDebugEnabled()
                          || (connectorConfig.logGetChanges() && System.currentTimeMillis() >= (lastLoggedTimeForGetChanges + connectorConfig.logGetChangesIntervalMs()))) {
                        LOGGER.info("Requesting changes for tablet {} from OpId {} for table {}",
                                    tabletId, cp, table.getName());
                        lastLoggedTimeForGetChanges = System.currentTimeMillis();
                      }

                      if (taskContext.shouldEnableExplicitCheckpointing()) {
                        CdcSdkCheckpoint ecp = tabletToExplicitCheckpoint.get(part.getId());
                        if (ecp != null) {
                            LOGGER.info("Requesting changes for tablet {}, explicit checkpointing: {}.{} from_op_id: {}.{}", part.getId(), ecp.getTerm(), ecp.getIndex(), cp.getTerm(), cp.getIndex());
                        } else {
                            LOGGER.info("Requesting changes for tablet {}, explicit checkpoint is null and from_op_id: {}.{}", part.getId(), cp.getTerm(), cp.getIndex());
                        }
                      }

                      // Check again if the thread has been interrupted.
                      if (!context.isRunning()) {
                        LOGGER.info("Connector has been stopped");
                        break;
                      }

                      GetChangesResponse response = null;

                      if (schemaNeeded.get(part.getId())) {
                        LOGGER.debug("Requesting schema for tablet: {}", tabletId);
                      }

                      try {
                        response = this.syncClient.getChangesCDCSDK(
                            table, streamId, tabletId, cp.getTerm(), cp.getIndex(), cp.getKey(),
                            cp.getWrite_id(), cp.getTime(), schemaNeeded.get(part.getId()),
                            taskContext.shouldEnableExplicitCheckpointing() ? tabletToExplicitCheckpoint.get(part.getId()) : null,
                            tabletSafeTime.getOrDefault(part.getId(), -1L), offsetContext.getWalSegmentIndex(part));

                        tabletSafeTime.put(part.getId(), response.getResp().getSafeHybridTime());
                      } catch (CDCErrorException cdcException) {
                        // Check if exception indicates a tablet split.
                        LOGGER.debug("Code received in CDCErrorException: {}", cdcException.getCDCError().getCode());
                        if (cdcException.getCDCError().getCode() == Code.TABLET_SPLIT || cdcException.getCDCError().getCode() == Code.INVALID_REQUEST) {
                            LOGGER.info("Encountered a tablet split on tablet {}, handling it gracefully", tabletId);
                            if (LOGGER.isDebugEnabled()) {
                                cdcException.printStackTrace();
                            }

                            if (taskContext.shouldEnableExplicitCheckpointing()) {
                                // If explicit checkpointing is enabled then we should check if we have the explicit checkpoint
                                // the same as from_op_id, if yes then handle tablet split directly, if not, add the partition ID
                                // (table.tablet) to be processed later.
                                CdcSdkCheckpoint explicitCheckpoint = tabletToExplicitCheckpoint.get(part.getId());
                                if (explicitCheckpoint != null
                                      && (cp.getTerm() == explicitCheckpoint.getTerm())
                                      && (cp.getIndex() == explicitCheckpoint.getIndex())) {
                                    LOGGER.info("Explicit checkpoint same as from_op_id, handling tablet split immediately for partition {}, explicit checkpoint {}:{} from_op_id: {}.{}",
                                                part.getId(), explicitCheckpoint.getTerm(), explicitCheckpoint.getIndex(), cp.getTerm(), cp.getIndex());
                                    handleTabletSplit(cdcException, tabletPairList, offsetContext, streamId, schemaNeeded);
                                } else {
                                    // Add the tablet for being processed later, this will mark the tablet as locked. There is a chance that explicit checkpoint may
                                    // be null, in that case, just to avoid NullPointerException in the log, simply log a null value.
                                    final String explicitString = (explicitCheckpoint == null) ? null : (explicitCheckpoint.getTerm() + "." + explicitCheckpoint.getIndex());
                                    LOGGER.info("Adding partition {} to wait-list since the explicit checkpoint ({}) and from_op_id ({}.{}) are not the same",
                                                part.getId(), explicitString, cp.getTerm(), cp.getIndex());
                                    splitTabletsWaitingForCallback.add(part.getId());
                                }
                            } else {
                                // TODO Vaibhav: Since we have access to tablet ID at this stage, and we can assume that we will only receive
                                // tablet split error message on the tablet we will call GetChanges on, then instead of passing the exception
                                // we can directly pass the tablet ID of the split tablet.
                                handleTabletSplit(cdcException, tabletPairList, offsetContext, streamId, schemaNeeded);
                            }

                            // Break out of the loop so that the iteration can start afresh on the modified list.
                            break;
                        } else {
                            LOGGER.warn("Throwing error because error code did not match. Code received: {}", cdcException.getCDCError().getCode());
                            throw cdcException;
                        }
                      }

                        LOGGER.debug("Processing {} records from getChanges call",
                                response.getResp().getCdcSdkProtoRecordsList().size());
                        for (CdcService.CDCSDKProtoRecordPB record : response
                                .getResp()
                                .getCdcSdkProtoRecordsList()) {
                            CdcService.RowMessage m = record.getRowMessage();
                            YbProtoReplicationMessage message = new YbProtoReplicationMessage(
                                    m, this.yugabyteDBTypeRegistry);

                            // Ignore safepoint record as they are not meant to be processed here.
                            if (m.getOp() == Op.SAFEPOINT) {
                                continue;
                            }

                            String pgSchemaNameInRecord = m.getPgschemaName();

                            // This is a hack to skip tables in case of colocated tables
                            TableId tempTid = YugabyteDBSchema.parseWithSchema(message.getTable(), pgSchemaNameInRecord);
                            if (!message.isTransactionalMessage()
                                  && !new Filters(connectorConfig).tableFilter().isIncluded(tempTid)) {
                                continue;
                            }

                            final OpId lsn = new OpId(record.getCdcSdkOpId().getTerm(),
                                    record.getCdcSdkOpId().getIndex(),
                                    record.getCdcSdkOpId().getWriteIdKey().toByteArray(),
                                    record.getCdcSdkOpId().getWriteId(),
                                    response.getSnapshotTime());

                            if (message.isLastEventForLsn()) {
                                lastCompletelyProcessedLsn = lsn;
                            }

                            try {
                                // Tx BEGIN/END event
                                if (message.isTransactionalMessage()) {
                                    if (!connectorConfig.shouldProvideTransactionMetadata()) {
                                        LOGGER.debug("Received transactional message {}", record);
                                        // Don't skip on BEGIN message as it would flush LSN for the whole transaction
                                        // too early
                                        if (message.getOperation() == Operation.BEGIN) {
                                            LOGGER.debug("LSN in case of BEGIN is " + lsn);

                                            recordsInTransactionalBlock.put(part.getId(), 0);
                                            beginCountForTablet.merge(part.getId(), 1, Integer::sum);
                                        }
                                        if (message.getOperation() == Operation.COMMIT) {
                                            LOGGER.debug("LSN in case of COMMIT is " + lsn);
<<<<<<< HEAD
                                            offsetContext.updateRecordPosition(part, lsn, lastCompletelyProcessedLsn, message.getCommitTime(),
                                                    String.valueOf(message.getTransactionId()), null);
=======
                                            offsetContext.updateRecordPosition(part, lsn, lastCompletelyProcessedLsn, message.getRawCommitTime(),
                                                    String.valueOf(message.getTransactionId()), null, message.getRecordTime());
>>>>>>> 7ad2fdcd

                                            if (recordsInTransactionalBlock.containsKey(part.getId())) {
                                                if (recordsInTransactionalBlock.get(part.getId()) == 0) {
                                                    LOGGER.debug("Records in the transactional block of transaction: {}, with LSN: {}, for tablet {} are 0",
                                                                message.getTransactionId(), lsn, part.getId());
                                                } else {
                                                    LOGGER.debug("Records in the transactional block transaction: {}, with LSN: {}, for tablet {}: {}",
                                                                 message.getTransactionId(), lsn, part.getId(), recordsInTransactionalBlock.get(part.getId()));
                                                }
                                            } else if (beginCountForTablet.get(part.getId()).intValue() == 0) {
                                                throw new DebeziumException("COMMIT record encountered without a preceding BEGIN record");
                                            }

                                            recordsInTransactionalBlock.remove(part.getId());
                                            beginCountForTablet.merge(part.getId(), -1, Integer::sum);
                                        }
                                        continue;
                                    }

                                    if (message.getOperation() == Operation.BEGIN) {
                                        LOGGER.debug("LSN in case of BEGIN is " + lsn);
                                        dispatcher.dispatchTransactionStartedEvent(part, message.getTransactionId(), offsetContext);

                                        recordsInTransactionalBlock.put(part.getId(), 0);
                                        beginCountForTablet.merge(part.getId(), 1, Integer::sum);
                                    }
                                    else if (message.getOperation() == Operation.COMMIT) {
                                        LOGGER.debug("LSN in case of COMMIT is " + lsn);
<<<<<<< HEAD
                                        offsetContext.updateRecordPosition(part, lsn, lastCompletelyProcessedLsn, message.getCommitTime(),
                                                String.valueOf(message.getTransactionId()), null);
=======
                                        offsetContext.updateRecordPosition(part, lsn, lastCompletelyProcessedLsn, message.getRawCommitTime(),
                                                String.valueOf(message.getTransactionId()), null, message.getRecordTime());
>>>>>>> 7ad2fdcd
                                        dispatcher.dispatchTransactionCommittedEvent(part, offsetContext);

                                        if (recordsInTransactionalBlock.containsKey(part.getId())) {
                                            if (recordsInTransactionalBlock.get(part.getId()) == 0) {
                                                LOGGER.debug("Records in the transactional block of transaction: {}, with LSN: {}, for tablet {} are 0",
                                                            message.getTransactionId(), lsn, part.getId());
                                            } else {
                                                LOGGER.debug("Records in the transactional block transaction: {}, with LSN: {}, for tablet {}: {}",
                                                             message.getTransactionId(), lsn, part.getId(), recordsInTransactionalBlock.get(part.getId()));
                                            }
                                        } else if (beginCountForTablet.get(part.getId()).intValue() == 0) {
                                            throw new DebeziumException("COMMIT record encountered without a preceding BEGIN record");
                                        }

                                        recordsInTransactionalBlock.remove(part.getId());
                                        beginCountForTablet.merge(part.getId(), -1, Integer::sum);
                                    }
                                    maybeWarnAboutGrowingWalBacklog(true);
                                }
                                else if (message.isDDLMessage()) {
                                    LOGGER.debug("Received DDL message {}", message.getSchema().toString()
                                            + " the table is " + message.getTable());

                                    // If a DDL message is received for a tablet, we do not need its schema again
                                    schemaNeeded.put(part.getId(), Boolean.FALSE);

                                    TableId tableId = null;
                                    if (message.getOperation() != Operation.NOOP) {
                                        tableId = YugabyteDBSchema.parseWithSchema(message.getTable(), pgSchemaNameInRecord);
                                        Objects.requireNonNull(tableId);
                                    }
                                    // Getting the table with the help of the schema.
                                    Table t = schema.tableForTablet(tableId, tabletId);
                                    if (YugabyteDBSchema.shouldRefreshSchema(t, message.getSchema())) {
                                        // If we fail to achieve the table, that means we have not specified correct schema information,
                                        // now try to refresh the schema.
                                        if (t == null) {
                                            LOGGER.info("Registering the schema for table {} tablet {} since it was not registered already", entry.getKey(), tabletId);
                                        } else {
                                            LOGGER.info("Refreshing the schema for table {} tablet {} because of mismatch in cached schema and received schema", entry.getKey(), tabletId);
                                        }
                                        schema.refreshSchemaWithTabletId(tableId, message.getSchema(), pgSchemaNameInRecord, tabletId);
                                    }
                                }
                                // DML event
                                else {
                                    TableId tableId = null;
                                    if (message.getOperation() != Operation.NOOP) {
                                        tableId = YugabyteDBSchema.parseWithSchema(message.getTable(), pgSchemaNameInRecord);
                                        Objects.requireNonNull(tableId);
                                    }
                                    // If you need to print the received record, change debug level to info
                                    LOGGER.debug("Received DML record {}", record);

<<<<<<< HEAD
                                    offsetContext.updateRecordPosition(part, lsn, lastCompletelyProcessedLsn, message.getCommitTime(),
                                            String.valueOf(message.getTransactionId()), tableId);
=======
                                    offsetContext.updateRecordPosition(part, lsn, lastCompletelyProcessedLsn, message.getRawCommitTime(),
                                            String.valueOf(message.getTransactionId()), tableId, message.getRecordTime());
>>>>>>> 7ad2fdcd

                                    boolean dispatched = message.getOperation() != Operation.NOOP
                                            && dispatcher.dispatchDataChangeEvent(part, tableId, new YugabyteDBChangeRecordEmitter(part, offsetContext, clock, connectorConfig,
                                                    schema, connection, tableId, message, pgSchemaNameInRecord, tabletId, taskContext.isBeforeImageEnabled()));

                                    if (recordsInTransactionalBlock.containsKey(part.getId())) {
                                        recordsInTransactionalBlock.merge(part.getId(), 1, Integer::sum);
                                    }

                                    maybeWarnAboutGrowingWalBacklog(dispatched);
                                }
                            } catch (InterruptedException ie) {
                                LOGGER.error("Interrupted exception while processing change records", ie);
                                Thread.currentThread().interrupt();
                            }
                        }

                        probeConnectionIfNeeded();

                        if (!isInPreSnapshotCatchUpStreaming(offsetContext)) {
                            // During catch up streaming, the streaming phase needs to hold a transaction open so that
                            // the phase can stream event up to a specific lsn and the snapshot that occurs after the catch up
                            // streaming will not lose the current view of data. Since we need to hold the transaction open
                            // for the snapshot, this block must not commit during catch up streaming.
                            // CDCSDK Find out why this fails : connection.commit();
                        }

                        OpId finalOpid = new OpId(
                                response.getTerm(),
                                response.getIndex(),
                                response.getKey(),
                                response.getWriteId(),
                                response.getSnapshotTime());
                        offsetContext.updateWalPosition(part, finalOpid);
                        offsetContext.updateWalSegmentIndex(part, response.getResp().getWalSegmentIndex());

                        LOGGER.debug("The final opid for tablet {} is {}", part.getId(), finalOpid);
                    }
                    // Reset the retry count, because if flow reached at this point, it means that the connection
                    // has succeeded
                    retryCount = 0;
                }
            } catch (Exception e) {
                ++retryCount;
                // If the retry limit is exceeded, log an error with a description and throw the exception.
                if (retryCount > connectorConfig.maxConnectorRetries()) {
                    LOGGER.error("Too many errors while trying to get the changes from server for tablet: {}. All {} retries failed.", curTabletId, connectorConfig.maxConnectorRetries());
                    throw e;
                }

                // If there are retries left, perform them after the specified delay.
                LOGGER.warn("Error while trying to get the changes from the server; will attempt retry {} of {} after {} milli-seconds. Exception: {}",
                        retryCount, connectorConfig.maxConnectorRetries(), connectorConfig.connectorRetryDelayMs(), e);

                try {
                    final Metronome retryMetronome = Metronome.parker(Duration.ofMillis(connectorConfig.connectorRetryDelayMs()), Clock.SYSTEM);
                    retryMetronome.pause();
                }
                catch (InterruptedException ie) {
                    LOGGER.warn("Connector retry sleep interrupted by exception: {}", ie);
                    Thread.currentThread().interrupt();
                }
            }
        }
    }

    private void probeConnectionIfNeeded() throws SQLException {
        // CDCSDK Find out why it fails.
        // if (connectionProbeTimer.hasElapsed()) {
        // connection.prepareQuery("SELECT 1");
        // connection.commit();
        // }
    }

    /**
     * If we receive change events but all of them get filtered out, we cannot
     * commit any new offset with Apache Kafka. This in turn means no LSN is ever
     * acknowledged with the replication slot, causing any ever growing WAL backlog.
     * <p>
     * This situation typically occurs if there are changes on the database server,
     * (e.g. in an excluded database), but none of them is in table.include.list.
     * To prevent this, heartbeats can be used, as they will allow us to commit
     * offsets also when not propagating any "real" change event.
     * <p>
     * The purpose of this method is to detect this situation and log a warning
     * every {@link #GROWING_WAL_WARNING_LOG_INTERVAL} filtered events.
     *
     * @param dispatched
     *            Whether an event was sent to the broker or not
     */
    protected void maybeWarnAboutGrowingWalBacklog(boolean dispatched) {
        if (dispatched) {
            numberOfEventsSinceLastEventSentOrWalGrowingWarning = 0;
        }
        else {
            numberOfEventsSinceLastEventSentOrWalGrowingWarning++;
        }

        if (numberOfEventsSinceLastEventSentOrWalGrowingWarning > GROWING_WAL_WARNING_LOG_INTERVAL && !dispatcher.heartbeatsEnabled()) {
            LOGGER.warn("Received {} events which were all filtered out, so no offset could be committed. "
                    + "This prevents the replication slot from acknowledging the processed WAL offsets, "
                    + "causing a growing backlog of non-removeable WAL segments on the database server. "
                    + "Consider to either adjust your filter configuration or enable heartbeat events "
                    + "(via the {} option) to avoid this situation.",
                    numberOfEventsSinceLastEventSentOrWalGrowingWarning, Heartbeat.HEARTBEAT_INTERVAL_PROPERTY_NAME);

            numberOfEventsSinceLastEventSentOrWalGrowingWarning = 0;
        }
    }

    /**
     * For EXPLICIT checkpointing, the following code flow is used:<br><br>
     * 1. Kafka Connect invokes the callback {@code commit()} which further invokes
     * {@code commitOffset(offsets)} in the Debezium API <br><br>
     * 2. Both the streaming and snapshot change event source classes maintain a map
     * {@code tabletToExplicitCheckpoint} which stores the offsets sent by Kafka Connect. <br><br>
     * 3. So when the connector gets the acknowledgement back by saying that Kafka has received
     * records till certain offset, we update the value in {@code tabletToExplicitCheckpoint} <br><br>
     * 4. While making the next `GetChanges` call, we pass the value from the map
     * {@code tabletToExplicitCheckpoint} for the relevant tablet and hence the server then takes
     * care of updating those checkpointed values in the {@code cdc_state} table <br><br>
     * @param offset a map containing the {@link OpId} information for all the tablets
     */
    @Override
    public void commitOffset(Map<String, ?> offset) {
        if (!taskContext.shouldEnableExplicitCheckpointing()) {
            return;
        }

        try {
            LOGGER.info("Committing offsets on server");

            for (Map.Entry<String, ?> entry : offset.entrySet()) {
                // TODO: The transaction_id field is getting populated somewhere and see if it can
                // be removed or blocked from getting added to this map.
                if (!entry.getKey().equals("transaction_id")) {
                    LOGGER.debug("Tablet: {} OpId: {}", entry.getKey(), entry.getValue());

                    // Parse the string to get the OpId object.
                    OpId tempOpId = OpId.valueOf((String) entry.getValue());
                    this.tabletToExplicitCheckpoint.put(entry.getKey(), tempOpId.toCdcSdkCheckpoint());

                    LOGGER.debug("Committed checkpoint on server for stream ID {} tablet {} with term {} index {}",
                                this.connectorConfig.streamId(), entry.getKey(), tempOpId.getTerm(), tempOpId.getIndex());
                }
            }
        } catch (Exception e) {
            LOGGER.warn("Unable to update the explicit checkpoint map", e);
        }
    }

    /**
     * Returns whether the current streaming phase is running a catch up streaming
     * phase that runs before a snapshot. This is useful for transaction
     * management.
     *
     * During pre-snapshot catch up streaming, we open the snapshot transaction
     * early and hold the transaction open throughout the pre snapshot catch up
     * streaming phase so that we know where to stop streaming and can start the
     * snapshot phase at a consistent location. This is opposed the regular streaming,
     * where we do not a lingering open transaction.
     *
     * @return true if the current streaming phase is performing catch up streaming
     */
    protected boolean isInPreSnapshotCatchUpStreaming(YugabyteDBOffsetContext offsetContext) {
        return offsetContext.getStreamingStoppingLsn() != null;
    }

    @FunctionalInterface
    public static interface PgConnectionSupplier {
        BaseConnection get() throws SQLException;
    }

    /**
     * Get the entry from the tablet pair list corresponding to the given tablet ID. This function
     * is helpful at the time of tablet split where we know the tablet ID of the tablet which has
     * been split and now we want to remove the corresponding pair from the polling list of
     * table-tablet pairs.
     * @param tabletPairList list of table-tablet pair to poll from
     * @param tabletId the tablet ID to match with
     * @return a pair of table-tablet IDs which matches the provided tablet ID
     */
    private Pair<String, String> getEntryToDelete(List<Pair<String,String>> tabletPairList, String tabletId) {
        for (Pair<String, String> entry : tabletPairList) {
            if (entry.getValue().equals(tabletId)) {
                return entry;
            }
        }

        return null;
    }

    /**
     * Parse the message from the {@link CDCErrorException} to obtain the tablet ID of the tablet.
     * which has been split
     * @param message the exception message to parse
     * @return the tablet UUID of the tablet which has been split
     */
    private String getTabletIdFromSplitMessage(String message) {
        // Note that the message is of the form: Tablet Split detected on <tablet-ID>
        // So the last element is the tablet ID to be split.
        String[] splitWords = message.split("\\s+");
        return splitWords[splitWords.length - 1];
    }

    /**
     * Add the tablet from the provided tablet checkpoint pair to the list of tablets to poll from
     * if it is not present there
     * @param tabletPairList the list of tablets to poll from - list having Pair<tableId, tabletId>
     * @param pair the tablet checkpoint pair
     * @param tableId table UUID of the table to which the tablet belongs
     * @param offsetContext the offset context having the lsn info
     * @param schemaNeeded map of flags indicating whether we need the schema for a tablet or not
     */
    private void addTabletIfNotPresent(List<Pair<String,String>> tabletPairList,
                                       TabletCheckpointPair pair,
                                       String tableId,
                                       YugabyteDBOffsetContext offsetContext,
                                       Map<String, Boolean> schemaNeeded) {
        String tabletId = pair.getTabletLocations().getTabletId().toStringUtf8();
        ImmutablePair<String, String> tableTabletPair =
          new ImmutablePair<String, String>(tableId, tabletId);

        if (!tabletPairList.contains(tableTabletPair)) {
            tabletPairList.add(tableTabletPair);

            // This flow will be executed in case of tablet split only and since tablet split
            // is not possible on colocated tables, it is safe to assume that the tablets here
            // would be all non-colocated.
            YBPartition p = new YBPartition(tableId, tabletId, false /* colocated */);
            offsetContext.initSourceInfo(p, this.connectorConfig,
                                         OpId.from(pair.getCdcSdkCheckpoint()));

            LOGGER.info("Initialized offset context for tablet {} with OpId {}", tabletId, OpId.from(pair.getCdcSdkCheckpoint()));

            // Add the flag to indicate that we need the schema for the new tablets so that the schema can be registered.
            schemaNeeded.put(p.getId(), Boolean.TRUE);
        }
    }

    protected void handleTabletSplit(
      CDCErrorException cdcErrorException, List<Pair<String,String>> tabletPairList,
      YugabyteDBOffsetContext offsetContext, String streamId,
      Map<String, Boolean> schemaNeeded) throws Exception {
        // Obtain the tablet ID of the split tablet from the exception.
        String splitTabletId = getTabletIdFromSplitMessage(cdcErrorException.getMessage());
        handleTabletSplit(splitTabletId, tabletPairList, offsetContext, streamId, schemaNeeded);
    }

    protected void handleTabletSplit(String splitTabletId,
                                     List<Pair<String,String>> tabletPairList,
                                     YugabyteDBOffsetContext offsetContext,
                                     String streamId,
                                     Map<String, Boolean> schemaNeeded) throws Exception {
        LOGGER.info("Removing the tablet {} from the list to get the changes since it has been split", splitTabletId);

        Pair<String, String> entryToBeDeleted = getEntryToDelete(tabletPairList, splitTabletId);
        Objects.requireNonNull(entryToBeDeleted);

        String tableId = entryToBeDeleted.getKey();

        GetTabletListToPollForCDCResponse getTabletListResponse =
          getTabletListResponseWithRetry(
              this.syncClient.openTableByUUID(tableId),
              streamId,
              tableId,
              splitTabletId);
        
        Objects.requireNonNull(getTabletListResponse);

        // Remove the entry with the tablet which has been split.
        boolean removeSuccessful = tabletPairList.remove(entryToBeDeleted);

        // Remove the corresponding entry to indicate that we don't need the schema now.
        schemaNeeded.remove(entryToBeDeleted.getValue());

        // Log a warning if the element cannot be removed from the list.
        if (!removeSuccessful) {
            LOGGER.warn("Failed to remove the entry table {} - tablet {} from tablet pair list after split, will try once again", entryToBeDeleted.getKey(), entryToBeDeleted.getValue());

            if (!tabletPairList.remove(entryToBeDeleted)) {
                String exceptionMessageFormat = "Failed to remove the entry table {} - tablet {} from the tablet pair list after split";
                throw new RuntimeException(String.format(exceptionMessageFormat, entryToBeDeleted.getKey(), entryToBeDeleted.getValue()));
            }
        }

        for (TabletCheckpointPair pair : getTabletListResponse.getTabletCheckpointPairList()) {
            addTabletIfNotPresent(tabletPairList, pair, tableId, offsetContext, schemaNeeded);
        }
    }

    /**
     * Get the children tablets of the specified tablet which has been split. This API will retry
     * until the retry limit has been hit.
     * @param ybTable the {@link YBTable} object to which the split tablet belongs
     * @param streamId the DB stream ID being used for polling
     * @param tableId table UUID of the table to which the split tablet belongs
     * @param splitTabletId tablet UUID of the split tablet
     * @return {@link GetTabletListToPollForCDCResponse} containing the list of child tablets
     * @throws Exception when the retry limit has been hit or the metronome pause is interrupted
     */
    private GetTabletListToPollForCDCResponse getTabletListResponseWithRetry(
        YBTable ybTable, String streamId, String tableId, String splitTabletId) throws Exception {
        short retryCount = 0;
        while (retryCount <= connectorConfig.maxConnectorRetries()) {
            try {
                // Note that YBClient also retries internally if it encounters an error which can
                // be retried.
                GetTabletListToPollForCDCResponse response =
                    this.syncClient.getTabletListToPollForCdc(
                        ybTable,
                        streamId,
                        tableId,
                        splitTabletId);

                if (response.getTabletCheckpointPairListSize() != 2) {
                    LOGGER.warn("Found {} tablets for the parent tablet {}",
                            response.getTabletCheckpointPairListSize(), splitTabletId);
                    throw new Exception("Found unexpected ("
                            + response.getTabletCheckpointPairListSize()
                            + ") number of tablets while trying to fetch the children of parent "
                            + splitTabletId);
                }

                retryCount = 0;
                return response;
            } catch (Exception e) {
                ++retryCount;
                if (retryCount > connectorConfig.maxConnectorRetries()) {
                    LOGGER.error("Too many errors while trying to get children for split tablet {}", splitTabletId);
                    LOGGER.error("Error", e);
                    throw e;
                }

                LOGGER.warn("Error while trying to get the children for the split tablet {}, will retry attempt {} of {} after {} milliseconds",
                            splitTabletId, retryCount, connectorConfig.maxConnectorRetries(), connectorConfig.connectorRetryDelayMs());
                LOGGER.warn("Stacktrace", e);

                try {
                    final Metronome retryMetronome = Metronome.parker(Duration.ofMillis(connectorConfig.connectorRetryDelayMs()), Clock.SYSTEM);
                    retryMetronome.pause();
                }
                catch (InterruptedException ie) {
                    LOGGER.warn("Connector retry sleep while pausing to get the children tablets for parent {} interrupted", splitTabletId);
                    LOGGER.warn("Exception for interruption", ie);
                    Thread.currentThread().interrupt();
                }
            }
        }

        // In ideal scenarios, this should NEVER be returned from this function.
        return null;
    }
}<|MERGE_RESOLUTION|>--- conflicted
+++ resolved
@@ -36,10 +36,7 @@
 import java.time.Duration;
 import java.util.*;
 import java.util.concurrent.ConcurrentHashMap;
-<<<<<<< HEAD
-=======
 import java.util.concurrent.atomic.AtomicReference;
->>>>>>> 7ad2fdcd
 import java.util.stream.Collectors;
 import io.debezium.connector.base.ChangeEventQueue;
 import io.debezium.pipeline.DataChangeEvent;
@@ -523,13 +520,8 @@
                                         }
                                         if (message.getOperation() == Operation.COMMIT) {
                                             LOGGER.debug("LSN in case of COMMIT is " + lsn);
-<<<<<<< HEAD
-                                            offsetContext.updateRecordPosition(part, lsn, lastCompletelyProcessedLsn, message.getCommitTime(),
-                                                    String.valueOf(message.getTransactionId()), null);
-=======
                                             offsetContext.updateRecordPosition(part, lsn, lastCompletelyProcessedLsn, message.getRawCommitTime(),
                                                     String.valueOf(message.getTransactionId()), null, message.getRecordTime());
->>>>>>> 7ad2fdcd
 
                                             if (recordsInTransactionalBlock.containsKey(part.getId())) {
                                                 if (recordsInTransactionalBlock.get(part.getId()) == 0) {
@@ -558,13 +550,8 @@
                                     }
                                     else if (message.getOperation() == Operation.COMMIT) {
                                         LOGGER.debug("LSN in case of COMMIT is " + lsn);
-<<<<<<< HEAD
-                                        offsetContext.updateRecordPosition(part, lsn, lastCompletelyProcessedLsn, message.getCommitTime(),
-                                                String.valueOf(message.getTransactionId()), null);
-=======
                                         offsetContext.updateRecordPosition(part, lsn, lastCompletelyProcessedLsn, message.getRawCommitTime(),
                                                 String.valueOf(message.getTransactionId()), null, message.getRecordTime());
->>>>>>> 7ad2fdcd
                                         dispatcher.dispatchTransactionCommittedEvent(part, offsetContext);
 
                                         if (recordsInTransactionalBlock.containsKey(part.getId())) {
@@ -619,13 +606,8 @@
                                     // If you need to print the received record, change debug level to info
                                     LOGGER.debug("Received DML record {}", record);
 
-<<<<<<< HEAD
-                                    offsetContext.updateRecordPosition(part, lsn, lastCompletelyProcessedLsn, message.getCommitTime(),
-                                            String.valueOf(message.getTransactionId()), tableId);
-=======
                                     offsetContext.updateRecordPosition(part, lsn, lastCompletelyProcessedLsn, message.getRawCommitTime(),
                                             String.valueOf(message.getTransactionId()), tableId, message.getRecordTime());
->>>>>>> 7ad2fdcd
 
                                     boolean dispatched = message.getOperation() != Operation.NOOP
                                             && dispatcher.dispatchDataChangeEvent(part, tableId, new YugabyteDBChangeRecordEmitter(part, offsetContext, clock, connectorConfig,
