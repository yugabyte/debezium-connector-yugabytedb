/*
 * Copyright Debezium Authors.
 *
 * Licensed under the Apache Software License version 2.0, available at http://www.apache.org/licenses/LICENSE-2.0
 */

package io.debezium.connector.yugabytedb;

import java.io.IOException;
import java.nio.charset.Charset;
import java.sql.SQLException;
import java.time.Duration;
import java.util.*;
import java.util.concurrent.locks.ReentrantLock;
import java.util.stream.Collectors;

import io.debezium.connector.yugabytedb.connection.OpId;
import io.debezium.heartbeat.HeartbeatFactory;
import org.apache.commons.lang3.tuple.Pair;
import org.apache.kafka.connect.errors.ConnectException;
import org.apache.kafka.connect.errors.RetriableException;
import org.apache.kafka.connect.source.SourceRecord;
import org.postgresql.core.Encoding;
import org.slf4j.Logger;
import org.slf4j.LoggerFactory;

import io.debezium.DebeziumException;
import io.debezium.config.Configuration;
import io.debezium.config.Field;
import io.debezium.connector.base.ChangeEventQueue;
import io.debezium.connector.common.BaseSourceTask;
import io.debezium.connector.common.OffsetReader;
import io.debezium.connector.yugabytedb.connection.ReplicationConnection;
import io.debezium.connector.yugabytedb.connection.YugabyteDBConnection;
import io.debezium.connector.yugabytedb.connection.YugabyteDBConnection.YugabyteDBValueConverterBuilder;
import io.debezium.connector.yugabytedb.metrics.YugabyteDBMetricsFactory;
import io.debezium.connector.yugabytedb.spi.Snapshotter;
import io.debezium.pipeline.ChangeEventSourceCoordinator;
import io.debezium.pipeline.DataChangeEvent;
import io.debezium.pipeline.ErrorHandler;
import io.debezium.pipeline.metrics.DefaultChangeEventSourceMetricsFactory;
import io.debezium.pipeline.spi.OffsetContext;
import io.debezium.pipeline.spi.Offsets;
import io.debezium.pipeline.spi.Partition;
import io.debezium.relational.TableId;
import io.debezium.schema.TopicSelector;
import io.debezium.util.Clock;
import io.debezium.util.LoggingContext;
import io.debezium.util.Metronome;
import io.debezium.util.SchemaNameAdjuster;

/**
 * Kafka connect source task which uses YugabyteDB CDC API to process DB changes.
 *
 * @author Suranjan Kumar (skumar@yugabyte.com)
 */
public class YugabyteDBConnectorTask
        extends BaseSourceTask<YBPartition, YugabyteDBOffsetContext> {

    private static final Logger LOGGER = LoggerFactory.getLogger(YugabyteDBConnectorTask.class);
    private static final String CONTEXT_NAME = "yugabytedb-connector-task";

    private volatile YugabyteDBTaskContext taskContext;
    private volatile ChangeEventQueue<DataChangeEvent> queue;
    private volatile YugabyteDBConnection jdbcConnection;
    private volatile YugabyteDBConnection heartbeatConnection;
    private volatile YugabyteDBSchema schema;

    private YugabyteDBChangeEventSourceCoordinator coordinator;

    private YBPartition.Provider partitionProvider;
    private YugabyteDBOffsetContext.Loader offsetContextLoader;
    private long lastLoggedTime = 0;
    private final ReentrantLock commitLock = new ReentrantLock();

    protected volatile Map<String, ?> ybOffset;

    @Override
    public ChangeEventSourceCoordinator<YBPartition, YugabyteDBOffsetContext> start(Configuration config) {
        final YugabyteDBConnectorConfig connectorConfig = new YugabyteDBConnectorConfig(config);
        final TopicSelector<TableId> topicSelector = YugabyteDBTopicSelector.create(connectorConfig);
        final Snapshotter snapshotter = connectorConfig.getSnapshotter();
        final SchemaNameAdjuster schemaNameAdjuster = SchemaNameAdjuster.create();

        LOGGER.debug("The config is " + config);

        if (snapshotter == null) {
            throw new ConnectException("Unable to load snapshotter, if using custom snapshot mode," +
                    " double check your settings");
        }

        final String databaseCharsetName = config.getString(YugabyteDBConnectorConfig.CHAR_SET);
        final Charset databaseCharset = Charset.forName(databaseCharsetName);

        Encoding encoding = Encoding.defaultEncoding(); // UTF-8
        YugabyteDBTaskConnection taskConnection = new YugabyteDBTaskConnection(encoding);

        this.partitionProvider = new YBPartition.Provider(connectorConfig);
        this.offsetContextLoader = new YugabyteDBOffsetContext.Loader(connectorConfig);

        final YugabyteDBValueConverterBuilder valueConverterBuilder = (typeRegistry) -> YugabyteDBValueConverter.of(
                connectorConfig,
                databaseCharset,
                typeRegistry);



        if (connectorConfig.isYSQLDbType()) {

            String nameToTypeStr = config.getString(YugabyteDBConnectorConfig.NAME_TO_TYPE.toString());
            String oidToTypeStr = config.getString(YugabyteDBConnectorConfig.OID_TO_TYPE.toString());

            Map<String, YugabyteDBType> nameToType = null;
            Map<Integer, YugabyteDBType> oidToType = null;
            try {
                nameToType = (Map<String, YugabyteDBType>) ObjectUtil
                        .deserializeObjectFromString(nameToTypeStr);
            } catch (IOException | ClassNotFoundException e) {
                LOGGER.error("Error while deserializing name to type string", e);
                throw new RuntimeException(e);
            }

            try {
                oidToType = (Map<Integer, YugabyteDBType>) ObjectUtil
                        .deserializeObjectFromString(oidToTypeStr);
            } catch (IOException | ClassNotFoundException e) {
                LOGGER.error("Error while deserializing object to type string", e);
            }

            // Global JDBC connection used both for snapshotting and streaming.
            // Must be able to resolve datatypes.
            jdbcConnection = new YugabyteDBConnection(connectorConfig.getJdbcConfig(), valueConverterBuilder,
                    YugabyteDBConnection.CONNECTION_GENERAL);

            // CDCSDK We can just build the type registry on the co-ordinator and then send
            // the map of Postgres Type and Oid to the Task using Config
            final YugabyteDBTypeRegistry yugabyteDBTypeRegistry = new YugabyteDBTypeRegistry(taskConnection, nameToType,
                    oidToType, jdbcConnection);

            schema = new YugabyteDBSchema(connectorConfig, yugabyteDBTypeRegistry, topicSelector,
                    valueConverterBuilder.build(yugabyteDBTypeRegistry));

        } else {
            final YugabyteDBCQLValueConverter cqlValueConverter = YugabyteDBCQLValueConverter.of(connectorConfig,
                    databaseCharset);
            schema = new YugabyteDBSchema(connectorConfig, topicSelector, cqlValueConverter);
        }

        String taskId = config.getString(YugabyteDBConnectorConfig.TASK_ID.toString());
        boolean sendBeforeImage = config.getBoolean(YugabyteDBConnectorConfig.SEND_BEFORE_IMAGE.toString());
        boolean enableExplicitCheckpointing = config.getBoolean(YugabyteDBConnectorConfig.ENABLE_EXPLICIT_CHECKPOINTING.toString());

        this.taskContext = new YugabyteDBTaskContext(connectorConfig, schema, topicSelector, taskId, sendBeforeImage, enableExplicitCheckpointing);

        // Get the tablet ids and load the offsets
        final Offsets<YBPartition, YugabyteDBOffsetContext> previousOffsets =
            getPreviousOffsetsFromProviderAndLoader(this.partitionProvider, this.offsetContextLoader);
        final Clock clock = Clock.system();

        YugabyteDBOffsetContext context = new YugabyteDBOffsetContext(previousOffsets,
                                                                      connectorConfig);

        LoggingContext.PreviousContext previousContext = taskContext
                .configureLoggingContext(CONTEXT_NAME + "|" + taskId);
        try {
            // Print out the server information
            // CDCSDK Get the table,

            queue = new ChangeEventQueue.Builder<DataChangeEvent>()
                    .pollInterval(connectorConfig.getPollInterval())
                    .maxBatchSize(connectorConfig.getMaxBatchSize())
                    .maxQueueSize(connectorConfig.getMaxQueueSize())
                    .maxQueueSizeInBytes(connectorConfig.getMaxQueueSizeInBytes())
                    .loggingContextSupplier(() -> taskContext.configureLoggingContext(CONTEXT_NAME))
                    .build();

            ErrorHandler errorHandler = new YugabyteDBErrorHandler(connectorConfig, queue);

            final YugabyteDBEventMetadataProvider metadataProvider = new YugabyteDBEventMetadataProvider();

            Configuration configuration = connectorConfig.getConfig();
            HeartbeatFactory heartbeatFactory = new HeartbeatFactory<>(
                    connectorConfig,
                    topicSelector,
                    schemaNameAdjuster,
                    () -> new YugabyteDBConnection(connectorConfig.getJdbcConfig(), YugabyteDBConnection.CONNECTION_GENERAL),
                    exception -> {
                        String sqlErrorId = exception.getSQLState();
                        switch (sqlErrorId) {
                            case "57P01":
                                // Postgres error admin_shutdown, see https://www.postgresql.org/docs/12/errcodes-appendix.html
                                throw new DebeziumException("Could not execute heartbeat action query (Error: " + sqlErrorId + ")", exception);
                            case "57P03":
                                // Postgres error cannot_connect_now, see https://www.postgresql.org/docs/12/errcodes-appendix.html
                                throw new RetriableException("Could not execute heartbeat action query (Error: " + sqlErrorId + ")", exception);
                            default:
                                break;
                        }
                    });

            final YugabyteDBEventDispatcher<TableId> dispatcher = new YugabyteDBEventDispatcher<>(
                    connectorConfig,
                    topicSelector,
                    schema,
                    queue,
                    connectorConfig.getTableFilters().dataCollectionFilter(),
                    DataChangeEvent::new,
                    YugabyteDBChangeRecordEmitter::updateSchema,
                    metadataProvider,
                    heartbeatFactory,
                    schemaNameAdjuster,
                    jdbcConnection);

            this.coordinator = new YugabyteDBChangeEventSourceCoordinator(
                    previousOffsets,
                    errorHandler,
                    YugabyteDBgRPCConnector.class,
                    connectorConfig,
                    new YugabyteDBChangeEventSourceFactory(
                            connectorConfig,
                            snapshotter,
                            jdbcConnection,
                            errorHandler,
                            dispatcher,
                            clock,
                            schema,
                            taskContext,
                            null,
                            null/* slotCreatedInfo */,
                            null/* slotInfo */,
                            queue),
                    new YugabyteDBMetricsFactory(previousOffsets.getPartitions(), connectorConfig, taskId),
                    dispatcher,
                    schema,
                    snapshotter,
                    null/* slotInfo */);

            this.coordinator.start(taskContext, this.queue, metadataProvider);

            return this.coordinator;
        }
        finally {
            previousContext.restore();
        }
    }

    Map<YBPartition, YugabyteDBOffsetContext> getPreviousOffsetss(
        Partition.Provider<YBPartition> provider,
        OffsetContext.Loader<YugabyteDBOffsetContext> loader) {
        // return super.getPreviousOffsets(provider, loader);
        Set<YBPartition> partitions = provider.getPartitions();
        LOGGER.debug("The size of partitions is " + partitions.size());
        OffsetReader<YBPartition, YugabyteDBOffsetContext, OffsetContext.Loader<YugabyteDBOffsetContext>> reader = new OffsetReader<>(
                context.offsetStorageReader(), loader);
        Map<YBPartition, YugabyteDBOffsetContext> offsets = reader.offsets(partitions);

        boolean found = false;
        for (YBPartition partition : partitions) {
            YugabyteDBOffsetContext offset = offsets.get(partition);

            if (offset != null) {
                found = true;
                LOGGER.info("Found previous partition offset {}: {}", partition, offset);
            }
        }

        if (!found) {
            LOGGER.info("No previous offsets found");
        }

        return offsets;
    }

    Offsets<YBPartition, YugabyteDBOffsetContext> getPreviousOffsetsFromProviderAndLoader(
        Partition.Provider<YBPartition> provider,
        OffsetContext.Loader<YugabyteDBOffsetContext> loader) {
        /*
          This method will be invoked at following 3 timings:
           1. While initialising the task
           2. Commit callback during snapshot phase
           3. Commit callback during streaming phase

           While initialising the task:
             It is safe to return the partitions from provider since coordinator will be null at this
             point and will have no information about the current set of partitions.

           Snapshot phase:
             The streaming change event source will be null at this stage and we will get an Optional.empty()
             and subsequently this method will call provider.getPartitions() to get partitions which
             should be fine since there would be no tablet split during snapshot phase. See
             YugabyteDBChangeEventCoordinator#getPartitions for more details.
 
           Streaming phase:
             We can rely on coordinator to leverage the streaming change event source and send us the set
             of active partitions being polled which includes the dynamically created partitions because
             of tablet splitting too.
         */    
        Optional<Set<YBPartition>> ybPartitions = 
            (this.coordinator == null) ? Optional.of(provider.getPartitions()) : this.coordinator.getPartitions();
        Set<YBPartition> partitions = ybPartitions.orElse(provider.getPartitions());

        OffsetReader<YBPartition, YugabyteDBOffsetContext,
                     OffsetContext.Loader<YugabyteDBOffsetContext>> reader = new OffsetReader<>(
                        context.offsetStorageReader(), loader);
        Offsets<YBPartition, YugabyteDBOffsetContext> offsets =
            Offsets.of(reader.offsets(partitions));

        boolean found = false;
        if (offsets != null) {
            found = true;

            if (LOGGER.isDebugEnabled()) {
                for (Map.Entry<YBPartition, YugabyteDBOffsetContext> entry : offsets.getOffsets().entrySet()) {
                    if (entry.getKey() != null && entry.getValue() != null) {
                        LOGGER.debug("{} | Read offset map {} for partition {} from topic",
                                     taskContext.getTaskId(), entry.getValue().getOffset(), entry.getKey());
                    }
                }

                lastLoggedTime = System.currentTimeMillis();
            }
        }

        if (!found) {
            LOGGER.info("No previous offsets found");
        }

        return offsets;
    }

    public ReplicationConnection createReplicationConnection(YugabyteDBTaskContext taskContext,
                                                             boolean doSnapshot,
                                                             int maxRetries,
                                                             Duration retryDelay)
            throws ConnectException {
        final Metronome metronome = Metronome.parker(retryDelay, Clock.SYSTEM);
        short retryCount = 0;
        ReplicationConnection replicationConnection = null;
        while (retryCount <= maxRetries) {
            try {
                return taskContext.createReplicationConnection(doSnapshot);
            }
            catch (SQLException ex) {
                retryCount++;
                if (retryCount > maxRetries) {
                    LOGGER.error("Too many errors connecting to server." +
                            " All {} retries failed.", maxRetries);
                    throw new ConnectException(ex);
                }

                LOGGER.warn("Error connecting to server; will attempt retry {} of {} after {} " +
                        "seconds. Exception message: {}", retryCount,
                        maxRetries, retryDelay.getSeconds(), ex.getMessage());
                try {
                    metronome.pause();
                }
                catch (InterruptedException e) {
                    LOGGER.warn("Connection retry sleep interrupted by exception: " + e);
                    Thread.currentThread().interrupt();
                }
            }
        }
        return replicationConnection;
    }

    @Override
    public List<SourceRecord> doPoll() throws InterruptedException {

        // if all the tablets have been polled in a loop
        // the poll the queue
        // and notify.
        final List<DataChangeEvent> records = queue.poll();
        LOGGER.debug("Got the records from queue: " + records);
        final List<SourceRecord> sourceRecords = records.stream()
                .map(DataChangeEvent::getRecord)
                .collect(Collectors.toList());

        return sourceRecords;
    }

    @Override
    protected void doStop() {
        if (jdbcConnection != null) {
            jdbcConnection.close();
        }

        if (heartbeatConnection != null) {
            heartbeatConnection.close();
        }

        if (schema != null) {
            schema.close();
        }
    }

    @Override
    public String version() {
        return Module.version();
    }

    @Override
    protected Iterable<Field> getAllConfigurationFields() {
        return YugabyteDBConnectorConfig.ALL_FIELDS;
    }

    @Override
    public void commitRecord(SourceRecord record) throws InterruptedException {
        // Do nothing.
    }

    /*
     Let's say there are 3 partitions or 3 tablets
     - tablet_0 (0-1, 1-0, 2-0)
     - tablet_1 (0-1, 1-1, 2-0))
     - tablet_2 (0-1, 1-1, 2-1)
     The records are also published in the same order i.e. tablet_0, tablet_1, tablet_2
     But it is not guaranteed that while reading the offsets from kafka we will read in the same
     order, we can end up reading the partitions/tablets in the following order:
     - tablet_1
     - tablet_2
     - tablet_0
     Now, if we call commitOffset on each of the partition, we will basically be overriding the
     offsets with a lower value which we do not want to happen. And that is specifically the reason
     why we use the method getHigherOffsets() to get the highest offset (OpId for YugabyteDB tablet)
     for each tablet across all partitions.
     */
    @Override
    public void commit() throws InterruptedException {
        boolean locked = commitLock.tryLock();

        if (locked) {
            try {
                if (this.coordinator != null) {
                    Offsets<YBPartition, YugabyteDBOffsetContext> offsets = getPreviousOffsetsFromProviderAndLoader(this.partitionProvider, this.offsetContextLoader);
                    if (offsets.getOffsets() != null) {
                        offsets.getOffsets()
                          .entrySet()
                          .stream()
                          .filter(e -> e.getValue() != null)
                          .forEach(entry -> {
                              Map<String, ?> lastOffset = entry.getValue().getOffset();
                              this.ybOffset = getHigherOffsets(lastOffset);
                          });

                        if (LOGGER.isDebugEnabled()) {
                            for (Map.Entry<String, ?> entry : ybOffset.entrySet()) {
                                LOGGER.debug("Committing offset {} for partition {}", entry.getValue(), entry.getKey());
                            }
                        }

                        this.coordinator.commitOffset(ybOffset);
                    }
                }
            } finally {
                commitLock.unlock();
            }
        } else {
            LOGGER.warn("Couldn't commit processed checkpoints with the source database due to a concurrent connector shutdown or restart");
        }
    }

    /**
     * Get a map of keys with the higher values after comparing the cached map and the one we pass.
     * <br/><br/>
     * For example, suppose we have the ybOffset as <code>{a=1,b=12,c=6}</code> and offsets as
     * <code>{a=3,b=1,c=6}</code> then the value returned will be <code>{a=3,b=12,c=6}</code>.
     * @param offsets the offset map read from Kafka topic
     * @return a map with the values higher among the cached ybOffset and passed offsets map
     */
    protected Map<String, ?> getHigherOffsets(Map<String, ?> offsets) {
        if (this.ybOffset == null) {
<<<<<<< HEAD
            LOGGER.debug("Returning original offsets since cached ybOffset is null");
            return offsets;
        }

        Map<String, String> finalOffsets = new HashMap<>();

=======
            return offsets;
        }

>>>>>>> b450fa5c
        if (offsets == null) {
            // If we are hitting this block then ybOffset is not null at this point, so it should
            // be safe to return ybOffset.
            return this.ybOffset;
        }

<<<<<<< HEAD
=======
        Map<String, String> finalOffsets = new HashMap<>();

>>>>>>> b450fa5c
        for (Map.Entry<String, ?> entry : offsets.entrySet()) {
            if ((entry.getKey().contains(".") && !isTaskInSnapshotPhase())
                  || (!entry.getKey().contains(".") && isTaskInSnapshotPhase())) {
                LOGGER.debug("Skipping the offset for entry {}", entry.getKey());
                continue;
            }

            OpId currentEntry = OpId.valueOf((String) this.ybOffset.get(entry.getKey()));
            if (currentEntry == null || currentEntry.isLesserThanOrEqualTo(OpId.valueOf((String) entry.getValue()).toCdcSdkCheckpoint())) {
                finalOffsets.put(entry.getKey(), (String) entry.getValue());
            } else {
                finalOffsets.put(entry.getKey(), (String) this.ybOffset.get(entry.getKey()));
            }
        }

        return finalOffsets;
    }

    /**
     * @return true if the {@link YugabyteDBChangeEventSourceCoordinator} for this task has started
     * executing the streaming source, false otherwise. In other words, this method indicates the
     * status whether this task is in the snapshot phase.
     */
    protected boolean isTaskInSnapshotPhase() {
<<<<<<< HEAD
        return coordinator.isSnapshotInProgress();
=======
        return (this.coordinator == null) && this.coordinator.isSnapshotInProgress();
>>>>>>> b450fa5c
    }

    public YugabyteDBTaskContext getTaskContext() {
        return taskContext;
    }
}<|MERGE_RESOLUTION|>--- conflicted
+++ resolved
@@ -469,29 +469,18 @@
      */
     protected Map<String, ?> getHigherOffsets(Map<String, ?> offsets) {
         if (this.ybOffset == null) {
-<<<<<<< HEAD
             LOGGER.debug("Returning original offsets since cached ybOffset is null");
             return offsets;
         }
 
-        Map<String, String> finalOffsets = new HashMap<>();
-
-=======
-            return offsets;
-        }
-
->>>>>>> b450fa5c
         if (offsets == null) {
             // If we are hitting this block then ybOffset is not null at this point, so it should
             // be safe to return ybOffset.
             return this.ybOffset;
         }
 
-<<<<<<< HEAD
-=======
         Map<String, String> finalOffsets = new HashMap<>();
 
->>>>>>> b450fa5c
         for (Map.Entry<String, ?> entry : offsets.entrySet()) {
             if ((entry.getKey().contains(".") && !isTaskInSnapshotPhase())
                   || (!entry.getKey().contains(".") && isTaskInSnapshotPhase())) {
@@ -516,11 +505,7 @@
      * status whether this task is in the snapshot phase.
      */
     protected boolean isTaskInSnapshotPhase() {
-<<<<<<< HEAD
-        return coordinator.isSnapshotInProgress();
-=======
         return (this.coordinator == null) && this.coordinator.isSnapshotInProgress();
->>>>>>> b450fa5c
     }
 
     public YugabyteDBTaskContext getTaskContext() {
