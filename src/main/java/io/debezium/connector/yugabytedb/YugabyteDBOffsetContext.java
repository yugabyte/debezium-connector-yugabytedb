/*
 * Copyright Debezium Authors.
 *
 * Licensed under the Apache Software License version 2.0, available at http://www.apache.org/licenses/LICENSE-2.0
 */
package io.debezium.connector.yugabytedb;

import java.time.Instant;
import java.util.HashMap;
import java.util.Map;
import java.util.Set;
import java.util.concurrent.ConcurrentHashMap;

import org.apache.kafka.connect.data.Schema;
import org.apache.kafka.connect.data.Struct;
import org.slf4j.Logger;
import org.slf4j.LoggerFactory;

import io.debezium.connector.yugabytedb.connection.OpId;
import io.debezium.connector.yugabytedb.connection.YugabyteDBConnection;
import io.debezium.pipeline.source.snapshot.incremental.IncrementalSnapshotContext;
import io.debezium.pipeline.source.snapshot.incremental.SignalBasedIncrementalSnapshotContext;
import io.debezium.pipeline.spi.OffsetContext;
import io.debezium.pipeline.spi.Offsets;
import io.debezium.pipeline.txmetadata.TransactionContext;
import io.debezium.relational.TableId;
import io.debezium.schema.DataCollectionId;
import io.debezium.util.Clock;

/**
 * Class to manage the offsets of multiple partitions per task.
 *
 * @author Suranjan Kumar, Rajat Venkatesh, Vaibhav Kushwaha
 */
public class YugabyteDBOffsetContext implements OffsetContext {
    public static final String LAST_COMPLETELY_PROCESSED_LSN_KEY = "lsn_proc";
    public static final String SNAPSHOT_DONE_KEY = "snapshot_done_key";

    private static final Logger LOGGER =
      LoggerFactory.getLogger(YugabyteDBSnapshotChangeEventSource.class);
    
    // The two maps tabletSourceInfo and fromLsn are used to store offsets. However, there are
    // differences between the offsets they store:
    // tabletSourceInfo - this has the offset for each processed record and thus these offsets are
    // used in the commitOffset callback to set checkpoints
    // fromLsn - stores the OpId we should use to call next GetChangesRequest
    private final Map<String, SourceInfo> tabletSourceInfo;
    private final Map<String, OpId> fromLsn;
    private YugabyteDBTransactionContext transactionContext;
    private IncrementalSnapshotContext<TableId> incrementalSnapshotContext;
    private YugabyteDBConnectorConfig connectorConfig;
    private final Map<String, Integer> tabletWalSegmentIndex;

    private YugabyteDBOffsetContext(YugabyteDBConnectorConfig connectorConfig,
                                    YugabyteDBTransactionContext transactionContext,
                                    IncrementalSnapshotContext<TableId> incrementalSnapshotContext) {
        this.tabletSourceInfo = new ConcurrentHashMap<>();
        this.fromLsn = new ConcurrentHashMap<>();
        this.transactionContext = transactionContext;
        this.incrementalSnapshotContext = incrementalSnapshotContext;
        this.connectorConfig = connectorConfig;
        this.tabletWalSegmentIndex = new ConcurrentHashMap<>();
    }

    public YugabyteDBOffsetContext(Offsets<YBPartition, YugabyteDBOffsetContext> previousOffsets,
                                   YugabyteDBConnectorConfig config) {
        this.tabletSourceInfo = new ConcurrentHashMap<>();
        this.fromLsn = new ConcurrentHashMap<>();

        for (Map.Entry<YBPartition, YugabyteDBOffsetContext> context :
                previousOffsets.getOffsets().entrySet()) {
            YugabyteDBOffsetContext c = context.getValue();
            if (c != null) {
<<<<<<< HEAD
                initSourceInfo(context.getKey() /* YBPartition */, config, streamingStartLsn());
                this.updateRecordPosition(context.getKey(), streamingStartLsn(), streamingStartLsn(), null, null, null);
=======
               initSourceInfo(context.getKey() /* YBPartition */, config, streamingStartLsn());
               this.updateRecordPosition(context.getKey(), streamingStartLsn(), streamingStartLsn(), 0L, null, null, 0L);
>>>>>>> 7ad2fdcd
            }
        }
        LOGGER.debug("Populating the tabletsourceinfo with " + this.getTabletSourceInfo());
        this.transactionContext = new YugabyteDBTransactionContext();
        this.incrementalSnapshotContext = new SignalBasedIncrementalSnapshotContext<>();
        this.connectorConfig = config;
        this.tabletWalSegmentIndex = new ConcurrentHashMap<>();
    }

    public static YugabyteDBOffsetContext initialContextForSnapshot(YugabyteDBConnectorConfig connectorConfig,
                                                                    YugabyteDBConnection jdbcConnection,
                                                                    Clock clock,
                                                                    Set<YBPartition> partitions) {
        return initialContext(connectorConfig, jdbcConnection, clock, snapshotStartLsn(),
                              snapshotStartLsn(), partitions);
    }

    public static YugabyteDBOffsetContext initialContext(YugabyteDBConnectorConfig connectorConfig,
                                                         YugabyteDBConnection jdbcConnection,
                                                         Clock clock,
                                                         Set<YBPartition> partitions) {
        LOGGER.info("Initializing streaming context");
        return initialContext(connectorConfig, jdbcConnection, clock, streamingStartLsn(),
                              streamingStartLsn(), partitions);
    }

    public static YugabyteDBOffsetContext initialContext(YugabyteDBConnectorConfig connectorConfig,
                                                         YugabyteDBConnection jdbcConnection,
                                                         Clock clock,
                                                         OpId lastCommitLsn,
                                                         OpId lastCompletelyProcessedLsn,
                                                         Set<YBPartition> partitions) {
        LOGGER.info("Creating initial offset context");

        final long txId = 0L;// new OpId(0,0,"".getBytes(), 0);

        YugabyteDBOffsetContext context = new YugabyteDBOffsetContext(
                connectorConfig,
                new YugabyteDBTransactionContext(),
                new SignalBasedIncrementalSnapshotContext<>());
        for (YBPartition p : partitions) {
            if (context.getTabletSourceInfo().get(p.getId()) == null) {
                context.initSourceInfo(p, connectorConfig, lastCompletelyProcessedLsn);
<<<<<<< HEAD
                context.updateRecordPosition(p, lastCommitLsn, lastCompletelyProcessedLsn, clock.currentTimeAsInstant(), String.valueOf(txId), null);
=======
                context.updateRecordPosition(p, lastCommitLsn, lastCompletelyProcessedLsn, clock.currentTimeInMillis(), String.valueOf(txId), null, 0L);
>>>>>>> 7ad2fdcd
            }
        }
        return context;
    }

    /**
     * @return the starting {@link OpId} to begin the snapshot with
     */
    public static OpId snapshotStartLsn() {
        return new OpId(-1, -1, "".getBytes(), -1, 0);
    }

    /**
     * @return the starting {@link OpId} to begin the streaming with
     */
    public static OpId streamingStartLsn() {
        return new OpId(0, 0, "".getBytes(), 0, 0);
    }

    /**
     * @return the {@link OpId} which tells the server that the connector has marked the snapshot
     * as completed, and it is now transitioning towards streaming
     */
    public OpId snapshotDoneKeyLsn(YBPartition partition) {
        OpId snapshotLsn = snapshotLSN(partition);
        return new OpId(snapshotLsn.getTerm(), snapshotLsn.getIndex(), SNAPSHOT_DONE_KEY.getBytes(), 0, 0);
    }

    @Override
    public Map<String, ?> getOffset() {
        Map<String, Object> result = new HashMap<>();

        for (Map.Entry<String, SourceInfo> entry : this.tabletSourceInfo.entrySet()) {
            // The entry.getKey() here would be tableId.tabletId or just tabletId
            result.put(entry.getKey(), entry.getValue().lsn().toSerString());
        }

        return result;
    }

    public Struct getSourceInfoForTablet(YBPartition partition) {
        return this.tabletSourceInfo.get(partition.getId()).struct();
    }

    public void updateWalSegmentIndex(YBPartition partition, int index) {
        this.tabletWalSegmentIndex.put(partition.getId(), index);
    }

    public Integer getWalSegmentIndex(YBPartition partition) {
        return this.tabletWalSegmentIndex.getOrDefault(partition.getId(), 0);
    }

    /**
     * [NOT MEANT FOR USAGES] This method simply returns a dummy schema since we have to override
     * this method while implementing the class, otherwise we are not using this method anywhere.
     * @throws {@link UnsupportedOperationException}
     * @return nothing
     */
    @Override
    public Schema getSourceInfoSchema() {
        throw new UnsupportedOperationException("This method is not in use and thus not implemented");
    }

    /**
     * [NOT MEANT FOR USAGES] This method simply returns a dummy Struct since we have to override
     * this method while implementing the class, otherwise we are not using this method anywhere.
     * @throws {@link UnsupportedOperationException}
     * @return nothing
     */
    @Override
    public Struct getSourceInfo() {
        throw new UnsupportedOperationException("This method is not in use and thus not implemented");
    }

    public SourceInfo getSourceInfo(YBPartition partition) {
        SourceInfo info = tabletSourceInfo.get(partition.getId());
        if (info == null) {
            tabletSourceInfo.put(partition.getId(), new SourceInfo(connectorConfig, YugabyteDBOffsetContext.streamingStartLsn()));
        }

        return tabletSourceInfo.get(partition.getId());
    }

    @Override
    public boolean isSnapshotRunning() {
        // TODO: think about making this work
        return true;
        // return sourceInfo.isSnapshot();
    }

    @Override
    public void preSnapshotStart() {
        // Do nothing.
    }

    @Override
    public void preSnapshotCompletion() {
        // Do nothing.
    }

    @Override
    public void postSnapshotCompletion() {
        // Do nothing.
    }

    /**
     * Update the offset position which we should use to call the next {@code GetChangesRequest}
     * @param partition the {@link YBPartition} to update the lsn/offset/OpId for
     * @param lsn the {@link OpId} to update the offset with
     */
    public void updateWalPosition(YBPartition partition, OpId lsn) {
        this.fromLsn.put(partition.getId(), lsn);
    }

<<<<<<< HEAD
    public void updateRecordPosition(YBPartition partition, OpId lsn, OpId lastCompletelyProcessedLsn,
                                     Instant commitTime,
                                     String txId, TableId tableId) {
=======
    /**
     * Update the offsets for the records which are processed by the connector.
     * @param partition {@link YBPartition} to update the offset for
     * @param lsn the {@link OpId} value to update with
     * @param lastCompletelyProcessedLsn {@link OpId}
     * @param commitTime commit time of the record
     * @param txId transaction ID to which the record belongs
     * @param tableId {@link TableId} object to identify the table
     * @param recordTime record time for the record
     */
    public void updateRecordPosition(YBPartition partition, OpId lsn,
                                     OpId lastCompletelyProcessedLsn, long commitTime,
                                     String txId, TableId tableId, Long recordTime) {
>>>>>>> 7ad2fdcd
        SourceInfo info = this.tabletSourceInfo.get(partition.getId());

        // There is a possibility upon the transition from snapshot to streaming mode that we try
        // to retrieve a SourceInfo which may not be available in the map as we will just be looking
        // up using the tabletId. Store the SourceInfo in that case.
        if (info == null) {
            info = new SourceInfo(connectorConfig, lsn);
        }

<<<<<<< HEAD
        info.update(partition, lsn, commitTime, txId, tableId);
=======
        info.update(partition, lsn, commitTime, txId, tableId, recordTime);
>>>>>>> 7ad2fdcd
        this.tabletSourceInfo.put(partition.getId(), info);
    }

    public void initSourceInfo(YBPartition partition, YugabyteDBConnectorConfig connectorConfig, OpId opId) {
        this.tabletSourceInfo.put(partition.getId(), new SourceInfo(connectorConfig, opId));
        this.fromLsn.put(partition.getId(), opId);
    }

    public Map<String, SourceInfo> getTabletSourceInfo() {
        return tabletSourceInfo;
    }

<<<<<<< HEAD
=======
    /**
     * Get the LSN from which the connector should call the GetChangesRequest
     * @param partition the partition to get the LSN for
     * @return an {@link OpId} value to be used in {@link org.yb.client.GetChangesRequest} as
     * from_op_id
     */
>>>>>>> 7ad2fdcd
    OpId lsn(YBPartition partition) {
        return this.fromLsn.getOrDefault(partition.getId(), streamingStartLsn());
    }

    /**
     * If a previous OpId is null then we want the server to send the snapshot from the
     * beginning. Requesting from the term -1, index -1 and empty key would indicate
     * the server that a snapshot needs to be taken and the write ID as -1 tells that we are
     * in the snapshot mode and snapshot time 0 signifies that we are bootstrapping
     * the snapshot flow.
     * <p>
     * In short, we are telling the server to decide an appropriate checkpoint till which the
     * snapshot needs to be taken and send it as a response back to the connector.
     *
     * @param partition the partition to get the LSN for
     * @return {@link OpId} from which we need to read the snapshot from the server
     */
    OpId snapshotLSN(YBPartition partition) {
      return this.fromLsn.getOrDefault(partition.getId(), snapshotStartLsn());
    }

    /**
     * @deprecated NOT in use at the moment
     * Returns the LSN that the streaming phase should stream events up to or null if
     * a stopping point is not set. If set during the streaming phase, any event with
     * an LSN less than the stopping LSN will be processed and once the stopping LSN
     * is reached, the streaming phase will end. Useful for a pre-snapshot catch up
     * streaming phase.
     */
    OpId getStreamingStoppingLsn() {
        return null;
    }

    @Override
    public String toString() {
        return "YugabyteDBOffsetContext [transactionContext=" + transactionContext
                + ", incrementalSnapshotContext=" + incrementalSnapshotContext
                + ", fromLsn=" + fromLsn
                + ", tabletSourceInfo=" + tabletSourceInfo + "]";
    }

    @Override
    public void markLastSnapshotRecord() {
        // Do nothing.
    }

    @Override
    public void event(DataCollectionId tableId, Instant instant) {
        // Do nothing.
    }

    @Override
    public TransactionContext getTransactionContext() {
        return transactionContext;
    }

    @Override
    public void incrementalSnapshotEvents() {
        // Do nothing.
    }

    @Override
    public IncrementalSnapshotContext<?> getIncrementalSnapshotContext() {
        return incrementalSnapshotContext;
    }

    public static class Loader implements OffsetContext.Loader<YugabyteDBOffsetContext> {

        private final YugabyteDBConnectorConfig connectorConfig;

        public Loader(YugabyteDBConnectorConfig connectorConfig) {
            this.connectorConfig = connectorConfig;
        }

        private Long readOptionalLong(Map<String, ?> offset, String key) {
            final Object obj = offset.get(key);
            return (obj == null) ? null : ((Number) obj).longValue();
        }

        private String readOptionalString(Map<String, ?> offset, String key) {
            final Object obj = offset.get(key);
            return (obj == null) ? null : ((String) obj);
        }

        @SuppressWarnings("unchecked")
        @Override
        public YugabyteDBOffsetContext load(Map<String, ?> offset) {

            LOGGER.debug("The offset being loaded in YugabyteDBOffsetContext.. " + offset);
            OpId lastCompletelyProcessedLsn;
            if (offset != null) {
                lastCompletelyProcessedLsn = OpId.valueOf((String) offset.get(YugabyteDBOffsetContext.LAST_COMPLETELY_PROCESSED_LSN_KEY));
            }
            else {
                lastCompletelyProcessedLsn = new OpId(0, 0, "".getBytes(), 0, 0);
            }
            /*
             * final OpId lsn = OpId.valueOf(readOptionalString(offset, SourceInfo.LSN_KEY));
             * final OpId lastCompletelyProcessedLsn = OpId.valueOf(readOptionalString(offset,
             * LAST_COMPLETELY_PROCESSED_LSN_KEY));
             * final OpId lastCommitLsn = OpId.valueOf(readOptionalString(offset,
             * LAST_COMPLETELY_PROCESSED_LSN_KEY));
             * final String txId = readOptionalString(offset, SourceInfo.TXID_KEY);
             * 
             * final Instant useconds = Conversions.toInstantFromMicros((Long) offset
             * .get(SourceInfo.TIMESTAMP_USEC_KEY));
             * final boolean snapshot = (boolean) ((Map<String, Object>) offset)
             * .getOrDefault(SourceInfo.SNAPSHOT_KEY, Boolean.FALSE);
             * final boolean lastSnapshotRecord = (boolean) ((Map<String, Object>) offset)
             * .getOrDefault(SourceInfo.LAST_SNAPSHOT_RECORD_KEY, Boolean.FALSE);
             * return new YugabyteDBOffsetContext(connectorConfig, lsn, lastCompletelyProcessedLsn,
             * lastCommitLsn, txId, useconds, snapshot, lastSnapshotRecord,
             * TransactionContext.load(offset), SignalBasedIncrementalSnapshotContext
             * .load(offset));
             */

            return new YugabyteDBOffsetContext(connectorConfig,
                    YugabyteDBTransactionContext.load(offset),
                    SignalBasedIncrementalSnapshotContext.load(offset));

        }
    }
}<|MERGE_RESOLUTION|>--- conflicted
+++ resolved
@@ -71,13 +71,8 @@
                 previousOffsets.getOffsets().entrySet()) {
             YugabyteDBOffsetContext c = context.getValue();
             if (c != null) {
-<<<<<<< HEAD
-                initSourceInfo(context.getKey() /* YBPartition */, config, streamingStartLsn());
-                this.updateRecordPosition(context.getKey(), streamingStartLsn(), streamingStartLsn(), null, null, null);
-=======
                initSourceInfo(context.getKey() /* YBPartition */, config, streamingStartLsn());
                this.updateRecordPosition(context.getKey(), streamingStartLsn(), streamingStartLsn(), 0L, null, null, 0L);
->>>>>>> 7ad2fdcd
             }
         }
         LOGGER.debug("Populating the tabletsourceinfo with " + this.getTabletSourceInfo());
@@ -121,11 +116,7 @@
         for (YBPartition p : partitions) {
             if (context.getTabletSourceInfo().get(p.getId()) == null) {
                 context.initSourceInfo(p, connectorConfig, lastCompletelyProcessedLsn);
-<<<<<<< HEAD
-                context.updateRecordPosition(p, lastCommitLsn, lastCompletelyProcessedLsn, clock.currentTimeAsInstant(), String.valueOf(txId), null);
-=======
                 context.updateRecordPosition(p, lastCommitLsn, lastCompletelyProcessedLsn, clock.currentTimeInMillis(), String.valueOf(txId), null, 0L);
->>>>>>> 7ad2fdcd
             }
         }
         return context;
@@ -240,11 +231,6 @@
         this.fromLsn.put(partition.getId(), lsn);
     }
 
-<<<<<<< HEAD
-    public void updateRecordPosition(YBPartition partition, OpId lsn, OpId lastCompletelyProcessedLsn,
-                                     Instant commitTime,
-                                     String txId, TableId tableId) {
-=======
     /**
      * Update the offsets for the records which are processed by the connector.
      * @param partition {@link YBPartition} to update the offset for
@@ -258,7 +244,6 @@
     public void updateRecordPosition(YBPartition partition, OpId lsn,
                                      OpId lastCompletelyProcessedLsn, long commitTime,
                                      String txId, TableId tableId, Long recordTime) {
->>>>>>> 7ad2fdcd
         SourceInfo info = this.tabletSourceInfo.get(partition.getId());
 
         // There is a possibility upon the transition from snapshot to streaming mode that we try
@@ -268,11 +253,7 @@
             info = new SourceInfo(connectorConfig, lsn);
         }
 
-<<<<<<< HEAD
-        info.update(partition, lsn, commitTime, txId, tableId);
-=======
         info.update(partition, lsn, commitTime, txId, tableId, recordTime);
->>>>>>> 7ad2fdcd
         this.tabletSourceInfo.put(partition.getId(), info);
     }
 
@@ -285,15 +266,12 @@
         return tabletSourceInfo;
     }
 
-<<<<<<< HEAD
-=======
     /**
      * Get the LSN from which the connector should call the GetChangesRequest
      * @param partition the partition to get the LSN for
      * @return an {@link OpId} value to be used in {@link org.yb.client.GetChangesRequest} as
      * from_op_id
      */
->>>>>>> 7ad2fdcd
     OpId lsn(YBPartition partition) {
         return this.fromLsn.getOrDefault(partition.getId(), streamingStartLsn());
     }
