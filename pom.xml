<?xml version="1.0"?>
<project xmlns="http://maven.apache.org/POM/4.0.0" xmlns:xsi="http://www.w3.org/2001/XMLSchema-instance" xsi:schemaLocation="http://maven.apache.org/POM/4.0.0 http://maven.apache.org/xsd/maven-4.0.0.xsd">

    <modelVersion>4.0.0</modelVersion>
    <groupId>io.debezium</groupId>
    <artifactId>debezium-connector-yugabytedb</artifactId>
    <name>Debezium Connector for YugabyteDB</name>
    <version>1.9.5.y.3-SNAPSHOT</version>
    <packaging>jar</packaging>

    <scm>
        <connection>scm:git:git@github.com:yugabyte/debezium-connector-yugabytedb.git</connection>
        <developerConnection>scm:git:git@github.com:yugabyte/debezium-connector-yugabytedb.git</developerConnection>
        <url>https://github.com/yugabyte/debezium-connector-yugabytedb</url>
        <tag>HEAD</tag>
    </scm>


    <properties>
        <!-- Debezium parent -->
        <version.debezium>1.9.5.Final</version.debezium>

        <!-- Plugins -->
        <version.surefire.plugin>3.0.0-M7</version.surefire.plugin>
        <version.failsafe.plugin>${version.surefire.plugin}</version.failsafe.plugin>
        <version.compiler.plugin>3.8.1</version.compiler.plugin>
        <version.assembly.plugin>3.4.1</version.assembly.plugin>
        <version.release.plugin>3.0.0-M5</version.release.plugin>
        <version.site.plugin>3.7.1</version.site.plugin>
        <version.resources.plugin>3.1.0</version.resources.plugin>
        <version.docker.maven.plugin>0.31.0</version.docker.maven.plugin>
        <version.protoc.maven.plugin>3.11.4</version.protoc.maven.plugin>
        <version.fabric8.plugin>0.40.2</version.fabric8.plugin>
        <version.jackson>2.13.4</version.jackson>

        <!-- Compile -->
        <maven.compiler.source>11</maven.compiler.source>
        <maven.compiler.target>11</maven.compiler.target>
        <project.build.sourceEncoding>UTF-8</project.build.sourceEncoding>

        <!-- Enforce JDK 11 for building (handled via JBoss parent POM)-->
        <jdk.min.version>11</jdk.min.version>

        <!-- Dependency Versions -->
        <version.postgresql.driver>42.5.0</version.postgresql.driver>
        <version.com.google.protobuf>3.21.7</version.com.google.protobuf>
        <version.kafka>3.3.1</version.kafka>
        <version.org.slf4j>1.7.36</version.org.slf4j>
        <version.logback>1.4.0</version.logback>
<<<<<<< HEAD
        <!-- <version.ybclient>0.8.32-20221024.104302-1</version.ybclient> -->
        <version.ybclient>0.8.33-SNAPSHOT</version.ybclient>
=======
        <version.ybclient>0.8.32-20221024.104302-1</version.ybclient>
        <version.gson>2.8.9</version.gson>
>>>>>>> f71f097f

        <!--
          Specify the properties that will be used for setting up the integration tests' Docker container.
          Note that the `dockerhost.ip` property is computed from the IP address of DOCKER_HOST, which will
          work on all platforms. We'll set some of these as system properties during integration testing.
        -->

        <protobuf.output.directory>${project.basedir}/generated-sources</protobuf.output.directory>

        <!-- Test -->
        <version.junit>5.9.0</version.junit>

        <!-- Deploy -->
        <version.s3.wagon>0.1.3</version.s3.wagon>
        <!-- We're tracking the API changes of the SPI. -->
        <revapi.skip>false</revapi.skip>
    </properties>

    <repositories>
        <repository>
            <id>confluent</id>
            <url>https://packages.confluent.io/maven/</url>
        </repository>
        <repository>
            <id>maven.yugabyte.repo</id>
            <url>s3://repository.yugabyte.com/maven</url>
            <releases>
                <enabled>true</enabled>
                <updatePolicy>never</updatePolicy>
            </releases>
        </repository>
    </repositories>

    <pluginRepositories>
        <pluginRepository>
            <snapshots>
                <enabled>false</enabled>
            </snapshots>
            <id>central</id>
            <name>Central Repository</name>
            <url>https://repo.maven.apache.org/maven2</url>
        </pluginRepository>
    </pluginRepositories>

    <distributionManagement>
        <site>
            <id>s3.site</id>
            <url>s3://repository.yugabyte.com/maven/site</url>
        </site>
        <repository>
            <id>s3.release</id>
            <url>s3://repository.yugabyte.com/maven/release</url>
        </repository>
        <snapshotRepository>
        <id>s3.snapshot</id>
            <url>s3://repository.yugabyte.com/snapshot</url>
        </snapshotRepository>
    </distributionManagement>

	<dependencyManagement>
		<dependencies>
			<dependency>
            	<groupId>io.debezium</groupId>
            	<artifactId>debezium-bom</artifactId>
                <version>${version.debezium}</version>
                <type>pom</type>
            	<scope>import</scope>
			</dependency>
		</dependencies>
	</dependencyManagement>

    <dependencies>
        <dependency>
            <groupId>com.google.code.gson</groupId>
            <artifactId>gson</artifactId>
            <version>${version.gson}</version>
        </dependency>
        <dependency>
            <groupId>org.yb</groupId>
            <artifactId>yb-client</artifactId>
            <version>${version.ybclient}</version>
        </dependency>
        <dependency>
            <groupId>org.yb</groupId>
            <artifactId>yb-client</artifactId>
            <version>${version.ybclient}</version>
            <type>test-jar</type>
            <scope>test</scope>
        </dependency>
        <dependency>
            <groupId>com.fasterxml.jackson.core</groupId>
            <artifactId>jackson-core</artifactId>
            <version>${version.jackson}</version>
        </dependency>
        <dependency>
            <groupId>com.fasterxml.jackson.core</groupId>
            <artifactId>jackson-databind</artifactId>
            <version>${version.jackson}</version>
        </dependency>
        <dependency>
            <groupId>com.fasterxml.jackson.datatype</groupId>
            <artifactId>jackson-datatype-jsr310</artifactId>
            <version>${version.jackson}</version>
        </dependency>
        <dependency>
            <groupId>io.debezium</groupId>
            <artifactId>debezium-core</artifactId>
            <version>${version.debezium}</version>
        </dependency>
        <dependency>
            <groupId>org.postgresql</groupId>
            <artifactId>postgresql</artifactId>
            <version>${version.postgresql.driver}</version>
        </dependency>
        <dependency>
            <groupId>com.google.protobuf</groupId>
            <artifactId>protobuf-java</artifactId>
            <version>${version.com.google.protobuf}</version>
        </dependency>
        <dependency>
            <groupId>org.apache.kafka</groupId>
            <artifactId>connect-api</artifactId>
            <version>${version.kafka}</version>
        </dependency>
        <dependency>
            <groupId>org.apache.kafka</groupId>
            <artifactId>connect-transforms</artifactId>
            <version>${version.kafka}</version>
        </dependency>
        <dependency>
            <groupId>org.slf4j</groupId>
            <artifactId>slf4j-api</artifactId>
            <version>${version.org.slf4j}</version>
        </dependency>

        <!-- https://mvnrepository.com/artifact/com.zaxxer/HikariCP -->
        <dependency>
            <groupId>com.zaxxer</groupId>
            <artifactId>HikariCP</artifactId>
            <version>5.0.1</version>
        </dependency>

		<!-- Building -->
        <dependency>
            <groupId>io.debezium</groupId>
            <artifactId>debezium-ide-configs</artifactId>
            <version>${version.debezium}</version>
            <scope>provided</scope>
        </dependency>
        <dependency>
            <groupId>io.debezium</groupId>
            <artifactId>debezium-checkstyle</artifactId>
            <version>${version.debezium}</version>
            <scope>provided</scope>
        </dependency>
        <dependency>
            <groupId>io.debezium</groupId>
            <artifactId>debezium-revapi</artifactId>
            <version>${version.debezium}</version>
            <scope>provided</scope>
        </dependency>

        <!-- Testing -->
        <dependency>
            <groupId>io.debezium</groupId>
            <artifactId>debezium-embedded</artifactId>
            <version>${version.debezium}</version>
            <type>test-jar</type>
            <scope>test</scope>
        </dependency>
        <dependency>
            <groupId>io.debezium</groupId>
            <artifactId>debezium-core</artifactId>
            <version>${version.debezium}</version>
            <type>test-jar</type>
            <scope>test</scope>
        </dependency>
        <dependency>
            <groupId>io.debezium</groupId>
            <artifactId>debezium-embedded</artifactId>
            <version>${version.debezium}</version>
            <scope>test</scope>
        </dependency>
        <dependency>
            <groupId>ch.qos.logback</groupId>
            <artifactId>logback-classic</artifactId>
            <scope>test</scope>
        </dependency>
        <dependency>
            <groupId>org.junit.vintage</groupId>
            <artifactId>junit-vintage-engine</artifactId>
            <version>${version.junit}</version>
            <scope>test</scope>
        </dependency>
        <dependency>
            <groupId>org.junit.jupiter</groupId>
            <artifactId>junit-jupiter-engine</artifactId>
            <version>${version.junit}</version>
            <scope>test</scope>
        </dependency>
        <dependency>
            <groupId>org.junit.jupiter</groupId>
            <artifactId>junit-jupiter-params</artifactId>
            <version>${version.junit}</version>
            <scope>test</scope>
        </dependency>
        <dependency>
            <groupId>org.awaitility</groupId>
            <artifactId>awaitility</artifactId>
            <scope>test</scope>
        </dependency>
        <dependency>
            <groupId>org.easytesting</groupId>
            <artifactId>fest-assert</artifactId>
            <scope>test</scope>
        </dependency>
        <dependency>
            <groupId>io.confluent</groupId>
            <artifactId>kafka-connect-avro-converter</artifactId>
            <scope>test</scope>
        </dependency>
        <dependency>
            <groupId>org.testcontainers</groupId>
            <artifactId>testcontainers</artifactId>
            <scope>test</scope>
        </dependency>
        <!-- https://mvnrepository.com/artifact/com.yugabyte/testcontainers-yugabytedb -->
        <dependency>
            <groupId>com.yugabyte</groupId>
            <artifactId>testcontainers-yugabytedb</artifactId>
            <version>1.0.0-beta-3</version>
            <scope>test</scope>
        </dependency>

        <dependency>
            <groupId>org.testcontainers</groupId>
            <artifactId>postgresql</artifactId>
            <scope>test</scope>
        </dependency>
        <dependency>
            <groupId>org.apache.commons</groupId>
            <artifactId>commons-lang3</artifactId>
            <version>3.12.0</version>
            <scope>compile</scope>
        </dependency>
        <!-- https://mvnrepository.com/artifact/org.jboss.netty/netty -->
        <dependency>
            <groupId>org.jboss.netty</groupId>
            <artifactId>netty</artifactId>
            <version>3.2.10.Final</version>
        </dependency>
        <!-- https://mvnrepository.com/artifact/com.stumbleupon/async -->
        <dependency>
            <groupId>com.stumbleupon</groupId>
            <artifactId>async</artifactId>
            <version>1.4.1</version>
        </dependency>
        <!-- https://mvnrepository.com/artifact/org.bouncycastle/bcprov-jdk15on -->
        <dependency>
            <groupId>org.bouncycastle</groupId>
            <artifactId>bcprov-jdk15on</artifactId>
            <version>1.70</version>
        </dependency>
    </dependencies>

    <build>
        <extensions>
            <extension>
                <groupId>com.yugabyte</groupId>
                <artifactId>maven-s3-wagon</artifactId>
                <version>${version.s3.wagon}</version>
           </extension>
        </extensions>
        <plugins>
            <plugin>
                <groupId>org.apache.maven.plugins</groupId>
                <artifactId>maven-assembly-plugin</artifactId>
                <version>${version.assembly.plugin}</version>
                <configuration>
                    <appendAssemblyId>false</appendAssemblyId>
                    <descriptorRefs>
                        <descriptorRef>jar-with-dependencies</descriptorRef>
                    </descriptorRefs>
                </configuration>
                <executions>
                    <execution>
                        <id>make-assembly</id>
                        <phase>package</phase>
                        <goals>
                            <goal>single</goal>
                        </goals>
                    </execution>
                </executions>
            </plugin>
            <plugin>
                <groupId>org.apache.maven.plugins</groupId>
                <artifactId>maven-compiler-plugin</artifactId>
                <version>${version.compiler.plugin}</version>
                <configuration>
                    <source>${maven.compiler.source}</source>
                    <target>${maven.compiler.target}</target>
                    <encoding>${project.build.sourceEncoding}</encoding>
                </configuration>
            </plugin>
            <plugin>
                <groupId>org.apache.maven.plugins</groupId>
                <artifactId>maven-resources-plugin</artifactId>
                <version>${version.resources.plugin}</version>
                <configuration>
                    <encoding>${project.build.sourceEncoding}</encoding>
                </configuration>
            </plugin>
            <plugin>
                <groupId>com.github.os72</groupId>
                <artifactId>protoc-jar-maven-plugin</artifactId>
                <version>${version.protoc.maven.plugin}</version>
                <executions>
                    <execution>
                        <phase>generate-sources</phase>
                        <goals>
                            <goal>run</goal>
                        </goals>
                        <configuration>
                            <protocVersion>${version.com.google.protobuf}</protocVersion> <!-- 2.4.1, 2.5.0, 2.6.1, 3.0.0 -->
                            <outputDirectory>${protobuf.output.directory}</outputDirectory>
                            <inputDirectories>
                                <include>src/main/proto</include>
                            </inputDirectories>
                            <protocCommand>protoc</protocCommand> <!-- brew install protobuf -->
                        </configuration>
                    </execution>
                </executions>
            </plugin>
            <plugin>
                <groupId>org.apache.maven.plugins</groupId>
                <artifactId>maven-surefire-plugin</artifactId>
                <version>${version.surefire.plugin}</version>
                <dependencies>
                    <dependency>
                        <groupId>org.junit.jupiter</groupId>
                        <artifactId>junit-jupiter-engine</artifactId>
                        <version>${version.junit}</version>
                    </dependency>
                </dependencies>
            </plugin>
            <!--
            Unlike surefire, the failsafe plugin ensures 'post-integration-test' phase always runs, even
            when there are failed integration tests. We rely upon this to always shut down the Docker container
            after the integration tests (defined as '*IT.java') are run.
            -->
            <plugin>
                <groupId>org.apache.maven.plugins</groupId>
                <artifactId>maven-failsafe-plugin</artifactId>
                <version>${version.failsafe.plugin}</version>
                <executions>
                    <execution>
                        <id>integration-test</id>
                        <goals>
                            <goal>integration-test</goal>
                        </goals>
                    </execution>
                    <execution>
                        <id>verify</id>
                        <goals>
                            <goal>verify</goal>
                        </goals>
                    </execution>
                </executions>
                <configuration>
                    <skipTests>${skipITs}</skipTests>
                    <enableAssertions>true</enableAssertions>
                </configuration>
            </plugin>
            <plugin>
                <groupId>org.apache.maven.plugins</groupId>
                <artifactId>maven-release-plugin</artifactId>
                <version>${version.release.plugin}</version>
                <configuration>
                    <tagNameFormat>v@{project.version}</tagNameFormat>
                    <autoVersionSubmodules>true</autoVersionSubmodules>
                    <releaseProfiles>releases</releaseProfiles>
                </configuration>
            </plugin>
            <plugin>
                <groupId>org.apache.maven.plugins</groupId>
                <artifactId>maven-site-plugin</artifactId>
                <version>${version.site.plugin}</version>
                <configuration>
                    <skip>true</skip>
                    <skipDeploy>true</skipDeploy>
                </configuration>
            </plugin>
            <plugin>
                <groupId>io.fabric8</groupId>
                <artifactId>docker-maven-plugin</artifactId>
                <version>${version.fabric8.plugin}</version>
                <extensions>true</extensions>
                <configuration>
                    <images>
                        <image>
                            <name>quay.io/yugabyte/debezium-connector</name>
                            <build>
                                <contextDir>${project.basedir}</contextDir>
                                <tags>
                                    <tag>latest</tag>
                                    <tag>${project.version}</tag>
                                </tags>
                            </build>
                        </image>
                    </images>
                </configuration>
                <executions>
                    <execution>
                        <id>build</id>
                        <phase>package</phase>
                        <goals>
                            <goal>build</goal>
                        </goals>
                    </execution>
                    <execution>
                        <id>deploy</id>
                        <phase>deploy</phase>
                        <goals>
                            <goal>push</goal>
                        </goals>
                    </execution>
                </executions>
            </plugin>
        </plugins>
        <resources>
            <!-- Apply the properties set in the POM to the resource files -->
            <resource>
                <filtering>true</filtering>
                <directory>src/main/resources</directory>
                <includes>
                    <include>*</include>
                    <include>**/*</include>
                </includes>
            </resource>
        </resources>
        <testResources>
            <testResource>
                <directory>src/test/resources</directory>
                <filtering>true</filtering>
                <includes>
                    <include>*</include>
                    <include>**/*</include>
                </includes>
            </testResource>
        </testResources>
    </build>
    <!--
    Define several useful profiles
    -->
    <profiles>
        <profile>
            <id>quick</id>
            <activation>
                <activeByDefault>false</activeByDefault>
                <property>
                    <name>quick</name>
                </property>
            </activation>
            <properties>
                <skipITs>true</skipITs>
                <maven.test.skip>true</maven.test.skip>
            </properties>
        </profile>
        <!--  ~~~~~~~~~~~~~~~~~~~~~~~~~~~~~~~~~~~~~~~~~~~~~~~~~~~~~~~~~~~~~~~~~~~~~~~~~~
              Do not perform any Docker-related functionality
              To use, specify "-DskipITs" on the Maven command line.
              ~~~~~~~~~~~~~~~~~~~~~~~~~~~~~~~~~~~~~~~~~~~~~~~~~~~~~~~~~~~~~~~~~~~~~~~~~~ -->
        <profile>
            <id>skip-integration-tests</id>
            <activation>
                <activeByDefault>false</activeByDefault>
                <property>
                    <name>skipITs</name>
                </property>
            </activation>
            <properties>
            </properties>
        </profile>
        <profile>
            <id>releases</id>
            <activation>
                <activeByDefault>false</activeByDefault>
                <property>
                    <name>quick</name>
                </property>
            </activation>
            <properties>
                <skipITs>true</skipITs>
                <maven.test.skip>true</maven.test.skip>
                <ignoreSnapshots>true</ignoreSnapshots>
            </properties>
        </profile>
    </profiles>
</project><|MERGE_RESOLUTION|>--- conflicted
+++ resolved
@@ -47,14 +47,10 @@
         <version.kafka>3.3.1</version.kafka>
         <version.org.slf4j>1.7.36</version.org.slf4j>
         <version.logback>1.4.0</version.logback>
-<<<<<<< HEAD
         <!-- <version.ybclient>0.8.32-20221024.104302-1</version.ybclient> -->
         <version.ybclient>0.8.33-SNAPSHOT</version.ybclient>
-=======
-        <version.ybclient>0.8.32-20221024.104302-1</version.ybclient>
         <version.gson>2.8.9</version.gson>
->>>>>>> f71f097f
-
+        
         <!--
           Specify the properties that will be used for setting up the integration tests' Docker container.
           Note that the `dockerhost.ip` property is computed from the IP address of DOCKER_HOST, which will
